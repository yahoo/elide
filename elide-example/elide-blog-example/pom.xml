<!--
  ~ Copyright 2019, Yahoo Inc.
  ~ Licensed under the Apache License, Version 2.0
  ~ See LICENSE file in project root for terms.
  -->

<project xmlns="http://maven.apache.org/POM/4.0.0" xmlns:xsi="http://www.w3.org/2001/XMLSchema-instance" xsi:schemaLocation="http://maven.apache.org/POM/4.0.0 http://maven.apache.org/xsd/maven-4.0.0.xsd">
    <modelVersion>4.0.0</modelVersion>
    <artifactId>elide-blog-example</artifactId>
    <name>Elide Example: Hibernate5 API with Security</name>
    <description>Elide example using javax.persistence, MySQL and Elide Security</description>
    <groupId>com.yahoo.elide</groupId>
    <version>5.0.0-pr3-SNAPSHOT</version>
<<<<<<< HEAD
=======
    <url>https://github.com/yahoo/elide</url>

    <issueManagement>
        <system>GitHub Issues</system>
        <url>https://github.com/yahoo/elide/issues</url>
    </issueManagement>

    <inceptionYear>2015</inceptionYear>

    <licenses>
        <license>
            <name>The Apache Software License, Version 2.0</name>
            <url>http://www.apache.org/licenses/LICENSE-2.0.txt</url>
            <distribution>repo</distribution>
        </license>
    </licenses>

    <developers>
        <developer>
            <name>Yahoo Inc.</name>
            <url>https://github.com/yahoo</url>
        </developer>
    </developers>

    <distributionManagement>
        <repository>
            <id>bintray-elide-repo</id>
            <url>https://api.bintray.com/maven/yahoo/maven/elide;publish=1</url>
        </repository>
    </distributionManagement>

    <scm>
        <developerConnection>scm:git:ssh://git@github.com/yahoo/elide.git</developerConnection>
        <url>https://github.com/yahoo/elide.git</url>
        <tag>HEAD</tag>
    </scm>
>>>>>>> e24313a9

    <properties>
        <jar.finalName>elide-blog-example</jar.finalName>
        <postgres.version>42.2.8</postgres.version>
        <liquibase.version>3.8.0</liquibase.version>
    </properties>

    <dependencies>
        <!-- Elide dependencies for example -->
        <dependency>
            <groupId>com.yahoo.elide</groupId>
            <artifactId>elide-annotations</artifactId>
            <version>5.0.0-pr3-SNAPSHOT</version>
        </dependency>
        <dependency>
            <groupId>com.yahoo.elide</groupId>
            <artifactId>elide-standalone</artifactId>
            <version>5.0.0-pr3-SNAPSHOT</version>
        </dependency>
        <dependency>
            <groupId>com.yahoo.elide</groupId>
            <artifactId>elide-test-helpers</artifactId>
            <version>5.0.0-pr3-SNAPSHOT</version>
            <exclusions>
                <exclusion>
                    <groupId>org.antlr</groupId>
                    <artifactId>antlr4-runtime</artifactId>
                </exclusion>
            </exclusions>
            <scope>test</scope>
        </dependency>
        <dependency>
            <groupId>com.jayway.restassured</groupId>
            <artifactId>rest-assured</artifactId>
            <version>2.9.0</version>
            <scope>test</scope>
        </dependency>

        <dependency>
            <groupId>org.postgresql</groupId>
            <artifactId>postgresql</artifactId>
            <version>${postgres.version}</version>
        </dependency>
        <dependency>
            <groupId>com.h2database</groupId>
            <artifactId>h2</artifactId>
            <version>1.4.197</version>
            <scope>test</scope>
        </dependency>

        <!-- Test -->
        <dependency>
            <groupId>org.junit.jupiter</groupId>
            <artifactId>junit-jupiter-api</artifactId>
            <version>5.5.2</version>
            <scope>test</scope>
        </dependency>

        <dependency>
            <groupId>org.junit.jupiter</groupId>
            <artifactId>junit-jupiter-engine</artifactId>
            <version>5.5.2</version>
            <scope>test</scope>
        </dependency>

        <dependency>
            <groupId>org.liquibase</groupId>
            <artifactId>liquibase-core</artifactId>
            <version>${liquibase.version}</version>
            <scope>test</scope>
        </dependency>
    </dependencies>

    <build>
        <plugins>
            <plugin>
                <groupId>org.apache.maven.plugins</groupId>
                <artifactId>maven-compiler-plugin</artifactId>
                <version>3.7.0</version>
                <configuration>
                    <source>1.8</source>
                    <target>1.8</target>
                </configuration>
            </plugin>
            <plugin>
                <groupId>org.apache.maven.plugins</groupId>
                <artifactId>maven-source-plugin</artifactId>
                <version>3.2.0</version>
                <executions>
                    <execution>
                        <id>attach-sources</id>
                        <goals>
                            <goal>jar</goal>
                        </goals>
                    </execution>
                </executions>
            </plugin>
            <plugin>
                <groupId>org.apache.maven.plugins</groupId>
                <artifactId>maven-javadoc-plugin</artifactId>
                <version>3.1.1</version>
                <executions>
                    <execution>
                        <id>attach-javadocs</id>
                        <goals>
                            <goal>jar</goal>
                        </goals>
                    </execution>
                </executions>
            </plugin>
            <plugin>
                <groupId>org.apache.maven.plugins</groupId>
                <artifactId>maven-surefire-plugin</artifactId>
                <version>2.22.2</version>
            </plugin>
            <plugin>
                <groupId>org.apache.maven.plugins</groupId>
                <artifactId>maven-shade-plugin</artifactId>
                <version>3.2.1</version>
                <configuration>
                    <transformers>
                        <transformer implementation="org.apache.maven.plugins.shade.resource.ManifestResourceTransformer">
                            <mainClass>com.yahoo.elide.example.Main</mainClass>
                        </transformer>
                    </transformers>
                </configuration>
                <executions>
                    <execution>
                        <phase>package</phase>
                        <goals>
                            <goal>shade</goal>
                        </goals>
                    </execution>
                </executions>
            </plugin>
            <plugin>
                <groupId>org.apache.maven.plugins</groupId>
                <artifactId>maven-dependency-plugin</artifactId>
                <executions>
                    <execution>
                        <id>copy-dependencies</id>
                        <phase>package</phase>
                        <goals><goal>copy</goal></goals>
                        <configuration>
                            <artifactItems>
                                <artifactItem>
                                    <groupId>org.liquibase</groupId>
                                    <artifactId>liquibase-core</artifactId>
                                    <version>${liquibase.version}</version>
                                    <destFileName>liquibase.jar</destFileName>
                                </artifactItem>
                                <artifactItem>
                                    <groupId>org.postgresql</groupId>
                                    <artifactId>postgresql</artifactId>
                                    <version>${postgres.version}</version>
                                    <destFileName>postgres.jar</destFileName>
                                </artifactItem>
                            </artifactItems>
                        </configuration>
                    </execution>
                </executions>
            </plugin>
        </plugins>
    </build>
</project><|MERGE_RESOLUTION|>--- conflicted
+++ resolved
@@ -11,8 +11,6 @@
     <description>Elide example using javax.persistence, MySQL and Elide Security</description>
     <groupId>com.yahoo.elide</groupId>
     <version>5.0.0-pr3-SNAPSHOT</version>
-<<<<<<< HEAD
-=======
     <url>https://github.com/yahoo/elide</url>
 
     <issueManagement>
@@ -49,7 +47,6 @@
         <url>https://github.com/yahoo/elide.git</url>
         <tag>HEAD</tag>
     </scm>
->>>>>>> e24313a9
 
     <properties>
         <jar.finalName>elide-blog-example</jar.finalName>
