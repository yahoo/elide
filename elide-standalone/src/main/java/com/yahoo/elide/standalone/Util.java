--- conflicted
+++ resolved
@@ -75,10 +75,6 @@
         if (includeAsyncModel) {
             modelEntities.addAll(getAllEntities(AsyncQuery.class.getPackage().getName()));
         }
-<<<<<<< HEAD
-
-=======
->>>>>>> 23b22fb6
         return modelEntities;
     }
 
