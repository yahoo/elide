--- conflicted
+++ resolved
@@ -24,11 +24,7 @@
  */
 public class Util {
 
-<<<<<<< HEAD
     public static EntityManagerFactory getEntityManagerFactory(String modelPackageName, boolean includeAsyncModel, 
-=======
-    public static EntityManagerFactory getEntityManagerFactory(String modelPackageName, String asyncModelPackageName, 
->>>>>>> 5a15ded7
             Properties options) {
 
         // Configure default options for example service
@@ -58,11 +54,7 @@
         }
 
         PersistenceUnitInfo persistenceUnitInfo = new PersistenceUnitInfoImpl("elide-stand-alone",
-<<<<<<< HEAD
                 combineModelEntities(modelPackageName, includeAsyncModel), options);
-=======
-                combineModelEntities(modelPackageName, asyncModelPackageName), options);
->>>>>>> 5a15ded7
 
         return new EntityManagerFactoryBuilderImpl(
                 new PersistenceUnitInfoDescriptor(persistenceUnitInfo), new HashMap<>())
@@ -73,7 +65,6 @@
      * Combine the model entities with Async model.
      *
      * @param modelPackageName Package name
-<<<<<<< HEAD
      * @param includeAsyncModel Include Async model package Name
      * @return All entities combined from both package.
      */
@@ -83,19 +74,7 @@
 
         if (includeAsyncModel) {
             modelEntities.addAll(getAllEntities(AsyncQuery.class.getPackage().getName()));
-=======
-     * @param asyncModelPackageName Async model package Name
-     * @return All entities combined from both package.
-     */
-    public static List<String> combineModelEntities(String modelPackageName, String asyncModelPackageName) {
-
-        List<String> modelEntities = getAllEntities(modelPackageName);
-
-        if (asyncModelPackageName != null) {
-            modelEntities.addAll(getAllEntities(asyncModelPackageName));
->>>>>>> 5a15ded7
         }
-
         return modelEntities;
     }
 
