/*
 * Copyright 2017, Oath Inc.
 * Licensed under the Apache License, Version 2.0
 * See LICENSE file in project root for terms.
 */
package com.yahoo.elide.standalone.config;

import com.yahoo.elide.ElideSettings;
import com.yahoo.elide.ElideSettingsBuilder;

import com.yahoo.elide.Injector;
import com.yahoo.elide.audit.AuditLogger;
import com.yahoo.elide.audit.Slf4jLogger;
import com.yahoo.elide.core.DataStore;
import com.yahoo.elide.core.EntityDictionary;
import com.yahoo.elide.core.filter.dialect.RSQLFilterDialect;
import com.yahoo.elide.datastores.jpa.JpaDataStore;
import com.yahoo.elide.datastores.jpa.transaction.NonJtaTransaction;
import com.yahoo.elide.security.checks.Check;
import com.yahoo.elide.standalone.Util;

import org.eclipse.jetty.servlet.ServletContextHandler;
import org.glassfish.hk2.api.ServiceLocator;
import org.glassfish.jersey.server.ResourceConfig;

import io.swagger.models.Swagger;

import java.util.Collections;
import java.util.HashMap;
import java.util.List;
import java.util.Map;
import java.util.Properties;
import java.util.TimeZone;
import java.util.function.Consumer;
import javax.persistence.EntityManagerFactory;

/**
 * Interface for configuring an ElideStandalone application.
 */
public interface ElideStandaloneSettings {
    /* Elide settings */
    /**
     * A map containing check mappings for security across Elide. If not provided, then an empty map is used.
     * In case of an empty map, checks can be referenced by their fully qualified class names.
     *
     * @return Check mappings.
     */
    default Map<String, Class<? extends Check>> getCheckMappings() {
        return Collections.emptyMap();
    }

    /**
     * Elide settings to be used for bootstrapping the Elide service. By default, this method constructs an
     * ElideSettings object using the application overrides provided in this class. If this method is overridden,
     * the returned settings object is used over any additional Elide setting overrides.
     *
     * That is to say, if you intend to override this method, expect to fully configure the ElideSettings object to
     * your needs.
     *
     * @param injector Service locator for web service for dependency injection.
     * @return Configured ElideSettings object.
     */
    default ElideSettings getElideSettings(ServiceLocator injector) {
        EntityManagerFactory entityManagerFactory = Util.getEntityManagerFactory(getModelPackageName(),
                enableAsync(), getDatabaseProperties());
<<<<<<< HEAD
=======

>>>>>>> 23b22fb6
        DataStore dataStore = new JpaDataStore(
                () -> { return entityManagerFactory.createEntityManager(); },
                (em -> { return new NonJtaTransaction(em); }));

        EntityDictionary dictionary = new EntityDictionary(getCheckMappings(),
                new Injector() {
                    @Override
                    public void inject(Object entity) {
                        injector.inject(entity);
                    }

                    @Override
                    public <T> T instantiate(Class<T> cls) {
                        return injector.create(cls);
                    }
                });

        dictionary.scanForSecurityChecks();

        ElideSettingsBuilder builder = new ElideSettingsBuilder(dataStore)
                .withEntityDictionary(dictionary)
                .withJoinFilterDialect(new RSQLFilterDialect(dictionary))
                .withSubqueryFilterDialect(new RSQLFilterDialect(dictionary))
                .withAuditLogger(getAuditLogger());

        if (enableISO8601Dates()) {
            builder = builder.withISO8601Dates("yyyy-MM-dd'T'HH:mm'Z'", TimeZone.getTimeZone("UTC"));
        }

        return builder.build();
    }

    /* Non-required application/server settings */
    /**
     * Port for HTTP server to listen on.
     *
     * @return Default: 8080
     */
    default int getPort() {
        return 8080;
    }

    /**
     * Package name containing your models. This package will be recursively scanned for @Entity's and
     * registered with Elide.
     *
     * NOTE: This will scan for all entities in that package and bind this data to a set named "elideAllModels".
     *       If providing a custom ElideSettings object, you can inject this data into your class by using:
     *
     *       <strong>@Inject @Named("elideAllModels") Set&lt;Class&gt; entities;</strong>
     *
     * @return Default: com.yourcompany.elide.models
     */
    default String getModelPackageName() {
        return "com.yourcompany.elide.models";
    }

    /**
     * API root path specification for JSON-API. Namely, this is the mount point of your API. By default it will look
     * something like:
     *   <strong>yourcompany.com/api/v1/YOUR_ENTITY</strong>
     *
     * @return Default: /api/v1/*
     */
    default String getJsonApiPathSpec() {
        return "/api/v1/*";
    }

    /**
     * API root path specification for the GraphQL endpoint. Namely, this is the root uri for GraphQL.
     *
     * @return Default: /graphql/api/v1
     */
    default String getGraphQLApiPathSpec() {
        return "/graphql/api/v1/*";
    }


    /**
     * API root path specification for the Swagger endpoint. Namely, this is the root uri for Swagger docs.
     *
     * @return Default: /swagger/*
     */
    default String getSwaggerPathSpec() {
        return "/swagger/*";
    }

    /**
     * Enable the JSONAPI endpoint. If false, the endpoint will be disabled.
     *
     * @return Default: True
     */
    default boolean enableJSONAPI() {
        return true;
    }

    /**
     * Enable the GraphQL endpoint. If false, the endpoint will be disabled.
     *
     * @return Default: True
     */
    default boolean enableGraphQL() {
        return true;
    }
    
    /**
<<<<<<< HEAD
     * Enable the support for Async querying feature. If false, the async feature will be disabled
=======
     * Enable the support for Async querying feature. If false, the async feature will be disabled.
>>>>>>> 23b22fb6
     *
     * @return Default: False
     */
    default boolean enableAsync() {
        return false;
    }

    /**
     * Enable the support for cleaning up Async query history. If false, the async cleanup feature will be disabled.
     *
     * @return Default: False
     */
    default boolean enableAsyncCleanup() {
        return false;
    }

    /**
     * Thread Size for Async queries to run in parallel.
     *
     * @return Default: 5
     */
    default Integer getAsyncThreadSize() {
        return 5;
    }

    /**
     * Maximum Query Run time for Async Queries to mark as TIMEDOUT.
     *
     * @return Default: 60
     */
    default Integer getMaxRunTimeMinutes() {
        return 60;
    }

    /**
     * Number of days history to retain for async query executions and results.
     *
     * @return Default: 7
     */
    default Integer getQueryCleanupDays() {
        return 7;
    }

    /**
     * Whether Dates should be ISO8601 strings (true) or epochs (false).
     * @return
     */
    default boolean enableISO8601Dates() {
        return true;
    }

    /**
     * Whether or not Codahale metrics, healthchecks, thread, ping, and admin servlet
     * should be enabled.
     * @return
     */
    default boolean enableServiceMonitoring() {
        return true;
    }


    /**
     * Enable swagger documentation by returning non empty map object.
     * @return Map object that maps document name to swagger object.
     */
    default Map<String, Swagger> enableSwagger() {
        return new HashMap<>();
    }


    /**
     * JAX-RS filters to register with the web service.
     *
     * @return Default: Empty
     */
    default List<Class<?>> getFilters() {
        return Collections.emptyList();
    }

    /**
     * Supplemental resource configuration for Elide application. This should be a fully qualified class name.
     *
     * Before calling the consumer, the class will be injected by the ServiceLocator.
     *
     * @return Default: null
     */
    default Consumer<ResourceConfig> getApplicationConfigurator() {
        // Do nothing by default
        return (x) -> { };
    }


    /**
     * Gets properties to configure the database
     *
     * @return Default: ./settings/hibernate.cfg.xml
     */
    default Properties getDatabaseProperties() {
        return new Properties();
    }

    /**
     * A hook to directly modify the jetty servlet context handler as necessary.
     *
     * @param servletContextHandler ServletContextHandler in use by Elide standalone.
     */
    default void updateServletContextHandler(ServletContextHandler servletContextHandler) {
        // Do nothing
    }

    /**
     * Gets the audit logger for elide
     *
     * @return Default: Slf4jLogger
     */
    default AuditLogger getAuditLogger() {
        return new Slf4jLogger();
    }
}<|MERGE_RESOLUTION|>--- conflicted
+++ resolved
@@ -63,10 +63,6 @@
     default ElideSettings getElideSettings(ServiceLocator injector) {
         EntityManagerFactory entityManagerFactory = Util.getEntityManagerFactory(getModelPackageName(),
                 enableAsync(), getDatabaseProperties());
-<<<<<<< HEAD
-=======
-
->>>>>>> 23b22fb6
         DataStore dataStore = new JpaDataStore(
                 () -> { return entityManagerFactory.createEntityManager(); },
                 (em -> { return new NonJtaTransaction(em); }));
@@ -173,11 +169,7 @@
     }
     
     /**
-<<<<<<< HEAD
-     * Enable the support for Async querying feature. If false, the async feature will be disabled
-=======
      * Enable the support for Async querying feature. If false, the async feature will be disabled.
->>>>>>> 23b22fb6
      *
      * @return Default: False
      */
