--- conflicted
+++ resolved
@@ -24,10 +24,7 @@
 import com.yahoo.elide.datastores.aggregation.QueryEngine;
 import com.yahoo.elide.datastores.aggregation.cache.Cache;
 import com.yahoo.elide.datastores.aggregation.cache.CaffeineCache;
-<<<<<<< HEAD
-=======
 import com.yahoo.elide.datastores.aggregation.core.NoopQueryLogger;
->>>>>>> 0a321b2a
 import com.yahoo.elide.datastores.aggregation.metadata.MetaDataStore;
 import com.yahoo.elide.datastores.aggregation.queryengines.sql.SQLQueryEngine;
 import com.yahoo.elide.datastores.aggregation.queryengines.sql.annotation.FromSubquery;
@@ -178,11 +175,7 @@
 
     /**
      * Enable the support for Dynamic Model Configuration. If false, the feature will be disabled.
-<<<<<<< HEAD
-     *
-=======
      * If enabled, ensure that Aggregation Data Store is also  enabled
->>>>>>> 0a321b2a
      * @return Default: False
      */
     default boolean enableDynamicModelConfig() {
@@ -190,8 +183,6 @@
     }
 
     /**
-<<<<<<< HEAD
-=======
      * Enable the support for Aggregation Data Store. If false, the feature will be disabled.
      *
      * @return Default: False
@@ -201,7 +192,6 @@
     }
 
     /**
->>>>>>> 0a321b2a
      * Base path to Hjson dynamic model configurations.
      * @return Default: /models/
      */
@@ -401,11 +391,7 @@
     default Optional<ElideDynamicEntityCompiler> getDynamicCompiler() {
         ElideDynamicEntityCompiler dynamicEntityCompiler = null;
 
-<<<<<<< HEAD
-        if (enableDynamicModelConfig()) {
-=======
         if (enableAggregationDataStore() && enableDynamicModelConfig()) {
->>>>>>> 0a321b2a
             try {
                 dynamicEntityCompiler = new ElideDynamicEntityCompiler(getDynamicConfigPath());
             } catch (Exception e) { // thrown by in memory compiler
@@ -421,11 +407,7 @@
      * @param metaDataStore MetaDataStore object.
      * @param aggregationDataStore AggregationDataStore object.
      * @param entityManagerFactory EntityManagerFactory object.
-<<<<<<< HEAD
-     * @return EntityDictionary object initialized.
-=======
      * @return DataStore object initialized.
->>>>>>> 0a321b2a
      */
     default DataStore getDataStore(MetaDataStore metaDataStore, AggregationDataStore aggregationDataStore,
             EntityManagerFactory entityManagerFactory) {
@@ -439,8 +421,6 @@
     }
 
     /**
-<<<<<<< HEAD
-=======
      * Gets the DataStore for elide when aggregation store is disabled.
      * @param entityManagerFactory EntityManagerFactory object.
      * @return DataStore object initialized.
@@ -454,7 +434,6 @@
     }
 
     /**
->>>>>>> 0a321b2a
      * Gets the AggregationDataStore for elide.
      * @param queryEngine query engine object.
      * @param optionalCompiler optional dynamic compiler object.
@@ -463,11 +442,7 @@
     default AggregationDataStore getAggregationDataStore(QueryEngine queryEngine,
             Optional<ElideDynamicEntityCompiler> optionalCompiler) {
         AggregationDataStore.AggregationDataStoreBuilder aggregationDataStoreBuilder = AggregationDataStore.builder()
-<<<<<<< HEAD
-                .queryEngine(queryEngine);
-=======
                 .queryEngine(queryEngine).queryLogger(new NoopQueryLogger());
->>>>>>> 0a321b2a
 
         if (enableDynamicModelConfig()) {
             Set<Class<?>> annotatedClasses = getDynamicClassesIfAvailable(optionalCompiler, FromTable.class);
