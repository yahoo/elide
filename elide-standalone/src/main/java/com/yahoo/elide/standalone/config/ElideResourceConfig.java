--- conflicted
+++ resolved
@@ -25,10 +25,7 @@
 import com.yahoo.elide.contrib.swagger.resources.DocEndpoint;
 import com.yahoo.elide.core.DataStore;
 import com.yahoo.elide.core.EntityDictionary;
-<<<<<<< HEAD
-=======
 import com.yahoo.elide.datastores.aggregation.AggregationDataStore;
->>>>>>> 0a321b2a
 import com.yahoo.elide.datastores.aggregation.QueryEngine;
 import com.yahoo.elide.datastores.aggregation.metadata.MetaDataStore;
 import com.yahoo.elide.standalone.Util;
@@ -98,16 +95,6 @@
 
                 EntityDictionary dictionary = settings.getEntityDictionary(injector, optionalCompiler);
 
-<<<<<<< HEAD
-                MetaDataStore metaDataStore = settings.getMetaDataStore(optionalCompiler);
-
-                QueryEngine queryEngine = settings.getQueryEngine(metaDataStore, entityManagerFactory);
-
-                DataStore dataStore = settings.getDataStore(
-                        metaDataStore,
-                        settings.getAggregationDataStore(queryEngine, optionalCompiler),
-                        entityManagerFactory);
-=======
                 DataStore dataStore;
 
                 if (settings.enableAggregationDataStore()) {
@@ -126,7 +113,6 @@
                 } else {
                     dataStore = settings.getDataStore(entityManagerFactory);
                 }
->>>>>>> 0a321b2a
 
                 ElideSettings elideSettings = settings.getElideSettings(dictionary, dataStore);
 
