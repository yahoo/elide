--- conflicted
+++ resolved
@@ -9,13 +9,20 @@
 import static com.yahoo.elide.annotation.LifeCycleHookBinding.TransactionPhase.POSTCOMMIT;
 import static com.yahoo.elide.annotation.LifeCycleHookBinding.TransactionPhase.PRESECURITY;
 
+import java.util.List;
+import java.util.Optional;
+import java.util.Set;
+import java.util.function.Consumer;
+
+import javax.inject.Inject;
+import javax.persistence.EntityManagerFactory;
+import javax.servlet.ServletContext;
+import javax.ws.rs.core.Context;
+
+import com.codahale.metrics.MetricRegistry;
+import com.codahale.metrics.health.HealthCheckRegistry;
 import com.yahoo.elide.Elide;
 import com.yahoo.elide.ElideSettings;
-<<<<<<< HEAD
-import com.yahoo.elide.contrib.swagger.resources.DocEndpoint;
-import com.yahoo.elide.core.DataStore;
-import com.yahoo.elide.core.EntityDictionary;
-=======
 import com.yahoo.elide.async.hooks.ExecuteQueryHook;
 import com.yahoo.elide.async.hooks.UpdatePrincipalNameHook;
 import com.yahoo.elide.async.models.AsyncQuery;
@@ -29,41 +36,13 @@
 import com.yahoo.elide.core.EntityDictionary;
 import com.yahoo.elide.datastores.aggregation.QueryEngine;
 import com.yahoo.elide.datastores.aggregation.metadata.MetaDataStore;
->>>>>>> 3dc187c5
-import com.yahoo.elide.standalone.Util;
-import com.yahoo.elide.async.hooks.ExecuteQueryHook;
-import com.yahoo.elide.async.hooks.UpdatePrincipalNameHook;
-import com.yahoo.elide.async.models.AsyncQuery;
-import com.yahoo.elide.async.models.AsyncQueryResult;
-import com.yahoo.elide.async.service.AsyncExecutorService;
-import com.yahoo.elide.async.service.AsyncCleanerService;
-import com.yahoo.elide.async.service.AsyncQueryDAO;
-import com.yahoo.elide.async.service.DefaultAsyncQueryDAO;
-import com.yahoo.elide.contrib.swagger.SwaggerBuilder;
-import com.codahale.metrics.MetricRegistry;
-import com.codahale.metrics.health.HealthCheckRegistry;
 
 import org.glassfish.hk2.api.ServiceLocator;
 import org.glassfish.hk2.api.TypeLiteral;
 import org.glassfish.jersey.internal.inject.AbstractBinder;
 import org.glassfish.jersey.server.ResourceConfig;
 
-<<<<<<< HEAD
-import io.swagger.models.Info;
-import io.swagger.models.Swagger;
-=======
->>>>>>> 3dc187c5
 import lombok.extern.slf4j.Slf4j;
-
-import java.util.HashMap;
-import java.util.List;
-import java.util.Optional;
-import java.util.Set;
-import java.util.function.Consumer;
-import javax.inject.Inject;
-import javax.persistence.EntityManagerFactory;
-import javax.servlet.ServletContext;
-import javax.ws.rs.core.Context;
 
 /**
  * Elide application resource configuration file.
@@ -96,13 +75,8 @@
         register(new AbstractBinder() {
             @Override
             protected void configure() {
-<<<<<<< HEAD
-                bind(Util.combineModelEntities(settings.getModelPackageName(), settings.enableAsync())).to(Set.class)
-                        .named("elideAllModels");
-=======
                 bind(Util.combineModelEntities(optionalCompiler, settings.getModelPackageName(),
                         settings.enableAsync())).to(Set.class).named("elideAllModels");
->>>>>>> 3dc187c5
             }
         });
 
@@ -131,26 +105,15 @@
                 // Bind elide instance for injection into endpoint
                 bind(elide).to(Elide.class).named("elide");
 
-<<<<<<< HEAD
-                EntityDictionary dictionary = elideSettings.getDictionary();
-
-=======
->>>>>>> 3dc187c5
                 // Bind additional elements
                 bind(elideSettings).to(ElideSettings.class);
                 bind(dictionary).to(EntityDictionary.class);
                 bind(elideSettings.getDataStore()).to(DataStore.class).named("elideDataStore");
 
                 // Binding async service
-<<<<<<< HEAD
-                if(settings.enableAsync()) {
-                    AsyncQueryDAO asyncQueryDao = settings.getAsyncQueryDAO();
-                    if(asyncQueryDao == null) {
-=======
                 if (settings.enableAsync()) {
                     AsyncQueryDAO asyncQueryDao = settings.getAsyncQueryDAO();
                     if (asyncQueryDao == null) {
->>>>>>> 3dc187c5
                         asyncQueryDao = new DefaultAsyncQueryDAO(elide, elide.getDataStore());
                     }
                     bind(asyncQueryDao).to(AsyncQueryDAO.class);
@@ -167,11 +130,7 @@
                     dictionary.bindTrigger(AsyncQuery.class, CREATE, PRESECURITY, updatePrincipalNameHook, false);
 
                     // Binding async cleanup service
-<<<<<<< HEAD
-                    if(settings.enableAsyncCleanup()) {
-=======
                     if (settings.enableAsyncCleanup()) {
->>>>>>> 3dc187c5
                         AsyncCleanerService.init(elide, settings.getAsyncMaxRunTimeMinutes(),
                                 settings.getAsyncQueryCleanupDays(), asyncQueryDao);
                         bind(AsyncCleanerService.getInstance()).to(AsyncCleanerService.class);
@@ -184,33 +143,11 @@
         register(new org.glassfish.hk2.utilities.binding.AbstractBinder() {
             @Override
             protected void configure() {
-<<<<<<< HEAD
-                List<DocEndpoint.SwaggerRegistration> swaggerDocs = settings.enableSwagger();
-                if (!swaggerDocs.isEmpty()) {
-                    // Include the async models in swagger docs
-                    if(settings.enableAsync()) {
-                        EntityDictionary dictionary = new EntityDictionary(new HashMap());
-                        dictionary.bindEntity(AsyncQuery.class);
-                        dictionary.bindEntity(AsyncQueryResult.class);
-                         
-                        Info info = new Info().title("Async Service");
-
-                        SwaggerBuilder builder = new SwaggerBuilder(dictionary, info);
-                        
-                        //Default value of getJsonApiPathSpec() ends with /* at the end. need to remove.
-                        String asyncBasePath = settings.getJsonApiPathSpec().replaceAll("/\\*", "");
-
-                        Swagger swagger = builder.build().basePath(asyncBasePath);
-
-                        swaggerDocs.add(new DocEndpoint.SwaggerRegistration("async", swagger));
-                    }
-=======
                 EntityDictionary dictionary = injector.getService(EntityDictionary.class);
 
                 if (settings.enableSwagger()) {
 
                     List<DocEndpoint.SwaggerRegistration> swaggerDocs = settings.buildSwagger(dictionary);
->>>>>>> 3dc187c5
 
                     bind(swaggerDocs).named("swagger").to(new TypeLiteral<List<DocEndpoint.SwaggerRegistration>>() { });
                 }
