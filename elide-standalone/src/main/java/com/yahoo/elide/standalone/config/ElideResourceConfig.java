--- conflicted
+++ resolved
@@ -63,11 +63,8 @@
         register(new AbstractBinder() {
             @Override
             protected void configure() {
-<<<<<<< HEAD
+
                 bind(Util.combineModelEntities(settings.getModelPackageName(), settings.enableAsync())).to(Set.class)
-=======
-                bind(Util.combineModelEntities(settings.getModelPackageName(), settings.getAsyncModelPackageName())).to(Set.class)
->>>>>>> 5a15ded7
                         .named("elideAllModels");
             }
         });
