--- conflicted
+++ resolved
@@ -148,13 +148,7 @@
                         swaggerDocs.add(new DocEndpoint.SwaggerRegistration("async", swagger));
                     }
 
-<<<<<<< HEAD
                     bind(swaggerDocs).named("swagger").to(new TypeLiteral<List<DocEndpoint.SwaggerRegistration>>() { });
-
-=======
-                    bind(swaggerDocs).named("swagger").to(new TypeLiteral<Map<String, Swagger>>() { });
- 
->>>>>>> f1ccfd12
                 }
             }
         });
