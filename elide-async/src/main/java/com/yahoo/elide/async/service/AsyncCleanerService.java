/*
 * Copyright 2020, Yahoo Inc.
 * Licensed under the Apache License, Version 2.0
 * See LICENSE file in project root for terms.
 */
package com.yahoo.elide.async.service;

import com.yahoo.elide.Elide;

import lombok.extern.slf4j.Slf4j;

import java.util.Random;
import java.util.concurrent.Executors;
import java.util.concurrent.ScheduledExecutorService;
import java.util.concurrent.TimeUnit;

import javax.inject.Inject;

<<<<<<< HEAD
import com.yahoo.elide.Elide;

import lombok.Getter;
import lombok.extern.slf4j.Slf4j;

=======
>>>>>>> 13a2a0dc
/**
 * Service to execute Async queries.
 * It will schedule task to track long running queries and kills them.
 * It will also schedule task to update orphan query statuses
 * after host/app crash or restart.
 */
@Slf4j
@Getter
public class AsyncCleanerService {

    private final int defaultCleanupDelayMinutes = 360;
    private final int maxCleanupInitialDelayMinutes = 100;

    private static AsyncCleanerService asyncCleanerService = null;

    private ScheduledExecutorService cleaner;

    @Inject
    private AsyncCleanerService(Elide elide, Integer maxRunTimeMinutes, Integer queryCleanupDays,
            AsyncQueryDAO asyncQueryDao) {

        //If query is still running for twice than maxRunTime, then interrupt did not work due to host/app crash.
        int queryRunTimeThresholdMinutes = maxRunTimeMinutes * 2;

        // Setting up query cleaner that marks long running query as TIMEDOUT.
<<<<<<< HEAD
        cleaner = Executors.newSingleThreadScheduledExecutor();
        AsyncQueryCleanerThread cleanUpTask = new AsyncQueryCleanerThread(queryRunTimeThresholdMinutes, elide, queryCleanupDays, asyncQueryDao);
=======
        ScheduledExecutorService cleaner = Executors.newSingleThreadScheduledExecutor();
        AsyncQueryCleanerThread cleanUpTask = new AsyncQueryCleanerThread(queryRunTimeThresholdMinutes, elide,
                queryCleanupDays, asyncQueryDao);
>>>>>>> 13a2a0dc

        // Since there will be multiple hosts running the elide service,
        // setting up random delays to avoid all of them trying to cleanup at the same time.
        Random random = new Random();
        int initialDelayMinutes = random.ints(0, maxCleanupInitialDelayMinutes).limit(1).findFirst().getAsInt();
        log.debug("Initial Delay for cleaner service is {}", initialDelayMinutes);

        //Having a delay of at least DEFAULT_CLEANUP_DELAY between two cleanup attempts.
        //Or maxRunTimeMinutes * 2 so that this process does not coincides with query
        //interrupt process.
        cleaner.scheduleWithFixedDelay(cleanUpTask, initialDelayMinutes, Math.max(defaultCleanupDelayMinutes,
                queryRunTimeThresholdMinutes), TimeUnit.MINUTES);
    }

    /**
     * Initialize the singleton AsyncCleanerService object.
     * If already initialized earlier, no new object is created.
     * @param elide Elide Instance
     * @param maxRunTimeMinutes max run times in minutes
     * @param queryCleanupDays Async Query Clean up days
     * @param asyncQueryDao DAO Object
     */
    public static void init(Elide elide, Integer maxRunTimeMinutes, Integer queryCleanupDays,
            AsyncQueryDAO asyncQueryDao) {
        if (asyncCleanerService == null) {
            asyncCleanerService = new AsyncCleanerService(elide, maxRunTimeMinutes, queryCleanupDays, asyncQueryDao);
        } else {
            log.debug("asyncCleanerService is already initialized.");
        }
    }

    /**
     * Get instance of AsyncCleanerService.
     * @return AsyncCleanerService Object
     */
    public synchronized static AsyncCleanerService getInstance() {
        return asyncCleanerService;
    }
}<|MERGE_RESOLUTION|>--- conflicted
+++ resolved
@@ -16,14 +16,11 @@
 
 import javax.inject.Inject;
 
-<<<<<<< HEAD
 import com.yahoo.elide.Elide;
 
 import lombok.Getter;
 import lombok.extern.slf4j.Slf4j;
 
-=======
->>>>>>> 13a2a0dc
 /**
  * Service to execute Async queries.
  * It will schedule task to track long running queries and kills them.
@@ -49,14 +46,8 @@
         int queryRunTimeThresholdMinutes = maxRunTimeMinutes * 2;
 
         // Setting up query cleaner that marks long running query as TIMEDOUT.
-<<<<<<< HEAD
         cleaner = Executors.newSingleThreadScheduledExecutor();
         AsyncQueryCleanerThread cleanUpTask = new AsyncQueryCleanerThread(queryRunTimeThresholdMinutes, elide, queryCleanupDays, asyncQueryDao);
-=======
-        ScheduledExecutorService cleaner = Executors.newSingleThreadScheduledExecutor();
-        AsyncQueryCleanerThread cleanUpTask = new AsyncQueryCleanerThread(queryRunTimeThresholdMinutes, elide,
-                queryCleanupDays, asyncQueryDao);
->>>>>>> 13a2a0dc
 
         // Since there will be multiple hosts running the elide service,
         // setting up random delays to avoid all of them trying to cleanup at the same time.
