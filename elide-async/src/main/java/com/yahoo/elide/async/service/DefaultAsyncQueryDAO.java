/*
 * Copyright 2020, Yahoo Inc.
 * Licensed under the Apache License, Version 2.0
 * See LICENSE file in project root for terms.
 */
package com.yahoo.elide.async.service;

import com.yahoo.elide.ElideSettings;
import com.yahoo.elide.async.models.AsyncQuery;
import com.yahoo.elide.async.models.AsyncQueryResult;
import com.yahoo.elide.async.models.QueryStatus;
import com.yahoo.elide.core.DataStore;
<<<<<<< HEAD
=======
import com.yahoo.elide.core.DataStoreTransaction;
import com.yahoo.elide.core.RequestScope;
>>>>>>> 71135c78
import com.yahoo.elide.core.filter.expression.FilterExpression;
import com.yahoo.elide.request.EntityProjection;

import lombok.Getter;
import lombok.Setter;
import lombok.extern.slf4j.Slf4j;

import java.util.Collection;
import java.util.Iterator;

import javax.inject.Singleton;

/**
 * Utility class which implements AsyncQueryDAO.
 */
@Singleton
@Slf4j
@Getter
public class DefaultAsyncQueryDAO implements AsyncQueryDAO {

    @Setter private ElideSettings elideSettings;
    @Setter private DataStore dataStore;

    // Default constructor is needed for standalone implementation for override in getAsyncQueryDao
    public DefaultAsyncQueryDAO() {
    }

    public DefaultAsyncQueryDAO(ElideSettings elideSettings, DataStore dataStore) {
        this.elideSettings = elideSettings;
        this.dataStore = dataStore;
    }

    @Override
    public AsyncQuery updateStatus(String asyncQueryId, QueryStatus status) {
        AsyncQuery queryObj = (AsyncQuery) DBUtil.executeInTransaction(elideSettings,
                dataStore, (tx, scope) -> {
            EntityProjection asyncQueryCollection = EntityProjection.builder()
                    .type(AsyncQuery.class)
                    .build();
            AsyncQuery query = (AsyncQuery) tx.loadObject(asyncQueryCollection, asyncQueryId, scope);
            query.setStatus(status);
            tx.save(query, scope);
            return query;
        });
        return queryObj;
    }

    @Override
    public Collection<AsyncQuery> updateStatusAsyncQueryCollection(FilterExpression filterExpression,
            QueryStatus status) {
        return updateAsyncQueryCollection(filterExpression, (asyncQuery) -> {
            asyncQuery.setStatus(status);
        });
    }

    /**
     * This method updates a collection of AsyncQuery objects from database and
     * returns the objects updated.
     * @param filterExpression Filter expression to update AsyncQuery Objects based on
     * @param updateFunction Functional interface for updating AsyncQuery Object
     * @return query object list updated
     */
    @SuppressWarnings("unchecked")
    private Collection<AsyncQuery> updateAsyncQueryCollection(FilterExpression filterExpression,
            UpdateQuery updateFunction) {
        log.debug("updateAsyncQueryCollection");

        Collection<AsyncQuery> asyncQueryList = null;
<<<<<<< HEAD
        asyncQueryList = (Collection<AsyncQuery>) DBUtil.executeInTransaction(elideSettings, dataStore,
                    (tx, scope) -> {
            EntityProjection asyncQueryCollection = EntityProjection.builder()
                    .type(AsyncQuery.class)
                    .filterExpression(filterExpression)
                    .build();

            Iterable<Object> loaded = tx.loadObjects(asyncQueryCollection, scope);
            Iterator<Object> itr = loaded.iterator();

            while (itr.hasNext()) {
                AsyncQuery query = (AsyncQuery) itr.next();
                updateFunction.update(query);
                tx.save(query, scope);
            }
            return loaded;
        });
=======
         asyncQueryList = (Collection<AsyncQuery>) executeInTransaction(dataStore,
                    (tx, scope) -> {
             EntityProjection asyncQueryCollection = EntityProjection.builder()
                     .type(AsyncQuery.class)
                     .filterExpression(filterExpression)
                     .build();

             Iterable<Object> loaded = tx.loadObjects(asyncQueryCollection, scope);
             Iterator<Object> itr = loaded.iterator();

             while (itr.hasNext()) {
                 AsyncQuery query = (AsyncQuery) itr.next();
                 updateFunction.update(query);
                 tx.save(query, scope);
             }
             return loaded;
         });
>>>>>>> 71135c78
        return asyncQueryList;
    }

    @Override
    @SuppressWarnings("unchecked")
    public Collection<AsyncQuery> deleteAsyncQueryAndResultCollection(FilterExpression filterExpression) {
        log.debug("deleteAsyncQueryAndResultCollection");
        Collection<AsyncQuery> asyncQueryList = null;
<<<<<<< HEAD
        asyncQueryList = (Collection<AsyncQuery>) DBUtil.executeInTransaction(elideSettings, dataStore,
                (tx, scope) -> {
=======
        asyncQueryList = (Collection<AsyncQuery>) executeInTransaction(dataStore, (tx, scope) -> {
>>>>>>> 71135c78
            EntityProjection asyncQueryCollection = EntityProjection.builder()
                    .type(AsyncQuery.class)
                    .filterExpression(filterExpression)
                    .build();

            Iterable<Object> loaded = tx.loadObjects(asyncQueryCollection, scope);
            Iterator<Object> itr = loaded.iterator();

            while (itr.hasNext()) {
                AsyncQuery query = (AsyncQuery) itr.next();
                if (query != null) {
                    tx.delete(query, scope);
                }
            }
            return loaded;
        });
        return asyncQueryList;
    }

    @Override
    public AsyncQuery updateAsyncQueryResult(AsyncQueryResult asyncQueryResult, String asyncQueryId) {
        log.debug("updateAsyncQueryResult");
        AsyncQuery queryObj = (AsyncQuery) DBUtil.executeInTransaction(elideSettings,
                dataStore, (tx, scope) -> {
            EntityProjection asyncQueryCollection = EntityProjection.builder()
                    .type(AsyncQuery.class)
                    .build();
            AsyncQuery query = (AsyncQuery) tx.loadObject(asyncQueryCollection, asyncQueryId, scope);
            query.setResult(asyncQueryResult);
            if (query.getStatus().equals(QueryStatus.CANCELLED)) {
                query.setStatus(QueryStatus.CANCEL_COMPLETE);
            } else if (!(query.getStatus().equals(QueryStatus.CANCEL_COMPLETE))) {
                query.setStatus(QueryStatus.COMPLETE);
            }
            tx.save(query, scope);
            return query;
        });
        return queryObj;
    }

    @Override
    @SuppressWarnings("unchecked")
    public Collection<AsyncQuery> loadAsyncQueryCollection(FilterExpression filterExpression) {
        Collection<AsyncQuery> asyncQueryList = null;
        log.debug("loadAsyncQueryCollection");
        try {
            asyncQueryList = (Collection<AsyncQuery>) DBUtil.executeInTransaction(elideSettings, dataStore,
                    (tx, scope) -> {
                EntityProjection asyncQueryCollection = EntityProjection.builder()
                        .type(AsyncQuery.class)
                        .filterExpression(filterExpression)
                        .build();
                Iterable<Object> loaded = tx.loadObjects(asyncQueryCollection, scope);
                return loaded;
            });
        } catch (Exception e) {
            log.error("Exception: {}", e);
            throw new IllegalStateException(e);
        }
        return asyncQueryList;
    }

    @Override
    @SuppressWarnings("unchecked")
    public Collection<AsyncQuery> loadAsyncQueryCollection(FilterExpression filterExpression) {
        Collection<AsyncQuery> asyncQueryList = null;
        log.debug("loadAsyncQueryCollection");
        try {
            asyncQueryList = (Collection<AsyncQuery>) executeInTransaction(dataStore, (tx, scope) -> {

                EntityProjection asyncQueryCollection = EntityProjection.builder()
                        .type(AsyncQuery.class)
                        .filterExpression(filterExpression)
                        .build();
                Iterable<Object> loaded = tx.loadObjects(asyncQueryCollection, scope);
                return loaded;
            });
        } catch (Exception e) {
            log.error("Exception: {}", e);
            throw new IllegalStateException(e);
        }
        return asyncQueryList;
    }
}<|MERGE_RESOLUTION|>--- conflicted
+++ resolved
@@ -10,11 +10,6 @@
 import com.yahoo.elide.async.models.AsyncQueryResult;
 import com.yahoo.elide.async.models.QueryStatus;
 import com.yahoo.elide.core.DataStore;
-<<<<<<< HEAD
-=======
-import com.yahoo.elide.core.DataStoreTransaction;
-import com.yahoo.elide.core.RequestScope;
->>>>>>> 71135c78
 import com.yahoo.elide.core.filter.expression.FilterExpression;
 import com.yahoo.elide.request.EntityProjection;
 
@@ -83,7 +78,6 @@
         log.debug("updateAsyncQueryCollection");
 
         Collection<AsyncQuery> asyncQueryList = null;
-<<<<<<< HEAD
         asyncQueryList = (Collection<AsyncQuery>) DBUtil.executeInTransaction(elideSettings, dataStore,
                     (tx, scope) -> {
             EntityProjection asyncQueryCollection = EntityProjection.builder()
@@ -101,25 +95,6 @@
             }
             return loaded;
         });
-=======
-         asyncQueryList = (Collection<AsyncQuery>) executeInTransaction(dataStore,
-                    (tx, scope) -> {
-             EntityProjection asyncQueryCollection = EntityProjection.builder()
-                     .type(AsyncQuery.class)
-                     .filterExpression(filterExpression)
-                     .build();
-
-             Iterable<Object> loaded = tx.loadObjects(asyncQueryCollection, scope);
-             Iterator<Object> itr = loaded.iterator();
-
-             while (itr.hasNext()) {
-                 AsyncQuery query = (AsyncQuery) itr.next();
-                 updateFunction.update(query);
-                 tx.save(query, scope);
-             }
-             return loaded;
-         });
->>>>>>> 71135c78
         return asyncQueryList;
     }
 
@@ -128,12 +103,8 @@
     public Collection<AsyncQuery> deleteAsyncQueryAndResultCollection(FilterExpression filterExpression) {
         log.debug("deleteAsyncQueryAndResultCollection");
         Collection<AsyncQuery> asyncQueryList = null;
-<<<<<<< HEAD
         asyncQueryList = (Collection<AsyncQuery>) DBUtil.executeInTransaction(elideSettings, dataStore,
                 (tx, scope) -> {
-=======
-        asyncQueryList = (Collection<AsyncQuery>) executeInTransaction(dataStore, (tx, scope) -> {
->>>>>>> 71135c78
             EntityProjection asyncQueryCollection = EntityProjection.builder()
                     .type(AsyncQuery.class)
                     .filterExpression(filterExpression)
