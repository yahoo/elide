/*
 * Copyright 2020, Yahoo Inc.
 * Licensed under the Apache License, Version 2.0
 * See LICENSE file in project root for terms.
 */
package com.yahoo.elide.async.service;

import com.yahoo.elide.Elide;
import com.yahoo.elide.async.models.QueryStatus;

import lombok.AllArgsConstructor;
import lombok.Data;
import lombok.extern.slf4j.Slf4j;

import java.text.Format;
import java.text.SimpleDateFormat;
import java.util.Calendar;
import java.util.Date;

/**
 * Runnable thread for updating AsyncQueryThread status.
 * beyond the max run time and if not terminated by interrupt process
 * due to app/host crash or restart.
 */
@Slf4j
@Data
@AllArgsConstructor
public class AsyncQueryCleanerThread implements Runnable {

    private int maxRunTimeMinutes;
    private Elide elide;
    private int queryCleanupDays;
    private AsyncQueryDAO asyncQueryDao;

    @Override
    public void run() {
        deleteAsyncQuery();
        timeoutAsyncQuery();
    }

    /**
     * This method deletes the historical queries based on threshold.
     * */
    @SuppressWarnings("unchecked")
    protected void deleteAsyncQuery() {

        String cleanupDateFormatted = evaluateFormattedFilterDate(Calendar.DATE, queryCleanupDays);

        String filterExpression = "createdOn=le='" + cleanupDateFormatted + "'";

        asyncQueryDao.deleteAsyncQueryAndResultCollection(filterExpression);

    }

    /**
     * This method updates the status of long running async query which
     * were interrupted due to host crash/app shutdown to TIMEDOUT.
     * */
<<<<<<< HEAD
	@SuppressWarnings("unchecked")
    protected void timeoutAsyncQuery() {
=======
    @SuppressWarnings("unchecked")
    private void timeoutAsyncQuery() {
>>>>>>> 13a2a0dc

        String filterDateFormatted = evaluateFormattedFilterDate(Calendar.MINUTE, maxRunTimeMinutes);
        String filterExpression = "status=in=(" + QueryStatus.PROCESSING.toString() + ","
                + QueryStatus.QUEUED.toString() + ");createdOn=le='" + filterDateFormatted + "'";

        asyncQueryDao.updateStatusAsyncQueryCollection(filterExpression, QueryStatus.TIMEDOUT);
    }

    /**
     * Evaluates and subtracts the amount based on the calendar unit and amount from current date.
     * @param calendarUnit Enum such as Calendar.DATE or Calendar.MINUTE
     * @param amount Amount of days to be subtracted from current time
     * @return formatted filter date
     */
     private String evaluateFormattedFilterDate(int calendarUnit, int amount) {
        Calendar cal = Calendar.getInstance();
        cal.setTime(new Date());
        cal.add(calendarUnit, -(amount));
        Date filterDate = cal.getTime();
        Format dateFormat = new SimpleDateFormat("yyyy-MM-dd'T'HH:mm'Z'");
        String filterDateFormatted = dateFormat.format(filterDate);
        log.debug("FilterDateFormatted = {}", filterDateFormatted);
        return filterDateFormatted;
    }
}<|MERGE_RESOLUTION|>--- conflicted
+++ resolved
@@ -56,13 +56,8 @@
      * This method updates the status of long running async query which
      * were interrupted due to host crash/app shutdown to TIMEDOUT.
      * */
-<<<<<<< HEAD
 	@SuppressWarnings("unchecked")
     protected void timeoutAsyncQuery() {
-=======
-    @SuppressWarnings("unchecked")
-    private void timeoutAsyncQuery() {
->>>>>>> 13a2a0dc
 
         String filterDateFormatted = evaluateFormattedFilterDate(Calendar.MINUTE, maxRunTimeMinutes);
         String filterExpression = "status=in=(" + QueryStatus.PROCESSING.toString() + ","
