/*
 * Copyright 2020, Yahoo Inc.
 * Licensed under the Apache License, Version 2.0
 * See LICENSE file in project root for terms.
 */
package com.yahoo.elide.async.service;

import com.yahoo.elide.Elide;
import com.yahoo.elide.async.models.AsyncQuery;
import com.yahoo.elide.async.models.QueryStatus;

import com.yahoo.elide.core.Path.PathElement;
import com.yahoo.elide.core.filter.FilterPredicate;
import com.yahoo.elide.core.filter.InPredicate;
import com.yahoo.elide.core.filter.LEPredicate;
import com.yahoo.elide.core.filter.expression.AndFilterExpression;
import com.yahoo.elide.core.filter.expression.FilterExpression;

import lombok.AllArgsConstructor;
import lombok.Data;
import lombok.extern.slf4j.Slf4j;

import java.util.ArrayList;
import java.util.Calendar;
import java.util.Collection;
import java.util.Date;
import java.util.List;

/**
 * Runnable thread for updating AsyncQueryThread status.
 * beyond the max run time and if not terminated by interrupt process
 * due to app/host crash or restart.
 */
@Slf4j
@Data
@AllArgsConstructor
public class AsyncQueryCleanerThread implements Runnable {

    private int maxRunTimeMinutes;
    private Elide elide;
    private int queryCleanupDays;
    private AsyncQueryDAO asyncQueryDao;
<<<<<<< HEAD
    private ResultStorageEngine resultStorageEngine;
=======
    private DateUtil dateUtil = new DateUtil();
>>>>>>> 71135c78

    @Override
    public void run() {
        deleteAsyncQuery();
        timeoutAsyncQuery();
    }

    /**
     * This method deletes the historical queries based on threshold.
     * */
    protected void deleteAsyncQuery() {

        try {
<<<<<<< HEAD
            Date cleanupDate = DateUtil.calculateFilterDate(Calendar.DATE, queryCleanupDays);
            PathElement createdOnPathElement = new PathElement(AsyncQuery.class, Long.class, "createdOn");
            FilterExpression fltDeleteExp = new LEPredicate(createdOnPathElement, cleanupDate);
            Collection<AsyncQuery> asyncQueryList = asyncQueryDao.deleteAsyncQueryAndResultCollection(fltDeleteExp);
            resultStorageEngine.deleteResultsCollection(asyncQueryList);
=======
            Date cleanupDate = dateUtil.calculateFilterDate(Calendar.DATE, queryCleanupDays);
            PathElement createdOnPathElement = new PathElement(AsyncQuery.class, Long.class, "createdOn");
            FilterExpression fltDeleteExp = new LEPredicate(createdOnPathElement, cleanupDate);
            asyncQueryDao.deleteAsyncQueryAndResultCollection(fltDeleteExp);
>>>>>>> 71135c78
        } catch (Exception e) {
            log.error("Exception in scheduled cleanup: {}", e);
        }
    }

    /**
     * This method updates the status of long running async query which
     * were interrupted due to host crash/app shutdown to TIMEDOUT.
     * */
    protected void timeoutAsyncQuery() {

        try {
<<<<<<< HEAD
            Date filterDate = DateUtil.calculateFilterDate(Calendar.MINUTE, maxRunTimeMinutes);
=======
            Date filterDate = dateUtil.calculateFilterDate(Calendar.MINUTE, maxRunTimeMinutes);
>>>>>>> 71135c78
            PathElement createdOnPathElement = new PathElement(AsyncQuery.class, Long.class, "createdOn");
            PathElement statusPathElement = new PathElement(AsyncQuery.class, String.class, "status");
            List<QueryStatus> statusList = new ArrayList<QueryStatus>();
            statusList.add(QueryStatus.PROCESSING);
            statusList.add(QueryStatus.QUEUED);
            FilterPredicate inPredicate = new InPredicate(statusPathElement, statusList);
            FilterPredicate lePredicate = new LEPredicate(createdOnPathElement, filterDate);
            AndFilterExpression fltTimeoutExp = new AndFilterExpression(inPredicate, lePredicate);
            asyncQueryDao.updateStatusAsyncQueryCollection(fltTimeoutExp, QueryStatus.TIMEDOUT);
        } catch (Exception e) {
            log.error("Exception in scheduled cleanup: {}", e);
        }
    }
}<|MERGE_RESOLUTION|>--- conflicted
+++ resolved
@@ -40,11 +40,8 @@
     private Elide elide;
     private int queryCleanupDays;
     private AsyncQueryDAO asyncQueryDao;
-<<<<<<< HEAD
     private ResultStorageEngine resultStorageEngine;
-=======
     private DateUtil dateUtil = new DateUtil();
->>>>>>> 71135c78
 
     @Override
     public void run() {
@@ -58,18 +55,11 @@
     protected void deleteAsyncQuery() {
 
         try {
-<<<<<<< HEAD
-            Date cleanupDate = DateUtil.calculateFilterDate(Calendar.DATE, queryCleanupDays);
+            Date cleanupDate = dateUtil.calculateFilterDate(Calendar.DATE, queryCleanupDays);
             PathElement createdOnPathElement = new PathElement(AsyncQuery.class, Long.class, "createdOn");
             FilterExpression fltDeleteExp = new LEPredicate(createdOnPathElement, cleanupDate);
             Collection<AsyncQuery> asyncQueryList = asyncQueryDao.deleteAsyncQueryAndResultCollection(fltDeleteExp);
             resultStorageEngine.deleteResultsCollection(asyncQueryList);
-=======
-            Date cleanupDate = dateUtil.calculateFilterDate(Calendar.DATE, queryCleanupDays);
-            PathElement createdOnPathElement = new PathElement(AsyncQuery.class, Long.class, "createdOn");
-            FilterExpression fltDeleteExp = new LEPredicate(createdOnPathElement, cleanupDate);
-            asyncQueryDao.deleteAsyncQueryAndResultCollection(fltDeleteExp);
->>>>>>> 71135c78
         } catch (Exception e) {
             log.error("Exception in scheduled cleanup: {}", e);
         }
@@ -82,11 +72,7 @@
     protected void timeoutAsyncQuery() {
 
         try {
-<<<<<<< HEAD
-            Date filterDate = DateUtil.calculateFilterDate(Calendar.MINUTE, maxRunTimeMinutes);
-=======
             Date filterDate = dateUtil.calculateFilterDate(Calendar.MINUTE, maxRunTimeMinutes);
->>>>>>> 71135c78
             PathElement createdOnPathElement = new PathElement(AsyncQuery.class, Long.class, "createdOn");
             PathElement statusPathElement = new PathElement(AsyncQuery.class, String.class, "status");
             List<QueryStatus> statusList = new ArrayList<QueryStatus>();
