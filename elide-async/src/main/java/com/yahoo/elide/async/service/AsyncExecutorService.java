--- conflicted
+++ resolved
@@ -17,22 +17,16 @@
 import com.yahoo.elide.graphql.QueryRunner;
 import com.yahoo.elide.security.User;
 
-<<<<<<< HEAD
 import lombok.Getter;
-=======
 import lombok.extern.slf4j.Slf4j;
->>>>>>> dca87e26
 
 /**
  * Service to execute Async queries. It will schedule task to track long
  * running queries and kills them. It will also schedule task to update
  * orphan query statuses after host/app crash or restart.
  */
-<<<<<<< HEAD
 @Getter
-=======
 @Slf4j
->>>>>>> dca87e26
 public class AsyncExecutorService {
 
     private final int DEFAULT_THREADPOOL_SIZE = 6;
