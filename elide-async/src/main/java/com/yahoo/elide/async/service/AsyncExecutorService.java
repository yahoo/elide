/*
 * Copyright 2020, Yahoo Inc.
 * Licensed under the Apache License, Version 2.0
 * See LICENSE file in project root for terms.
 */
package com.yahoo.elide.async.service;

import com.yahoo.elide.Elide;
import com.yahoo.elide.async.models.AsyncQuery;
import com.yahoo.elide.async.models.AsyncQueryResult;
import com.yahoo.elide.async.models.QueryStatus;
import com.yahoo.elide.core.exceptions.InvalidOperationException;
import com.yahoo.elide.graphql.QueryRunner;
import com.yahoo.elide.security.User;

import lombok.Getter;
import lombok.extern.slf4j.Slf4j;

import java.util.HashMap;
import java.util.Map;
import java.util.concurrent.ExecutionException;
import java.util.concurrent.ExecutorService;
import java.util.concurrent.Executors;
import java.util.concurrent.Future;
import java.util.concurrent.TimeUnit;
import java.util.concurrent.TimeoutException;

import javax.inject.Inject;

/**
 * Service to execute Async queries.
 * It will schedule task to track long running queries and kills them.
 * It will also schedule task to update orphan query statuses after
 * host/app crash or restart.
 */
@Getter
@Slf4j
public class AsyncExecutorService {

    private final int defaultThreadpoolSize = 6;

    private Elide elide;
    private Map<String, QueryRunner> runners;
    private ExecutorService executor;
    private ExecutorService updater;
    private int maxRunTime;
    private AsyncQueryDAO asyncQueryDao;
    private static AsyncExecutorService asyncExecutorService = null;
    private AsyncQueryUpdateThread queryUpdateWorker;
    @Inject
    private AsyncExecutorService(Elide elide, Integer threadPoolSize, Integer maxRunTime, AsyncQueryDAO asyncQueryDao) {
        this.elide = elide;
        runners = new HashMap();

        for (String apiVersion : elide.getElideSettings().getDictionary().getApiVersions()) {
            runners.put(apiVersion, new QueryRunner(elide, apiVersion));
        }

        this.maxRunTime = maxRunTime;
        executor = Executors.newFixedThreadPool(threadPoolSize == null ? defaultThreadpoolSize : threadPoolSize);
        updater = Executors.newFixedThreadPool(threadPoolSize == null ? defaultThreadpoolSize : threadPoolSize);
        this.asyncQueryDao = asyncQueryDao;
    }

    /**
     * Initialize the singleton AsyncExecutorService object.
     * If already initialized earlier, no new object is created.
     * @param elide Elide Instance
     * @param threadPoolSize thread pool size
     * @param maxRunTime max run times in minutes
     * @param asyncQueryDao DAO Object
     */
    public static void init(Elide elide, Integer threadPoolSize, Integer maxRunTime, AsyncQueryDAO asyncQueryDao) {
        if (asyncExecutorService == null) {
            asyncExecutorService = new AsyncExecutorService(elide, threadPoolSize, maxRunTime, asyncQueryDao);
        } else {
            log.debug("asyncExecutorService is already initialized.");
        }
    }

    /**
     * Get instance of AsyncExecutorService.
     * @return AsyncExecutorService Object
     */
    public synchronized static AsyncExecutorService getInstance() {
        return asyncExecutorService;
    }

    /**
     * Execute Query asynchronously.
     * @param queryObj Query Object
     * @param user User
<<<<<<< HEAD
     * @param apiVersion API Version
=======
     * @param apiVersion api version
>>>>>>> af132fd2
     */
    public void executeQuery(AsyncQuery queryObj, User user, String apiVersion) {

        QueryRunner runner = runners.get(apiVersion);
        if (runner == null) {
            throw new InvalidOperationException("Invalid API Version");
        }
        AsyncQueryThread queryWorker = new AsyncQueryThread(queryObj, user, elide, runner, asyncQueryDao, apiVersion);
        Future<AsyncQueryResult> task = executor.submit(queryWorker);

        try {
            queryObj.setStatus(QueryStatus.PROCESSING);
            AsyncQueryResult queryResultObj = task.get(queryObj.getAsyncAfterSeconds(), TimeUnit.SECONDS);
            queryObj.setResult(queryResultObj);
            queryObj.setStatus(QueryStatus.COMPLETE);
        } catch (InterruptedException e) {
            log.error("InterruptedException: {}", e);
            queryObj.setStatus(QueryStatus.FAILURE);
        } catch (ExecutionException e) {
            log.error("ExecutionException: {}", e);
            queryObj.setStatus(QueryStatus.FAILURE);
        } catch (TimeoutException e) {
            log.error("TimeoutException: {}", e);
            queryUpdateWorker = new AsyncQueryUpdateThread(elide, task, queryObj, asyncQueryDao);
        }

    }
    /**
     * Complete Query asynchronously.
     * @param query AsyncQuery
     * @param user User
     * @param apiVersion API Version
     */
    public void completeQuery(AsyncQuery query, User user, String apiVersion) {
        try {
            if (queryUpdateWorker != null) {
                log.info("Task has not completed");
                updater.execute(queryUpdateWorker);
            }
        } catch (NullPointerException e) {
            log.info("Task has completed");
        }
    }
}<|MERGE_RESOLUTION|>--- conflicted
+++ resolved
@@ -90,11 +90,7 @@
      * Execute Query asynchronously.
      * @param queryObj Query Object
      * @param user User
-<<<<<<< HEAD
-     * @param apiVersion API Version
-=======
      * @param apiVersion api version
->>>>>>> af132fd2
      */
     public void executeQuery(AsyncQuery queryObj, User user, String apiVersion) {
 
