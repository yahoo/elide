--- conflicted
+++ resolved
@@ -46,11 +46,8 @@
     private int maxRunTime;
     private AsyncQueryDAO asyncQueryDao;
     private static AsyncExecutorService asyncExecutorService = null;
-<<<<<<< HEAD
     private ResultStorageEngine resultStorageEngine;
 
-=======
->>>>>>> e92309e2
     @Inject
     private AsyncExecutorService(Elide elide, Integer threadPoolSize, Integer maxRunTime, AsyncQueryDAO asyncQueryDao) {
         this.elide = elide;
@@ -102,15 +99,10 @@
         if (runner == null) {
             throw new InvalidOperationException("Invalid API Version");
         }
-<<<<<<< HEAD
         AsyncQueryThread queryWorker = new AsyncQueryThread(queryObj, user, elide, runner, asyncQueryDao,
                 apiVersion, resultStorageEngine);
         Future<?> task = executor.submit(queryWorker);
 
-=======
-        AsyncQueryThread queryWorker = new AsyncQueryThread(queryObj, user, elide, runner, asyncQueryDao, apiVersion);
-        Future<AsyncQueryResult> task = executor.submit(queryWorker);
->>>>>>> e92309e2
         try {
             queryObj.setStatus(QueryStatus.PROCESSING);
             AsyncQueryResult queryResultObj = task.get(queryObj.getAsyncAfterSeconds(), TimeUnit.SECONDS);
