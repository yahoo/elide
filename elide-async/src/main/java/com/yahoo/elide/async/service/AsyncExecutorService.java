--- conflicted
+++ resolved
@@ -94,11 +94,7 @@
             log.error("ExecutionException: {}", e.toString());
             queryObj.setStatus(QueryStatus.FAILURE);
         } catch (TimeoutException e) {
-<<<<<<< HEAD
-            log.debug("TimeoutException: {}", e);
-=======
             log.error("TimeoutException: {}", e.toString());
->>>>>>> 51e3b057
             resultFuture.setSynchronousTimeout(true);
         } catch (Exception e) {
             log.error("Exception: {}", e.toString());
