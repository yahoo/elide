--- conflicted
+++ resolved
@@ -26,11 +26,8 @@
 
 import java.net.URISyntaxException;
 import java.util.Date;
-<<<<<<< HEAD
 import java.util.UUID;
-=======
 import java.util.concurrent.Callable;
->>>>>>> e92309e2
 
 import javax.ws.rs.core.MultivaluedHashMap;
 import javax.ws.rs.core.MultivaluedMap;
@@ -77,73 +74,7 @@
     * @throws URISyntaxException
     * @throws NoHttpResponseException
     */
-<<<<<<< HEAD
-    protected void processQuery() {
-        Integer recCount = null;
-
-        try {
-            // Change async query to processing
-            asyncQueryDao.updateStatus(queryObj, QueryStatus.PROCESSING);
-            ElideResponse response = null;
-            log.debug("AsyncQuery Object from request: {}", queryObj);
-            if (queryObj.getQueryType().equals(QueryType.JSONAPI_V1_0)) {
-                MultivaluedMap<String, String> queryParams = getQueryParams(queryObj.getQuery());
-                log.debug("Extracted QueryParams from AsyncQuery Object: {}", queryParams);
-                response = elide.get(getPath(queryObj.getQuery()), queryParams, user, apiVersion);
-                log.debug("JSONAPI_V1_0 getResponseCode: {}, JSONAPI_V1_0 getBody: {}",
-                        response.getResponseCode(), response.getBody());
-
-                if (response.getResponseCode() == 200) {
-                    recCount = calculateRecordsJSON(response.getBody());
-                }
-
-            }
-            else if (queryObj.getQueryType().equals(QueryType.GRAPHQL_V1_0)) {
-                response = runner.run(queryObj.getQuery(), user);
-                log.debug("GRAPHQL_V1_0 getResponseCode: {}, GRAPHQL_V1_0 getBody: {}",
-                        response.getResponseCode(), response.getBody());
-
-                if (response.getResponseCode() == 200) {
-                    String tableName = getTableNameFromQuery(queryObj.getQuery());
-                    recCount = calculateRecordsGRAPHQL(response.getBody(), tableName);
-                }
-
-            }
-            if (response == null) {
-                throw new NoHttpResponseException("Response for request returned as null");
-            }
-
-            // Create AsyncQueryResult entry for AsyncQuery
-
-            AsyncQueryResult asyncQueryResult = new AsyncQueryResult();
-            asyncQueryResult.setHttpStatus(response.getResponseCode());
-            asyncQueryResult.setResponseBody(response.getBody());
-            asyncQueryResult.setContentLength(response.getBody().length());
-            asyncQueryResult.setRecordCount(recCount);
-            asyncQueryResult.setResultType(ResultType.EMBEDDED);
-            asyncQueryResult.setCompletedOn(new Date());
-
-            // add queryResult object to query object
-            asyncQueryDao.updateAsyncQueryResult(asyncQueryResult, queryObj);
-            // If we receive a response update Query Status to complete
-            asyncQueryDao.updateStatus(queryObj, QueryStatus.COMPLETE);
-
-            resultStorageEngine = new DefaultResultStorageEngine();
-            resultStorageEngine.storeResults(UUID.fromString(queryObj.getId()), response.getBody());
-
-        } catch (Exception e) {
-            log.error("Exception: {}", e);
-            if (e.getClass().equals(InterruptedException.class)) {
-                // An InterruptedException is encountered when we interrupt the query when it goes beyond max run time
-                // We set the QueryStatus to TIMEDOUT
-                // No AsyncQueryResult will be set for this case
-                asyncQueryDao.updateStatus(queryObj, QueryStatus.TIMEDOUT);
-            } else {
-                // If an Exception is encountered we set the QueryStatus to FAILURE
-                // No AsyncQueryResult will be set for this case
-                asyncQueryDao.updateStatus(queryObj, QueryStatus.FAILURE);
-            }
-=======
+   
     protected AsyncQueryResult processQuery() throws URISyntaxException, NoHttpResponseException {
 
         ElideResponse response = null;
@@ -154,12 +85,20 @@
             response = elide.get(getPath(queryObj.getQuery()), queryParams, user, apiVersion);
             log.debug("JSONAPI_V1_0 getResponseCode: {}, JSONAPI_V1_0 getBody: {}",
                     response.getResponseCode(), response.getBody());
+          
+            if (response.getResponseCode() == 200) {
+                recCount = calculateRecordsJSON(response.getBody());
+            }
         }
         else if (queryObj.getQueryType().equals(QueryType.GRAPHQL_V1_0)) {
             response = runner.run(queryObj.getQuery(), user);
             log.debug("GRAPHQL_V1_0 getResponseCode: {}, GRAPHQL_V1_0 getBody: {}",
                     response.getResponseCode(), response.getBody());
->>>>>>> e92309e2
+          
+            if (response.getResponseCode() == 200) {
+                String tableName = getTableNameFromQuery(queryObj.getQuery());
+                recCount = calculateRecordsGRAPHQL(response.getBody(), tableName);
+            }
         }
         if (response == null) {
             throw new NoHttpResponseException("Response for request returned as null");
@@ -173,6 +112,9 @@
         queryResultObj.setContentLength(response.getBody().length());
         queryResultObj.setResultType(ResultType.EMBEDDED);
         queryResultObj.setCompletedOn(new Date());
+  
+        resultStorageEngine = new DefaultResultStorageEngine();
+        resultStorageEngine.storeResults(UUID.fromString(queryObj.getId()), response.getBody());
 
         return queryResultObj;
     }
