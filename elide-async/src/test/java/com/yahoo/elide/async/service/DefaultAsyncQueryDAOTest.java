/*
 * Copyright 2020, Yahoo Inc.
 * Licensed under the Apache License, Version 2.0
 * See LICENSE file in project root for terms.
 */
package com.yahoo.elide.async.service;

import static org.junit.jupiter.api.Assertions.assertEquals;
import static org.mockito.ArgumentMatchers.any;
import static org.mockito.Mockito.mock;
import static org.mockito.Mockito.times;
import static org.mockito.Mockito.verify;
import static org.mockito.Mockito.when;

import com.yahoo.elide.Elide;
import com.yahoo.elide.ElideSettings;
import com.yahoo.elide.ElideSettingsBuilder;
import com.yahoo.elide.async.models.AsyncQuery;
import com.yahoo.elide.async.models.AsyncQueryResult;
import com.yahoo.elide.async.models.QueryStatus;
import com.yahoo.elide.core.DataStore;
import com.yahoo.elide.core.DataStoreTransaction;
import com.yahoo.elide.core.EntityDictionary;
import com.yahoo.elide.core.RequestScope;
import com.yahoo.elide.core.filter.dialect.RSQLFilterDialect;
import com.yahoo.elide.core.filter.expression.FilterExpression;
import com.yahoo.elide.security.checks.Check;

import org.junit.jupiter.api.BeforeEach;
import org.junit.jupiter.api.Test;

import java.util.Arrays;
import java.util.HashMap;
import java.util.Map;
import java.util.TimeZone;

public class DefaultAsyncQueryDAOTest {

    private DefaultAsyncQueryDAO asyncQueryDAO;
    private Elide elide;
    private DataStore dataStore;
    private AsyncQuery asyncQuery;
    private AsyncQueryResult asyncQueryResult;
    private DataStoreTransaction tx;
<<<<<<< HEAD
=======
    private EntityDictionary dictionary;
>>>>>>> 71135c78
    private FilterExpression filter;

    @BeforeEach
    public void setupMocks() {
        dataStore = mock(DataStore.class);
        asyncQuery = mock(AsyncQuery.class);
        asyncQueryResult = mock(AsyncQueryResult.class);
        filter = mock(FilterExpression.class);
        tx = mock(DataStoreTransaction.class);

        Map<String, Class<? extends Check>> checkMappings = new HashMap<>();

        EntityDictionary dictionary = new EntityDictionary(checkMappings);
        dictionary.bindEntity(AsyncQuery.class);
        dictionary.bindEntity(AsyncQueryResult.class);

        ElideSettings elideSettings = new ElideSettingsBuilder(dataStore)
                .withEntityDictionary(dictionary)
                .withJoinFilterDialect(new RSQLFilterDialect(dictionary))
                .withSubqueryFilterDialect(new RSQLFilterDialect(dictionary))
                .withISO8601Dates("yyyy-MM-dd'T'HH:mm'Z'", TimeZone.getTimeZone("UTC"))
                .build();

        elide = new Elide(elideSettings);
        when(dataStore.beginTransaction()).thenReturn(tx);
<<<<<<< HEAD

        asyncQueryDAO = new DefaultAsyncQueryDAO(elide.getElideSettings(), dataStore);
=======
        asyncQueryDAO = new DefaultAsyncQueryDAO(elide, dataStore);
>>>>>>> 71135c78
    }

    @Test
    public void testAsyncQueryCleanerThreadSet() {
<<<<<<< HEAD
        assertEquals(dataStore, asyncQueryDAO.getDataStore());
        assertEquals(elide.getElideSettings(), asyncQueryDAO.getElideSettings());
=======
        assertEquals(elide, asyncQueryDAO.getElide());
        assertEquals(dataStore, asyncQueryDAO.getDataStore());
>>>>>>> 71135c78
    }

    @Test
    public void testUpdateStatus() {
        when(tx.loadObject(any(), any(), any())).thenReturn(asyncQuery);
        asyncQueryDAO.updateStatus("1234", QueryStatus.PROCESSING);
        verify(dataStore, times(1)).beginTransaction();
        verify(tx, times(1)).save(any(AsyncQuery.class), any(RequestScope.class));
        verify(asyncQuery, times(1)).setStatus(QueryStatus.PROCESSING);
    }

   @Test
   public void testUpdateStatusAsyncQueryCollection() {
       Iterable<Object> loaded = Arrays.asList(asyncQuery, asyncQuery);
       when(tx.loadObjects(any(), any())).thenReturn(loaded);
       asyncQueryDAO.updateStatusAsyncQueryCollection(filter, QueryStatus.TIMEDOUT);
       verify(tx, times(2)).save(any(AsyncQuery.class), any(RequestScope.class));
       verify(asyncQuery, times(2)).setStatus(QueryStatus.TIMEDOUT);
   }

    @Test
    public void testDeleteAsyncQueryAndResultCollection() {
        Iterable<Object> loaded = Arrays.asList(asyncQuery, asyncQuery, asyncQuery);
        when(tx.loadObjects(any(), any())).thenReturn(loaded);
        asyncQueryDAO.deleteAsyncQueryAndResultCollection(filter);
        verify(dataStore, times(1)).beginTransaction();
        verify(tx, times(1)).loadObjects(any(), any());
        verify(tx, times(3)).delete(any(AsyncQuery.class), any(RequestScope.class));
    }

    @Test
    public void testUpdateAsyncQueryResult() {
        when(tx.loadObject(any(), any(), any())).thenReturn(asyncQuery);
        when(asyncQuery.getStatus()).thenReturn(QueryStatus.PROCESSING);
        asyncQueryDAO.updateAsyncQueryResult(asyncQueryResult, asyncQuery.getId());
        verify(dataStore, times(1)).beginTransaction();
        verify(tx, times(1)).save(any(AsyncQuery.class), any(RequestScope.class));
        verify(asyncQuery, times(1)).setResult(asyncQueryResult);
        verify(asyncQuery, times(1)).setStatus(QueryStatus.COMPLETE);

    }

    @Test
    public void testLoadAsyncQueryCollection() {
        Iterable<Object> loaded = Arrays.asList(asyncQuery, asyncQuery, asyncQuery);
        when(tx.loadObjects(any(), any())).thenReturn(loaded);
        asyncQueryDAO.loadAsyncQueryCollection(filter);
        verify(dataStore, times(1)).beginTransaction();
        verify(tx, times(1)).loadObjects(any(), any());
    }
}<|MERGE_RESOLUTION|>--- conflicted
+++ resolved
@@ -42,10 +42,7 @@
     private AsyncQuery asyncQuery;
     private AsyncQueryResult asyncQueryResult;
     private DataStoreTransaction tx;
-<<<<<<< HEAD
-=======
     private EntityDictionary dictionary;
->>>>>>> 71135c78
     private FilterExpression filter;
 
     @BeforeEach
@@ -71,23 +68,13 @@
 
         elide = new Elide(elideSettings);
         when(dataStore.beginTransaction()).thenReturn(tx);
-<<<<<<< HEAD
-
         asyncQueryDAO = new DefaultAsyncQueryDAO(elide.getElideSettings(), dataStore);
-=======
-        asyncQueryDAO = new DefaultAsyncQueryDAO(elide, dataStore);
->>>>>>> 71135c78
     }
 
     @Test
     public void testAsyncQueryCleanerThreadSet() {
-<<<<<<< HEAD
         assertEquals(dataStore, asyncQueryDAO.getDataStore());
         assertEquals(elide.getElideSettings(), asyncQueryDAO.getElideSettings());
-=======
-        assertEquals(elide, asyncQueryDAO.getElide());
-        assertEquals(dataStore, asyncQueryDAO.getDataStore());
->>>>>>> 71135c78
     }
 
     @Test
