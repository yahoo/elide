<?xml version="1.0" encoding="UTF-8"?>
<suppressions
    xmlns="https://jeremylong.github.io/DependencyCheck/dependency-suppression.1.2.xsd">
    <suppress until="2019-12-01Z">
        <notes><![CDATA[file name: jackson-databind-2.9.9.3.jar]]></notes>
        <gav regex="true">^com\.fasterxml\.jackson\.core:jackson-databind.*$</gav>
        <cve>CVE-2019-16335</cve>
        <cve>CVE-2019-14540</cve>
    </suppress>
    <!-- Invalid web socket CVE (flagging wrong package) -->
    <suppress until="2021-12-01Z">
        <cve>CVE-2020-11050</cve>
    </suppress>
<<<<<<< HEAD
    <!-- Dropwizard Metrics (no fix exists) -->
    <suppress until="2021-12-01Z">
        <cve>CVE-2020-7712</cve>
=======

    <!-- Invalid Spring Security CVE -->
    <suppress until="2021-12-01Z">
        <cve>CVE-2018-1258</cve>
    </suppress>

    <!-- https://hibernate.atlassian.net/browse/HHH-14225 -->
    <suppress until="2021-06-01Z">
        <cve>CVE-2020-25638</cve>
>>>>>>> e2005d6b
    </suppress>
</suppressions><|MERGE_RESOLUTION|>--- conflicted
+++ resolved
@@ -11,20 +11,16 @@
     <suppress until="2021-12-01Z">
         <cve>CVE-2020-11050</cve>
     </suppress>
-<<<<<<< HEAD
     <!-- Dropwizard Metrics (no fix exists) -->
     <suppress until="2021-12-01Z">
         <cve>CVE-2020-7712</cve>
-=======
-
+    </suppress>
     <!-- Invalid Spring Security CVE -->
     <suppress until="2021-12-01Z">
         <cve>CVE-2018-1258</cve>
     </suppress>
-
     <!-- https://hibernate.atlassian.net/browse/HHH-14225 -->
     <suppress until="2021-06-01Z">
         <cve>CVE-2020-25638</cve>
->>>>>>> e2005d6b
     </suppress>
 </suppressions>