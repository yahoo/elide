/*
 * Copyright 2015, Yahoo Inc.
 * Licensed under the Apache License, Version 2.0
 * See LICENSE file in project root for terms.
 */
package example;

import com.fasterxml.jackson.annotation.JsonIgnore;
import com.yahoo.elide.annotation.*;
import com.yahoo.elide.core.RequestScope;
import com.yahoo.elide.security.Access;
import com.yahoo.elide.security.ChangeSpec;
import com.yahoo.elide.security.CommitCheck;
import com.yahoo.elide.security.OperationCheck;
import example.Child.InitCheck;

import javax.persistence.CascadeType;
import javax.persistence.Column;
import javax.persistence.Entity;
import javax.persistence.GeneratedValue;
import javax.persistence.GenerationType;
import javax.persistence.Id;
import javax.persistence.ManyToMany;
import java.util.Optional;
import java.util.Set;
import javax.persistence.OneToOne;

@Entity
@CreatePermission(any = { InitCheck.class })
@SharePermission(any = {Access.ALL.class})
@ReadPermission(all = {NegativeChildIdCheck.class, NegativeIntegerUserCheck.class, InitCheck.class})
@UserPermission(any = {NegativeIntegerUserCheck.class})
@Include
@Audit(action = Audit.Action.DELETE,
       operation = 0,
       logStatement = "DELETE Child {0} Parent {1}",
       logExpressions = {"${child.id}", "${parent.id}"})
@Audit(action = Audit.Action.CREATE,
       operation = 0,
       logStatement = "CREATE Child {0} Parent {1}",
       logExpressions = {"${child.id}", "${parent.id}"})
public class Child {
    @JsonIgnore

    private long id;
    private Set<Parent> parents;


    private String name;

    private Set<Child> friends;
    private Child noReadAccess;

    @Id
    @GeneratedValue(strategy = GenerationType.AUTO)
    public long getId() {
        return id;
    }

    public void setId(long id) {
        this.id = id;
    }

    @ManyToMany(
            cascade = {CascadeType.PERSIST, CascadeType.MERGE},
            mappedBy = "children",
            targetEntity = Parent.class
        )
    public Set<Parent> getParents() {
        return parents;
    }

    public void setParents(Set<Parent> parents) {
        this.parents = parents;
    }

    @ManyToMany(
            targetEntity = Child.class
    )
    public Set<Child> getFriends() {
        return friends;
    }

    public void setFriends(Set<Child> friends) {
        this.friends = friends;
    }

    @Audit(action = Audit.Action.UPDATE,
       operation = 1,
       logStatement = "UPDATE Child {0} Parent {1}",
       logExpressions = {"${child.id}", "${parent.id}"}
     )
    @Column(unique = true)
    public String getName() {
        return this.name;
    }

    public void setName(String name) {
        this.name = name;
    }

<<<<<<< HEAD
    static public class InitCheck implements CommitCheck<Child>, OperationCheck<Child> {
=======
    @OneToOne(
            targetEntity = Child.class
    )
    @ReadPermission(all = {Role.NONE.class})
    public Child getReadNoAccess() {
        return noReadAccess;
    }

    public void setReadNoAccess(Child noReadAccess) {
        this.noReadAccess = noReadAccess;
    }

    static public class InitCheck implements Check<Child> {
>>>>>>> f388008e
        @Override
        public boolean ok(Child child, RequestScope requestScope, Optional<ChangeSpec> changeSpec) {
            if (child.getParents() != null) {
                return true;
            }
            throw new IllegalStateException("Uninitialized " + child);
        }
    }
}<|MERGE_RESOLUTION|>--- conflicted
+++ resolved
@@ -99,13 +99,10 @@
         this.name = name;
     }
 
-<<<<<<< HEAD
-    static public class InitCheck implements CommitCheck<Child>, OperationCheck<Child> {
-=======
     @OneToOne(
             targetEntity = Child.class
     )
-    @ReadPermission(all = {Role.NONE.class})
+    @ReadPermission(all = {Access.NONE.class})
     public Child getReadNoAccess() {
         return noReadAccess;
     }
@@ -114,8 +111,7 @@
         this.noReadAccess = noReadAccess;
     }
 
-    static public class InitCheck implements Check<Child> {
->>>>>>> f388008e
+    static public class InitCheck implements CommitCheck<Child>, OperationCheck<Child> {
         @Override
         public boolean ok(Child child, RequestScope requestScope, Optional<ChangeSpec> changeSpec) {
             if (child.getParents() != null) {
