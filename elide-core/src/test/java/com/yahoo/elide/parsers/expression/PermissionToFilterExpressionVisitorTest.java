--- conflicted
+++ resolved
@@ -232,11 +232,7 @@
     //
     public RequestScope newRequestScope() {
         User john = new TestUser("John");
-<<<<<<< HEAD
-        return requestScope = new RequestScope(null, NO_VERSION, null, null, john, null, UUID.randomUUID(), elideSettings);
-=======
         return requestScope = new RequestScope(null, null, NO_VERSION, null, null, john, null, UUID.randomUUID(), elideSettings);
->>>>>>> 0a321b2a
     }
 
     private FilterExpression filterExpressionForPermissions(String permission) {
