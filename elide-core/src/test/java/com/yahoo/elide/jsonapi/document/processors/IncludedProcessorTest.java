--- conflicted
+++ resolved
@@ -13,10 +13,7 @@
 import com.yahoo.elide.core.DataStoreTransaction;
 import com.yahoo.elide.core.EntityDictionary;
 import com.yahoo.elide.core.PersistentResource;
-<<<<<<< HEAD
-=======
 import com.yahoo.elide.core.TestDictionary;
->>>>>>> ef111d6e
 import com.yahoo.elide.core.TestRequestScope;
 import com.yahoo.elide.jsonapi.models.JsonApiDocument;
 import com.yahoo.elide.jsonapi.models.Resource;
@@ -63,11 +60,7 @@
     public void setUp() throws Exception {
         includedProcessor = new IncludedProcessor();
 
-<<<<<<< HEAD
-        dictionary = new EntityDictionary(TestCheckMappings.MAPPINGS);
-=======
         dictionary = TestDictionary.getTestDictionary();
->>>>>>> ef111d6e
         dictionary.bindEntity(Child.class);
         dictionary.bindEntity(Parent.class);
         dictionary.bindEntity(FunWithPermissions.class);
