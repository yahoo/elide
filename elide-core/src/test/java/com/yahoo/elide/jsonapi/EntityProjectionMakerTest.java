--- conflicted
+++ resolved
@@ -9,11 +9,6 @@
 import static org.junit.jupiter.api.Assertions.assertEquals;
 
 import com.yahoo.elide.core.EntityDictionary;
-<<<<<<< HEAD
-import com.yahoo.elide.core.RequestScope;
-import com.yahoo.elide.core.TestRequestScope;
-import com.yahoo.elide.core.pagination.Pagination;
-=======
 import com.yahoo.elide.core.Path;
 import com.yahoo.elide.core.RequestScope;
 import com.yahoo.elide.core.TestRequestScope;
@@ -21,7 +16,6 @@
 import com.yahoo.elide.core.filter.expression.FilterExpression;
 import com.yahoo.elide.core.pagination.Pagination;
 import com.yahoo.elide.core.sort.Sorting;
->>>>>>> d8884821
 import com.yahoo.elide.request.Attribute;
 import com.yahoo.elide.request.EntityProjection;
 import example.Address;
@@ -586,8 +580,6 @@
                 .build();
 
         EntityProjection actual = maker.parsePath(path);
-<<<<<<< HEAD
-=======
 
         assertEquals(expected, actual);
     }
@@ -746,7 +738,6 @@
                 .build();
 
         EntityProjection actual = maker.parsePath(path);
->>>>>>> d8884821
 
         assertEquals(expected, actual);
     }
