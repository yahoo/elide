--- conflicted
+++ resolved
@@ -13,10 +13,7 @@
 import com.yahoo.elide.core.EntityDictionary;
 import com.yahoo.elide.core.PersistentResource;
 import com.yahoo.elide.core.RequestScope;
-<<<<<<< HEAD
-=======
 import com.yahoo.elide.core.TestDictionary;
->>>>>>> ef111d6e
 import com.yahoo.elide.core.TestRequestScope;
 import com.yahoo.elide.jsonapi.models.Data;
 import com.yahoo.elide.jsonapi.models.JsonApiDocument;
@@ -30,10 +27,6 @@
 import com.google.common.collect.Sets;
 import example.Child;
 import example.Parent;
-<<<<<<< HEAD
-import example.TestCheckMappings;
-=======
->>>>>>> ef111d6e
 import org.junit.jupiter.api.BeforeEach;
 import org.junit.jupiter.api.Test;
 import org.mockito.Answers;
@@ -56,31 +49,10 @@
 
     @BeforeEach
     void init() {
-<<<<<<< HEAD
-        dictionary = new EntityDictionary(TestCheckMappings.MAPPINGS);
-=======
         dictionary = TestDictionary.getTestDictionary();
->>>>>>> ef111d6e
         dictionary.bindEntity(Parent.class);
         dictionary.bindEntity(Child.class);
         mapper = new JsonApiMapper(dictionary);
-<<<<<<< HEAD
-    }
-
-    @Test
-    public void checkInit() {
-        // Ensure that our object receives its init before serializing
-        Parent parent = new Parent();
-        parent.setId(123L);
-        parent.setChildren(Sets.newHashSet());
-        parent.setSpouses(Sets.newHashSet());
-        RequestScope userScope = new TestRequestScope(tx, user, dictionary);
-
-        new PersistentResource<>(parent, null, userScope.getUUIDFor(parent), userScope).toResource();
-
-        assertTrue(parent.init);
-=======
->>>>>>> ef111d6e
     }
 
     @Test
