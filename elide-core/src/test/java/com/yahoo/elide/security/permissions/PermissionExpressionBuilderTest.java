/*
 * Copyright 2016, Yahoo Inc.
 * Licensed under the Apache License, Version 2.0
 * See LICENSE file in project root for terms.
 */
package com.yahoo.elide.security.permissions;

import static com.yahoo.elide.core.EntityDictionary.NO_VERSION;
import static org.junit.jupiter.api.Assertions.assertEquals;

import com.yahoo.elide.ElideSettings;
import com.yahoo.elide.ElideSettingsBuilder;
import com.yahoo.elide.annotation.Include;
import com.yahoo.elide.annotation.ReadPermission;
import com.yahoo.elide.annotation.UpdatePermission;
import com.yahoo.elide.core.EntityDictionary;
import com.yahoo.elide.core.PersistentResource;
import com.yahoo.elide.core.RequestScope;
import com.yahoo.elide.core.TestDictionary;
import com.yahoo.elide.security.ChangeSpec;
import com.yahoo.elide.security.checks.Check;
import com.yahoo.elide.security.checks.prefab.Role;
import com.yahoo.elide.security.permissions.expressions.Expression;
import org.junit.jupiter.api.BeforeEach;
import org.junit.jupiter.api.Test;

import java.util.HashMap;
import java.util.Map;
import java.util.UUID;

import javax.persistence.Entity;
import javax.persistence.Id;

public class PermissionExpressionBuilderTest {

    private EntityDictionary dictionary;
    private PermissionExpressionBuilder builder;
    private ElideSettings elideSettings;

    @BeforeEach
    public void setupEntityDictionary() {
        Map<String, Class<? extends Check>> checks = new HashMap<>();
        checks.put("user has all access", Role.ALL.class);
        checks.put("user has no access", Role.NONE.class);

        dictionary = TestDictionary.getTestDictionary(checks);

        ExpressionResultCache cache = new ExpressionResultCache();
        builder = new PermissionExpressionBuilder(cache, dictionary);

        elideSettings = new ElideSettingsBuilder(null)
                .withEntityDictionary(dictionary)
                .build();
    }

    @Test
    public void testAnyFieldExpressionText() {
        @Entity
        @Include
        @ReadPermission(expression = "user has all access AND user has no access")
        class Model { }
        dictionary.bindEntity(Model.class);

        PersistentResource resource = newResource(new Model(), Model.class);

        Expression expression = builder.buildAnyFieldExpressions(
                resource,
                ReadPermission.class,
                null);

        assertEquals(
                "READ PERMISSION WAS INVOKED ON PersistentResource{type=model, id=null}  "
                        + "FOR EXPRESSION [(FIELDS(\u001B[31mFAILURE\u001B[m)) OR (ENTITY(((user has all access "
                        + "\u001B[34mWAS UNEVALUATED\u001B[m)) AND ((user has no access "
                        + "\u001B[34mWAS UNEVALUATED\u001B[m))))]",
                expression.toString());

        expression.evaluate(Expression.EvaluationMode.ALL_CHECKS);

        assertEquals(
                "READ PERMISSION WAS INVOKED ON PersistentResource{type=model, id=null}  "
                        + "FOR EXPRESSION [(FIELDS(\u001B[31mFAILURE\u001B[m)) OR (ENTITY(((user has all access "
                        + "\u001B[32mPASSED\u001B[m)) AND ((user has no access "
                        + "\u001B[31mFAILED\u001B[m))))]",
                expression.toString());

    }

    @Test
    public void testSpecificFieldExpressionText() {
        @Entity
        @Include
        @UpdatePermission(expression = "user has no access")
        class Model {
            @Id
            private long id;
            @UpdatePermission(expression = "user has all access OR user has no access")
            private int foo;
        }

        dictionary.bindEntity(Model.class);

        PersistentResource resource = newResource(new Model(), Model.class);
        ChangeSpec changes = new ChangeSpec(resource, "foo", 1, 2);

        Expression expression = builder.buildSpecificFieldExpressions(
                resource,
                UpdatePermission.class,
                "foo",
                changes);

        assertEquals(
                "UPDATE PERMISSION WAS INVOKED ON PersistentResource{type=model, id=0} WITH CHANGES ChangeSpec { "
                        + "resource=PersistentResource{type=model, id=0}, field=foo, original=1, modified=2} "
                        + "FOR EXPRESSION [FIELD(((user has all access "
                        + "\u001B[34mWAS UNEVALUATED\u001B[m)) OR ((user has no access "
                        + "\u001B[34mWAS UNEVALUATED\u001B[m)))]",
                expression.toString());

        expression.evaluate(Expression.EvaluationMode.ALL_CHECKS);

        assertEquals(
                "UPDATE PERMISSION WAS INVOKED ON PersistentResource{type=model, id=0} WITH CHANGES ChangeSpec { "
                        + "resource=PersistentResource{type=model, id=0}, field=foo, original=1, modified=2} "
                        + "FOR EXPRESSION [FIELD(((user has all access "
                        + "\u001B[32mPASSED\u001B[m)) OR ((user has no access "
                        + "\u001B[34mWAS UNEVALUATED\u001B[m)))]",
                expression.toString());

     }

    public <T> PersistentResource newResource(T obj, Class<T> cls) {
<<<<<<< HEAD
        RequestScope requestScope = new RequestScope(null, NO_VERSION, null, null, null, null, UUID.randomUUID(), elideSettings);
=======
        RequestScope requestScope = new RequestScope(null, null, NO_VERSION, null, null, null, null, UUID.randomUUID(), elideSettings);
>>>>>>> 0a321b2a
        return new PersistentResource<>(obj, null, requestScope.getUUIDFor(obj), requestScope);
    }
}<|MERGE_RESOLUTION|>--- conflicted
+++ resolved
@@ -130,11 +130,7 @@
      }
 
     public <T> PersistentResource newResource(T obj, Class<T> cls) {
-<<<<<<< HEAD
-        RequestScope requestScope = new RequestScope(null, NO_VERSION, null, null, null, null, UUID.randomUUID(), elideSettings);
-=======
         RequestScope requestScope = new RequestScope(null, null, NO_VERSION, null, null, null, null, UUID.randomUUID(), elideSettings);
->>>>>>> 0a321b2a
         return new PersistentResource<>(obj, null, requestScope.getUUIDFor(obj), requestScope);
     }
 }