--- conflicted
+++ resolved
@@ -92,19 +92,11 @@
         PersistentResource resource = newResource(new Model(), Model.class, true);
         RequestScope requestScope = resource.getRequestScope();
         ChangeSpec cspec = new ChangeSpec(null, null, null, null);
-<<<<<<< HEAD
 
         // Because the object is newly created, the check is DEFERRED.
         assertEquals(ExpressionResult.DEFERRED,
                 requestScope.getPermissionExecutor().checkPermission(UpdatePermission.class, resource, cspec));
 
-=======
-
-        // Because the object is newly created, the check is DEFERRED.
-        assertEquals(ExpressionResult.DEFERRED,
-                requestScope.getPermissionExecutor().checkPermission(UpdatePermission.class, resource, cspec));
-
->>>>>>> 3dc187c5
         requestScope.getPermissionExecutor().executeCommitChecks();
     }
 
