--- conflicted
+++ resolved
@@ -603,14 +603,10 @@
         // Invalid encoded argument value
         exception = assertThrows(ParseException.class, () -> dialect.parse(bookType, Collections.emptySet(),
                         "title[a:b][x:Invalid%_Encoding]==Hemingway", NO_VERSION));
-<<<<<<< HEAD
+      
         assertEquals("Filter expression is not in expected format at: title[a:b][x:Invalid%_Encoding]. "
                         + "URLDecoder: Illegal hex characters in escape (%) pattern - Error at index 0 in: \"_E\"",
                 exception.getMessage());
-=======
-        assertEquals("Filter expression is not in expected format at: title[a:b][x:Invalid%_Encoding]. URLDecoder: Illegal hex characters in escape (%) pattern - Error at index 0 in: \"_E\"",
-                        exception.getMessage());
->>>>>>> 10004c51
     }
 
     @Test
