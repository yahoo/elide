/*
 * Copyright 2017, Yahoo Inc.
 * Licensed under the Apache License, Version 2.0
 * See LICENSE file in project root for terms.
 */
package com.yahoo.elide.core;

import static com.yahoo.elide.core.EntityDictionary.NO_VERSION;
import static org.mockito.Mockito.mock;

import com.yahoo.elide.ElideSettings;
import com.yahoo.elide.ElideSettingsBuilder;
import com.yahoo.elide.annotation.CreatePermission;
import com.yahoo.elide.annotation.DeletePermission;
import com.yahoo.elide.annotation.Include;
import com.yahoo.elide.annotation.ReadPermission;
import com.yahoo.elide.annotation.UpdatePermission;
import com.yahoo.elide.audit.AuditLogger;
import com.yahoo.elide.jsonapi.models.JsonApiDocument;
import com.yahoo.elide.request.EntityProjection;
import com.yahoo.elide.security.ChangeSpec;
import com.yahoo.elide.security.TestUser;
import com.yahoo.elide.security.User;
import com.yahoo.elide.security.checks.OperationCheck;

import com.google.common.collect.Sets;

import example.Author;
import example.Book;
import example.Child;
import example.ComputedBean;
import example.FirstClassFields;
import example.FunWithPermissions;
import example.Invoice;
import example.Job;
import example.Left;
import example.LineItem;
import example.MapColorShape;
import example.NoDeleteEntity;
import example.NoReadEntity;
import example.NoShareEntity;
import example.NoUpdateEntity;
import example.Parent;
import example.Publisher;
import example.Right;
import example.UpdateAndCreate;
import example.nontransferable.ContainerWithPackageShare;
import example.nontransferable.ShareableWithPackageShare;
import example.nontransferable.Untransferable;

import lombok.AllArgsConstructor;
import lombok.EqualsAndHashCode;

import nocreate.NoCreateEntity;

import java.util.Collection;
import java.util.HashSet;
import java.util.List;
import java.util.Optional;
import java.util.Set;
import java.util.UUID;
import java.util.function.Function;

import javax.persistence.Entity;
import javax.persistence.Id;
import javax.persistence.ManyToMany;
import javax.persistence.OneToOne;
import javax.ws.rs.core.MultivaluedMap;

public class PersistenceResourceTestSetup extends PersistentResource {
    private static final AuditLogger MOCK_AUDIT_LOGGER = mock(AuditLogger.class);

    protected final ElideSettings elideSettings;

    protected static EntityDictionary initDictionary() {
        EntityDictionary dictionary = TestDictionary.getTestDictionary();

        dictionary.bindEntity(UpdateAndCreate.class);
        dictionary.bindEntity(Author.class);
        dictionary.bindEntity(Book.class);
        dictionary.bindEntity(Publisher.class);
        dictionary.bindEntity(Child.class);
        dictionary.bindEntity(Parent.class);
        dictionary.bindEntity(FunWithPermissions.class);
        dictionary.bindEntity(Job.class);
        dictionary.bindEntity(Left.class);
        dictionary.bindEntity(Right.class);
        dictionary.bindEntity(NoReadEntity.class);
        dictionary.bindEntity(NoDeleteEntity.class);
        dictionary.bindEntity(NoUpdateEntity.class);
        dictionary.bindEntity(NoCreateEntity.class);
        dictionary.bindEntity(NoShareEntity.class);
        dictionary.bindEntity(example.User.class);
        dictionary.bindEntity(FirstClassFields.class);
        dictionary.bindEntity(MapColorShape.class);
        dictionary.bindEntity(PersistentResourceTest.ChangeSpecModel.class);
        dictionary.bindEntity(PersistentResourceTest.ChangeSpecChild.class);
        dictionary.bindEntity(Invoice.class);
        dictionary.bindEntity(LineItem.class);
        dictionary.bindEntity(ComputedBean.class);
        dictionary.bindEntity(ContainerWithPackageShare.class);
        dictionary.bindEntity(ShareableWithPackageShare.class);
        dictionary.bindEntity(Untransferable.class);
        return dictionary;
    }

    protected static ElideSettings initSettings() {
        return new ElideSettingsBuilder(null)
                .withEntityDictionary(initDictionary())
                .withAuditLogger(MOCK_AUDIT_LOGGER)
                .withDefaultMaxPageSize(10)
                .withDefaultPageSize(10)
                .build();
    }

    public PersistenceResourceTestSetup() {
        super(
                new Child(),
                null,
                null, // new request scope + new Child == cannot possibly be a UUID for this object
<<<<<<< HEAD
                new RequestScope(null, NO_VERSION, null, null, null, null, UUID.randomUUID(),
=======
                new RequestScope(null, null, NO_VERSION, null, null, null, null, UUID.randomUUID(),
>>>>>>> 0a321b2a
                        initSettings()
                )
        );

        elideSettings = initSettings();
    }

    protected static Child newChild(int id) {
        Child child = new Child();
        child.setId(id);
        child.setParents(new HashSet<>());
        child.setFriends(new HashSet<>());
        return child;
    }

    protected static Child newChild(int id, String name) {
        Child child = newChild(id);
        child.setName(name);
        return child;
    }

    protected RequestScope buildRequestScope(DataStoreTransaction tx, User user) {
        return buildRequestScope(null, tx, user, null);
    }

    protected RequestScope buildRequestScope(String path, DataStoreTransaction tx, User user, MultivaluedMap<String, String> queryParams) {
<<<<<<< HEAD
        return new RequestScope(path, NO_VERSION, null, tx, user, queryParams, UUID.randomUUID(), elideSettings);
=======
        return new RequestScope(null, path, NO_VERSION, null, tx, user, queryParams, UUID.randomUUID(), elideSettings);
>>>>>>> 0a321b2a
    }

    protected <T> PersistentResource<T> bootstrapPersistentResource(T obj) {
        return bootstrapPersistentResource(obj, mock(DataStoreTransaction.class));
    }

    protected <T> PersistentResource<T> bootstrapPersistentResource(T obj, DataStoreTransaction tx) {
        User goodUser = new TestUser("1");
<<<<<<< HEAD
        RequestScope requestScope = new RequestScope(null, NO_VERSION, null, tx, goodUser, null, UUID.randomUUID(), elideSettings);
=======
        RequestScope requestScope = new RequestScope(null, null, NO_VERSION, null, tx, goodUser, null, UUID.randomUUID(), elideSettings);
>>>>>>> 0a321b2a
        return new PersistentResource<>(obj, null, requestScope.getUUIDFor(obj), requestScope);
    }

    protected RequestScope getUserScope(User user, AuditLogger auditLogger) {
<<<<<<< HEAD
        return new RequestScope(null, NO_VERSION, new JsonApiDocument(), null, user, null, UUID.randomUUID(),
=======
        return new RequestScope(null, null, NO_VERSION, new JsonApiDocument(), null, user, null, UUID.randomUUID(),
>>>>>>> 0a321b2a
                new ElideSettingsBuilder(null)
                    .withEntityDictionary(dictionary)
                    .withAuditLogger(auditLogger)
                    .build());
    }

    // Testing constructor, setId and non-null empty sets
    protected static Parent newParent(int id) {
        Parent parent = new Parent();
        parent.setId(id);
        parent.setChildren(new HashSet<>());
        parent.setSpouses(new HashSet<>());
        return parent;
    }

    protected Parent newParent(int id, Child child) {
        Parent parent = new Parent();
        parent.setId(id);
        parent.setChildren(Sets.newHashSet(child));
        parent.setSpouses(new HashSet<>());
        return parent;
    }

    /* ChangeSpec-specific test elements */
    @Entity
    @Include
    @CreatePermission(expression = "allow all")
    @ReadPermission(expression = "allow all")
    @UpdatePermission(expression = "deny all")
    @DeletePermission(expression = "allow all")
    public static final class ChangeSpecModel {
        @Id
        public long id;

        @ReadPermission(expression = "deny all")
        @UpdatePermission(expression = "deny all")
        public Function<ChangeSpec, Boolean> checkFunction;

        @UpdatePermission(expression = "changeSpecNonCollection")
        public String testAttr;

        @UpdatePermission(expression = "changeSpecCollection")
        public List<String> testColl;

        @OneToOne
        @UpdatePermission(expression = "changeSpecNonCollection")
        public ChangeSpecChild child;

        @ManyToMany
        @UpdatePermission(expression = "changeSpecCollection")
        public List<Child> otherKids;

        public ChangeSpecModel(final Function<ChangeSpec, Boolean> checkFunction) {
            this.checkFunction = checkFunction;
        }
    }

    @Entity
    @Include
    @EqualsAndHashCode
    @AllArgsConstructor
    @CreatePermission(expression = "allow all")
    @ReadPermission(expression = "allow all")
    @UpdatePermission(expression = "allow all")
    @DeletePermission(expression = "allow all")
    public static final class ChangeSpecChild {
        @Id
        public long id;
    }

    public static final class ChangeSpecCollection extends OperationCheck<Object> {

        @Override
        public boolean ok(Object object, com.yahoo.elide.security.RequestScope requestScope, Optional<ChangeSpec> changeSpec) {
            if (changeSpec.isPresent() && (object instanceof ChangeSpecModel)) {
                ChangeSpec spec = changeSpec.get();
                if (!(spec.getModified() instanceof Collection)) {
                    return false;
                }
                return ((ChangeSpecModel) object).checkFunction.apply(spec);
            }
            throw new IllegalStateException("Something is terribly wrong :(");
        }
    }

    public static final class ChangeSpecNonCollection extends OperationCheck<Object> {

        @Override
        public boolean ok(Object object, com.yahoo.elide.security.RequestScope requestScope, Optional<ChangeSpec> changeSpec) {
            if (changeSpec.isPresent() && (object instanceof ChangeSpecModel)) {
                return ((ChangeSpecModel) object).checkFunction.apply(changeSpec.get());
            }
            throw new IllegalStateException("Something is terribly wrong :(");
        }
    }

    public Set<PersistentResource> getRelation(PersistentResource resource, String relation) {
        return resource.getRelationCheckedFiltered(getRelationship(resource.getResourceClass(), relation));
    }

    public com.yahoo.elide.request.Relationship getRelationship(Class<?> type, String name) {
        return com.yahoo.elide.request.Relationship.builder()
                .name(name)
                .alias(name)
                .projection(EntityProjection.builder()
                        .type(type)
                        .build())
                .build();
    }
}<|MERGE_RESOLUTION|>--- conflicted
+++ resolved
@@ -118,11 +118,7 @@
                 new Child(),
                 null,
                 null, // new request scope + new Child == cannot possibly be a UUID for this object
-<<<<<<< HEAD
-                new RequestScope(null, NO_VERSION, null, null, null, null, UUID.randomUUID(),
-=======
                 new RequestScope(null, null, NO_VERSION, null, null, null, null, UUID.randomUUID(),
->>>>>>> 0a321b2a
                         initSettings()
                 )
         );
@@ -149,11 +145,7 @@
     }
 
     protected RequestScope buildRequestScope(String path, DataStoreTransaction tx, User user, MultivaluedMap<String, String> queryParams) {
-<<<<<<< HEAD
-        return new RequestScope(path, NO_VERSION, null, tx, user, queryParams, UUID.randomUUID(), elideSettings);
-=======
         return new RequestScope(null, path, NO_VERSION, null, tx, user, queryParams, UUID.randomUUID(), elideSettings);
->>>>>>> 0a321b2a
     }
 
     protected <T> PersistentResource<T> bootstrapPersistentResource(T obj) {
@@ -162,20 +154,12 @@
 
     protected <T> PersistentResource<T> bootstrapPersistentResource(T obj, DataStoreTransaction tx) {
         User goodUser = new TestUser("1");
-<<<<<<< HEAD
-        RequestScope requestScope = new RequestScope(null, NO_VERSION, null, tx, goodUser, null, UUID.randomUUID(), elideSettings);
-=======
         RequestScope requestScope = new RequestScope(null, null, NO_VERSION, null, tx, goodUser, null, UUID.randomUUID(), elideSettings);
->>>>>>> 0a321b2a
         return new PersistentResource<>(obj, null, requestScope.getUUIDFor(obj), requestScope);
     }
 
     protected RequestScope getUserScope(User user, AuditLogger auditLogger) {
-<<<<<<< HEAD
-        return new RequestScope(null, NO_VERSION, new JsonApiDocument(), null, user, null, UUID.randomUUID(),
-=======
         return new RequestScope(null, null, NO_VERSION, new JsonApiDocument(), null, user, null, UUID.randomUUID(),
->>>>>>> 0a321b2a
                 new ElideSettingsBuilder(null)
                     .withEntityDictionary(dictionary)
                     .withAuditLogger(auditLogger)
