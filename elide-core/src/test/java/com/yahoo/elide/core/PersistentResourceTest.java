--- conflicted
+++ resolved
@@ -707,11 +707,7 @@
         @SuppressWarnings("resource")
         DataStoreTransaction tx = mock(DataStoreTransaction.class);
 
-<<<<<<< HEAD
-        RequestScope goodScope = new RequestScope(null, NO_VERSION, null, tx, goodUser, null, UUID.randomUUID(), elideSettings);
-=======
         RequestScope goodScope = new RequestScope(null, null, NO_VERSION, null, tx, goodUser, null, UUID.randomUUID(), elideSettings);
->>>>>>> 0a321b2a
 
         // null resource in toMany relationship is not valid
         List<Resource> idList = new ArrayList<>();
@@ -2228,11 +2224,7 @@
     @Test
     public void testPatchRequestScope() {
         DataStoreTransaction tx = mock(DataStoreTransaction.class);
-<<<<<<< HEAD
-        PatchRequestScope parentScope = new PatchRequestScope("/book", NO_VERSION, tx, new TestUser("1"), UUID.randomUUID(), elideSettings);
-=======
         PatchRequestScope parentScope = new PatchRequestScope(null, "/book", NO_VERSION, tx, new TestUser("1"), UUID.randomUUID(), elideSettings);
->>>>>>> 0a321b2a
         PatchRequestScope scope = new PatchRequestScope(
                 parentScope.getPath(), parentScope.getJsonApiDocument(), parentScope);
         // verify wrap works
