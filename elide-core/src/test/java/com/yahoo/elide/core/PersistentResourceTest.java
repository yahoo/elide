/*
 * Copyright 2017, Yahoo Inc.
 * Licensed under the Apache License, Version 2.0
 * See LICENSE file in project root for terms.
 */
package com.yahoo.elide.core;

import static org.junit.jupiter.api.Assertions.assertEquals;
import static org.junit.jupiter.api.Assertions.assertFalse;
import static org.junit.jupiter.api.Assertions.assertNotEquals;
import static org.junit.jupiter.api.Assertions.assertNotNull;
import static org.junit.jupiter.api.Assertions.assertNull;
import static org.junit.jupiter.api.Assertions.assertThrows;
import static org.junit.jupiter.api.Assertions.assertTrue;
import static org.junit.jupiter.api.Assertions.fail;
import static org.mockito.ArgumentMatchers.any;
import static org.mockito.ArgumentMatchers.eq;
import static org.mockito.Mockito.mock;
import static org.mockito.Mockito.never;
import static org.mockito.Mockito.reset;
import static org.mockito.Mockito.times;
import static org.mockito.Mockito.verify;
import static org.mockito.Mockito.when;

import com.yahoo.elide.ElideSettingsBuilder;
import com.yahoo.elide.annotation.Audit;
import com.yahoo.elide.annotation.CreatePermission;
import com.yahoo.elide.annotation.DeletePermission;
import com.yahoo.elide.annotation.Include;
import com.yahoo.elide.annotation.ReadPermission;
import com.yahoo.elide.annotation.SharePermission;
import com.yahoo.elide.annotation.UpdatePermission;
import com.yahoo.elide.audit.AuditLogger;
import com.yahoo.elide.audit.LogMessage;
import com.yahoo.elide.audit.TestAuditLogger;
import com.yahoo.elide.core.exceptions.ForbiddenAccessException;
import com.yahoo.elide.core.exceptions.InvalidAttributeException;
import com.yahoo.elide.core.exceptions.InvalidObjectIdentifierException;
import com.yahoo.elide.core.exceptions.InvalidValueException;
import com.yahoo.elide.jsonapi.models.Data;
import com.yahoo.elide.jsonapi.models.JsonApiDocument;
import com.yahoo.elide.jsonapi.models.Relationship;
import com.yahoo.elide.jsonapi.models.Resource;
import com.yahoo.elide.jsonapi.models.ResourceIdentifier;
import com.yahoo.elide.request.Attribute;
import com.yahoo.elide.request.EntityProjection;
import com.yahoo.elide.security.ChangeSpec;
import com.yahoo.elide.security.User;
import com.yahoo.elide.security.checks.OperationCheck;

import com.google.common.collect.Lists;
import com.google.common.collect.Sets;
import example.Child;
import example.Color;
import example.ComputedBean;
import example.FirstClassFields;
import example.FunWithPermissions;
import example.Invoice;
import example.Job;
import example.Left;
import example.LineItem;
import example.MapColorShape;
import example.NoDeleteEntity;
import example.NoReadEntity;
import example.NoShareEntity;
import example.NoUpdateEntity;
import example.Parent;
import example.Right;
import example.Shape;
import example.packageshareable.ContainerWithPackageShare;
import example.packageshareable.ShareableWithPackageShare;
import example.packageshareable.UnshareableWithEntityUnshare;
import org.junit.jupiter.api.BeforeAll;
import org.junit.jupiter.api.BeforeEach;
import org.junit.jupiter.api.Test;
import org.junit.jupiter.api.TestInstance;
import org.mockito.ArgumentCaptor;
import lombok.AllArgsConstructor;
import lombok.EqualsAndHashCode;
import nocreate.NoCreateEntity;

import java.util.ArrayList;
import java.util.Arrays;
import java.util.Collection;
import java.util.Collections;
import java.util.HashMap;
import java.util.HashSet;
import java.util.List;
import java.util.Map;
import java.util.Optional;
import java.util.Set;
import java.util.function.BiFunction;
import java.util.function.Function;
import java.util.stream.Collectors;
import javax.persistence.Entity;
import javax.persistence.Id;
import javax.persistence.ManyToMany;
import javax.persistence.OneToOne;
import javax.ws.rs.core.MultivaluedHashMap;
import javax.ws.rs.core.MultivaluedMap;

/**
 * Test PersistentResource.
 */
@TestInstance(TestInstance.Lifecycle.PER_CLASS)
public class PersistentResourceTest extends PersistenceResourceTestSetup {

    private final User goodUser = new User(1);
    private final User badUser = new User(-1);
    private DataStoreTransaction tx = mock(DataStoreTransaction.class);

    @BeforeAll
    void init() {
        dictionary.bindEntity(Child.class);
        dictionary.bindEntity(Parent.class);
        dictionary.bindEntity(FunWithPermissions.class);
        dictionary.bindEntity(Job.class);
        dictionary.bindEntity(Left.class);
        dictionary.bindEntity(Right.class);
        dictionary.bindEntity(NoReadEntity.class);
        dictionary.bindEntity(NoDeleteEntity.class);
        dictionary.bindEntity(NoUpdateEntity.class);
        dictionary.bindEntity(NoCreateEntity.class);
        dictionary.bindEntity(NoShareEntity.class);
        dictionary.bindEntity(example.User.class);
        dictionary.bindEntity(FirstClassFields.class);
        dictionary.bindEntity(MapColorShape.class);
        dictionary.bindEntity(ChangeSpecModel.class);
        dictionary.bindEntity(ChangeSpecChild.class);
        dictionary.bindEntity(Invoice.class);
        dictionary.bindEntity(LineItem.class);
        dictionary.bindEntity(ComputedBean.class);
        dictionary.bindEntity(ContainerWithPackageShare.class);
        dictionary.bindEntity(ShareableWithPackageShare.class);
        dictionary.bindEntity(UnshareableWithEntityUnshare.class);
    }

    @BeforeEach
    public void beforeTest() {
        reset(tx);
    }

    @Test
    public void testUpdateToOneRelationHookInAddRelation() {
        FunWithPermissions fun = new FunWithPermissions();
        Child child = newChild(1);

        RequestScope goodScope = new RequestScope(null, null, tx, goodUser, null, elideSettings);
        PersistentResource<FunWithPermissions> funResource = new PersistentResource<>(fun, null, "3", goodScope);
        PersistentResource<Child> childResource = new PersistentResource<>(child, null, "1", goodScope);
        funResource.addRelation("relation3", childResource);

        verify(tx, times(1)).updateToOneRelation(eq(tx), eq(fun), any(), any(), eq(goodScope));
        verify(tx, never()).updateToOneRelation(eq(tx), eq(child), any(), any(), eq(goodScope));
    }

    @Test
    public void testUpdateToOneRelationHookInUpdateRelation() {
        FunWithPermissions fun = new FunWithPermissions();
        Child child1 = newChild(1);
        Child child2 = newChild(2);
        fun.setRelation1(Sets.newHashSet(child1));

        RequestScope goodScope = new RequestScope(null, null, tx, goodUser, null, elideSettings);
        PersistentResource<FunWithPermissions> funResource = new PersistentResource<>(fun, null, "3", goodScope);
        PersistentResource<Child> child2Resource = new PersistentResource<>(child2, null, "1", goodScope);
        funResource.updateRelation("relation3", Sets.newHashSet(child2Resource));

        verify(tx, times(1)).updateToOneRelation(eq(tx), eq(fun), any(), any(), eq(goodScope));
        verify(tx, never()).updateToOneRelation(eq(tx), eq(child1), any(), any(), eq(goodScope));
        verify(tx, never()).updateToOneRelation(eq(tx), eq(child2), any(), any(), eq(goodScope));
    }

    @Test
    public void testUpdateToOneRelationHookInRemoveRelation() {
        FunWithPermissions fun = new FunWithPermissions();
        Child child = newChild(1);
        fun.setRelation3(child);

        RequestScope goodScope = new RequestScope(null, null, tx, goodUser, null, elideSettings);
        PersistentResource<FunWithPermissions> funResource = new PersistentResource<>(fun, null, "3", goodScope);
        PersistentResource<Child> childResource = new PersistentResource<>(child, null, "1", goodScope);
        funResource.removeRelation("relation3", childResource);

        verify(tx, times(1)).updateToOneRelation(eq(tx), eq(fun), any(), any(), eq(goodScope));
        verify(tx, never()).updateToOneRelation(eq(tx), eq(child), any(), any(), eq(goodScope));
    }

    @Test
    public void testUpdateToOneRelationHookInClearRelation() {
        FunWithPermissions fun = new FunWithPermissions();
        Child child1 = newChild(1);
        fun.setRelation3(child1);

        when(tx.getRelation(any(), eq(fun), any(), any())).thenReturn(child1);

        RequestScope goodScope = new RequestScope(null, null, tx, goodUser, null, elideSettings);

        PersistentResource<FunWithPermissions> funResource = new PersistentResource<>(fun, null, "3", goodScope);
        funResource.clearRelation("relation3");

        verify(tx, times(1)).updateToOneRelation(eq(tx), eq(fun), any(), any(), eq(goodScope));
        verify(tx, never()).updateToOneRelation(eq(tx), eq(child1), any(), any(), eq(goodScope));
    }

    @Test
    public void testUpdateToManyRelationHookInAddRelationBidirection() {
        Parent parent = new Parent();
        Child child = newChild(1);

        RequestScope goodScope = new RequestScope(null, null, tx, goodUser, null, elideSettings);

        PersistentResource<Parent> parentResource = new PersistentResource<>(parent, null, "3", goodScope);
        PersistentResource<Child> childResource = new PersistentResource<>(child, null, "1", goodScope);
        parentResource.addRelation("children", childResource);
        verify(tx, times(1)).updateToManyRelation(eq(tx), eq(parent),
                any(), any(), any(), eq(goodScope));
        verify(tx, times(1)).updateToManyRelation(eq(tx), eq(child),
                any(), any(), any(), eq(goodScope));
    }

    @Test
    public void testUpdateToManyRelationHookInRemoveRelationBidirection() {
        Parent parent = new Parent();
        Child child = newChild(1);
        parent.setChildren(Sets.newHashSet(child));
        child.setParents(Sets.newHashSet(parent));

        RequestScope goodScope = new RequestScope(null, null, tx, goodUser, null, elideSettings);
        PersistentResource<Parent> parentResource = new PersistentResource<>(parent, null, "3", goodScope);
        PersistentResource<Child> childResource = new PersistentResource<>(child, null, "1", goodScope);
        parentResource.removeRelation("children", childResource);

        verify(tx, times(1)).updateToManyRelation(eq(tx), eq(parent),
                any(), any(), any(), eq(goodScope));
        verify(tx, times(1)).updateToManyRelation(eq(tx), eq(child),
                any(), any(), any(), eq(goodScope));
    }

    @Test
    public void testUpdateToManyRelationHookInClearRelationBidirection() {
        Parent parent = new Parent();
        Child child1 = newChild(1);
        Child child2 = newChild(2);
        Set<Child> children = Sets.newHashSet(child1, child2);
        parent.setChildren(children);
        child1.setParents(Sets.newHashSet(parent));
        child2.setParents(Sets.newHashSet(parent));

        when(tx.getRelation(any(), eq(parent), any(), any())).thenReturn(children);

        RequestScope goodScope = new RequestScope(null, null, tx, goodUser, null, elideSettings);
        PersistentResource<Parent> parentResource = new PersistentResource<>(parent, null, "3", goodScope);
        parentResource.clearRelation("children");

        verify(tx, times(1)).updateToManyRelation(eq(tx), eq(parent),
                any(), any(), any(), eq(goodScope));
        verify(tx, times(1)).updateToManyRelation(eq(tx), eq(child1),
                any(), any(), any(), eq(goodScope));
        verify(tx, times(1)).updateToManyRelation(eq(tx), eq(child2),
                any(), any(), any(), eq(goodScope));
    }

    @Test
    public void testUpdateToManyRelationHookInUpdateRelationBidirection() {
        Parent parent = new Parent();
        Child child1 = newChild(1);
        Child child2 = newChild(2);
        Child child3 = newChild(3);
        Set<Child> children = Sets.newHashSet(child1, child2);
        parent.setChildren(children);
        child1.setParents(Sets.newHashSet(parent));
        child2.setParents(Sets.newHashSet(parent));

        when(tx.getRelation(any(), eq(parent), any(), any())).thenReturn(children);

        RequestScope goodScope = new RequestScope(null, null, tx, goodUser, null, elideSettings);
        PersistentResource<Parent> parentResource = new PersistentResource<>(parent, null, "3", goodScope);
        PersistentResource<Child> childResource1 = new PersistentResource<>(child1, null, "1", goodScope);
        PersistentResource<Child> childResource3 = new PersistentResource<>(child3, null, "1", goodScope);
        parentResource.updateRelation("children", Sets.newHashSet(childResource1, childResource3));

        verify(tx, times(1)).updateToManyRelation(eq(tx), eq(parent),
                any(), any(), any(), eq(goodScope));
        verify(tx, never()).updateToManyRelation(eq(tx), eq(child1),
                any(), any(), any(), eq(goodScope));
        verify(tx, times(1)).updateToManyRelation(eq(tx), eq(child2),
                any(), any(), any(), eq(goodScope));
        verify(tx, times(1)).updateToManyRelation(eq(tx), eq(child3),
                any(), any(), any(), eq(goodScope));
    }

    @Test
    public void testSetAttributeHookInUpdateAttribute() {
        Parent parent = newParent(1);
        ArgumentCaptor<Attribute> attributeArgument = ArgumentCaptor.forClass(Attribute.class);

        RequestScope goodScope = new RequestScope(null, null, tx, goodUser, null, elideSettings);
        PersistentResource<Parent> parentResource = new PersistentResource<>(parent, null, "1", goodScope);
        parentResource.updateAttribute("firstName", "foobar");

        verify(tx, times(1)).setAttribute(eq(parent), attributeArgument.capture(), eq(goodScope));

        assertEquals(attributeArgument.getValue().getName(), "firstName");
        assertEquals(attributeArgument.getValue().getArguments().iterator().next().getValue(), "foobar");
    }

    @Test
    public void testGetRelationships() {
        FunWithPermissions fun = new FunWithPermissions();
        fun.setRelation1(Sets.newHashSet());
        fun.setRelation2(Sets.newHashSet());
        fun.setRelation3(null);

        RequestScope scope = new TestRequestScope(tx, goodUser, dictionary);

        PersistentResource<FunWithPermissions> funResource = new PersistentResource<>(fun, null, "3", scope);

        Map<String, Relationship> relationships = funResource.getRelationships();

        assertEquals(5, relationships.size(), "All relationships should be returned.");
        assertTrue(relationships.containsKey("relation1"), "relation1 should be present");
        assertTrue(relationships.containsKey("relation2"), "relation2 should be present");
        assertTrue(relationships.containsKey("relation3"), "relation3 should be present");
        assertTrue(relationships.containsKey("relation4"), "relation4 should be present");
        assertTrue(relationships.containsKey("relation5"), "relation5 should be present");

        scope = new TestRequestScope(tx, badUser, dictionary);

        PersistentResource<FunWithPermissions> funResourceWithBadScope = new PersistentResource<>(fun, null, "3", scope);
        relationships = funResourceWithBadScope.getRelationships();

        assertEquals(0, relationships.size(), "All relationships should be filtered out");
    }

    @Test
    public void testNoCreate() {
        assertNotNull(dictionary);
        NoCreateEntity noCreate = new NoCreateEntity();

        when(tx.createNewObject(NoCreateEntity.class)).thenReturn(noCreate);

        RequestScope goodScope = new RequestScope(null, null, tx, goodUser, null, elideSettings);
        assertThrows(
                ForbiddenAccessException.class,
                () -> PersistentResource.createObject(
                        NoCreateEntity.class, goodScope, Optional.of("1"))); // should throw here
    }

    @Test
    public void testGetAttributes() {
        FunWithPermissions fun = new FunWithPermissions();
        fun.setField3("Foobar");
        fun.setField1("blah");
        fun.setField2(null);
        fun.setField4("bar");

        RequestScope scope = new TestRequestScope(tx, goodUser, dictionary);
        PersistentResource<FunWithPermissions> funResource = new PersistentResource<>(fun, null, "3", scope);

        Map<String, Object> attributes = funResource.getAttributes();

        assertEquals(6, attributes.size(),
                "A valid user should have access to all attributes that are readable."
        );

        assertTrue(attributes.containsKey("field2"), "Readable attributes should include field2");
        assertTrue(attributes.containsKey("field3"), "Readable attributes should include field3");
        assertTrue(attributes.containsKey("field4"), "Readable attributes should include field4");
        assertTrue(attributes.containsKey("field5"), "Readable attributes should include field5");
        assertTrue(attributes.containsKey("field6"), "Readable attributes should include field6");
        assertTrue(attributes.containsKey("field8"), "Readable attributes should include field8");
        assertNull(attributes.get("field2"), "field2 should be set to original value.");
        assertEquals(attributes.get("field3"), "Foobar", "field3 should be set to original value.");
        assertEquals(attributes.get("field4"), "bar", "field4 should be set to original value.");

        RequestScope badUserScope = new TestRequestScope(tx, badUser, dictionary);
        PersistentResource<FunWithPermissions> funResourceBad = new PersistentResource<>(fun, null, "3", badUserScope);

        attributes = funResourceBad.getAttributes();

        assertEquals(3, attributes.size(), "An invalid user should have access to a subset of attributes.");
        assertTrue(attributes.containsKey("field2"), "Readable attributes should include field2");
        assertTrue(attributes.containsKey("field4"), "Readable attributes should include field4");
        assertTrue(attributes.containsKey("field5"), "Readable attributes should include field5");
        assertNull(attributes.get("field2"), "field2 should be set to original value.");
        assertEquals(attributes.get("field4"), "bar", "field4 should be set to original value.");
    }

    @Test
    public void testFilter() {
        Child child1 = newChild(1);
        Child child2 = newChild(-2);
        Child child3 = newChild(3);
        Child child4 = newChild(-4);

        {
            RequestScope scope = new TestRequestScope(tx, goodUser, dictionary);
            PersistentResource<Child> child1Resource = new PersistentResource<>(child1, null, "1", scope);
            PersistentResource<Child> child2Resource = new PersistentResource<>(child2, null, "-2", scope);
            PersistentResource<Child> child3Resource = new PersistentResource<>(child3, null, "3", scope);
            PersistentResource<Child> child4Resource = new PersistentResource<>(child4, null, "-4", scope);

            Set<PersistentResource> resources =
                    Sets.newHashSet(child1Resource, child2Resource, child3Resource, child4Resource);

            Set<PersistentResource> results = PersistentResource.filter(ReadPermission.class, resources);
            assertEquals(2, results.size(), "Only a subset of the children are readable");
            assertTrue(results.contains(child1Resource), "Readable children includes children with positive IDs");
            assertTrue(results.contains(child3Resource), "Readable children includes children with positive IDs");
        }

        {
            RequestScope scope = new TestRequestScope(tx, badUser, dictionary);
            PersistentResource<Child> child1Resource = new PersistentResource<>(child1, null, "1", scope);
            PersistentResource<Child> child2Resource = new PersistentResource<>(child2, null, "-2", scope);
            PersistentResource<Child> child3Resource = new PersistentResource<>(child3, null, "3", scope);
            PersistentResource<Child> child4Resource = new PersistentResource<>(child4, null, "-4", scope);

            Set<PersistentResource> resources =
                    Sets.newHashSet(child1Resource, child2Resource, child3Resource, child4Resource);

            Set<PersistentResource> results = PersistentResource.filter(ReadPermission.class, resources);
            assertEquals(0, results.size(), "No children are readable by an invalid user");
        }
    }

    @Test
    public void testGetValue() throws Exception {
        FunWithPermissions fun = new FunWithPermissions();
        fun.setField3("testValue");
        String result;
        result = (String) getValue(fun, "field3", getRequestScope());
        assertEquals("testValue", result, "getValue should set the appropriate value in the resource");

        fun.setField1("testValue2");

        result = (String) getValue(fun, "field1", getRequestScope());
        assertEquals(result, "testValue2", "getValue should set the appropriate value in the resource");

        Child testChild = newChild(3);
        fun.setRelation1(Sets.newHashSet(testChild));

        @SuppressWarnings("unchecked")
        Set<Child> children = (Set<Child>) getValue(fun, "relation1", getRequestScope());

        assertTrue(children.contains(testChild), "getValue should set the correct relation.");
        assertEquals(1, children.size(), "getValue should set the relation with the correct number of elements");

        ComputedBean computedBean = new ComputedBean();

        String computedTest1 = (String) getValue(computedBean, "test", getRequestScope());
        String computedTest2 = (String) getValue(computedBean, "testWithScope", getRequestScope());
        String computedTest3 = (String) getValue(computedBean, "testWithSecurityScope", getRequestScope());

        assertEquals("test1", computedTest1);
        assertEquals("test2", computedTest2);
        assertEquals("test3", computedTest3);

        try {
            getValue(computedBean, "NonComputedWithScope", getRequestScope());
            fail("Getting a bad relation should throw an InvalidAttributeException.");
        } catch (InvalidAttributeException e) {
            // Do nothing
        }

        try {
            getValue(fun, "badRelation", getRequestScope());
            fail("Getting a bad relation should throw an InvalidAttributeException.");
        } catch (InvalidAttributeException e) {
            return;
        }

        fail("Getting a bad relation should throw an InvalidAttributeException.");
    }

    @Test
    public void testSetValue() throws Exception {
        FunWithPermissions fun = new FunWithPermissions();
        this.obj = fun;
        setValue("field3", "testValue");
        assertEquals("testValue", fun.getField3(), "setValue should set the appropriate value in the resource");

        setValue("field1", "testValue2");
        assertEquals("testValue2", fun.getField1(), "setValue should set the appropriate value in the resource");

        Child testChild = newChild(3);
        setValue("relation1", Sets.newHashSet(testChild));

        assertTrue(fun.getRelation1().contains(testChild), "setValue should set the correct relation.");
        assertEquals(fun.getRelation1().size(), 1, "setValue should set the relation with the correct number of elements");

        try {
            setValue("badRelation", "badValue");
        } catch (InvalidAttributeException e) {
            return;
        }
        fail("Setting a bad relation should throw an InvalidAttributeException.");
    }

    @Test
    public void testSetMapValue() {
        MapColorShape mapColorShape = new MapColorShape();
        this.obj = mapColorShape;

        HashMap<Object, Object> coerceable = new HashMap<>();
        coerceable.put("Red", "Circle");
        coerceable.put("Green", "Square");
        coerceable.put("Violet", "Triangle");
        setValue("colorShapeMap", coerceable);

        assertEquals(Shape.Circle, mapColorShape.getColorShapeMap().get(Color.Red));
        assertEquals(Shape.Square, mapColorShape.getColorShapeMap().get(Color.Green));
        assertEquals(Shape.Triangle, mapColorShape.getColorShapeMap().get(Color.Violet));
        assertEquals(3, mapColorShape.getColorShapeMap().size());
    }

    @Test
    public void testSetMapInvalidColorEnum() {
        this.obj = new MapColorShape();

        HashMap<Object, Object> coerceable = new HashMap<>();
        coerceable.put("InvalidColor", "Circle");
        assertThrows(InvalidValueException.class, () -> setValue("colorShapeMap", coerceable));
    }

    @Test
    public void testSetMapInvalidShapeEnum() {
        this.obj = new MapColorShape();

        HashMap<Object, Object> coerceable = new HashMap<>();
        coerceable.put("Red", "InvalidShape");
        assertThrows(InvalidValueException.class, () -> setValue("colorShapeMap", coerceable));
    }

    @Test
    public void testDeleteBidirectionalRelation() {
        Left left = new Left();
        Right right = new Right();
        left.setOne2one(right);
        right.setOne2one(left);

        RequestScope scope = new TestRequestScope(tx, goodUser, dictionary);
        PersistentResource<Left> leftResource = new PersistentResource<>(left, null, "3", scope);

        leftResource.deleteInverseRelation("one2one", right);

        assertNull(right.getOne2one(), "The one-2-one inverse relationship should have been unset");
        assertEquals(right, left.getOne2one(), "The owning relationship should NOT have been unset");

        Child child = new Child();
        Parent parent = new Parent();
        child.setParents(Sets.newHashSet(parent));
        parent.setChildren(Sets.newHashSet(child));
        parent.setSpouses(Sets.newHashSet());

        scope = new TestRequestScope(tx, goodUser, dictionary);
        PersistentResource<Child> childResource = new PersistentResource<>(child, null, "4", scope);

        childResource.deleteInverseRelation("parents", parent);

        assertEquals(parent.getChildren().size(), 0, "The many-2-many inverse collection should have been cleared.");
        assertTrue(child.getParents().contains(parent), "The owning relationship should NOT have been touched");
    }

    @Test
    public void testAddBidirectionalRelation() {
        Left left = new Left();
        Right right = new Right();

        RequestScope scope = new TestRequestScope(tx, goodUser, dictionary);
        PersistentResource<Left> leftResource = new PersistentResource<>(left, null, "3", scope);

        leftResource.addInverseRelation("one2one", right);

        assertEquals(left, right.getOne2one(), "The one-2-one inverse relationship should have been updated.");

        Child child = new Child();
        Parent parent = new Parent();
        child.setParents(Sets.newHashSet());
        parent.setChildren(Sets.newHashSet());
        parent.setSpouses(Sets.newHashSet());

        scope = new TestRequestScope(tx, goodUser, dictionary);
        PersistentResource<Child> childResource = new PersistentResource<>(child, null, "4", scope);

        childResource.addInverseRelation("parents", parent);

        assertEquals(1, parent.getChildren().size(), "The many-2-many inverse relationship should have been updated");
        assertTrue(parent.getChildren().contains(child), "The many-2-many inverse relationship should have been updated");
    }

    @Test
    public void testSuccessfulOneToOneRelationshipAdd() throws Exception {
        Left left = new Left();
        Right right = new Right();
        left.setId(2);
        right.setId(3);

        RequestScope goodScope = new TestRequestScope(tx, goodUser, dictionary);

        PersistentResource<Left> leftResource = new PersistentResource<>(left, null, "2", goodScope);

        Relationship ids = new Relationship(null, new Data<>(new ResourceIdentifier("right", "3").castToResource()));

        when(tx.loadObject(any(), eq(3L), any())).thenReturn(right);
        boolean updated = leftResource.updateRelation("one2one", ids.toPersistentResources(goodScope));
        goodScope.saveOrCreateObjects();
        verify(tx, times(1)).save(left, goodScope);
        verify(tx, times(1)).save(right, goodScope);
        verify(tx, times(1)).getRelation(tx, left, getRelationship(Right.class, "one2one"), goodScope);

        assertTrue(updated, "The one-2-one relationship should be added.");
        assertEquals(3, left.getOne2one().getId(), "The correct object was set in the one-2-one relationship");
    }

    /**
     * Avoid NPE when PATCH or POST defines relationship with null id
     * <pre>
     * <code>
     * "relationships": {
     *   "left": {
     *     "data": {
     *       "type": "right",
     *       "id": null
     *     }
     *   }
     * }
     * </code>
     * </pre>
     */
    @Test
    public void testSuccessfulOneToOneRelationshipAddNull() throws Exception {
        Left left = new Left();
        left.setId(2);

        RequestScope goodScope = new RequestScope(null, null, tx, goodUser, null, elideSettings);

        PersistentResource<Left> leftResource = new PersistentResource<>(left, null, "2", goodScope);

        Relationship ids = new Relationship(null, new Data<>(new Resource("right", null, null, null, null, null)));

        InvalidObjectIdentifierException thrown = assertThrows(
                InvalidObjectIdentifierException.class,
                () -> leftResource.updateRelation("one2one", ids.toPersistentResources(goodScope)));

        assertEquals("Unknown identifier 'null' for right", thrown.getMessage());
    }

    @Test
    /*
     * The following are ids for a hypothetical relationship.
     * GIVEN:
     * all (all the ids in the DB) = 1,2,3,4,5
     * mine (everything the current user has access to) = 1,2,3
     * requested (what the user wants to change to) = 3,6
     * THEN:
     * deleted (what gets removed from the DB) = 1,2
     * final (what get stored in the relationship) = 3,4,5,6
     * BECAUSE:
     * notMine = all - mine
     * updated = (requested UNION mine) - (requested INTERSECT mine)
     * deleted = (mine - requested)
     * final = (notMine) UNION requested
     */
    public void testSuccessfulManyToManyRelationshipUpdate() throws Exception {
        Parent parent = new Parent();
        RequestScope goodScope = new TestRequestScope(tx, goodUser, dictionary);

        Child child1 = newChild(1);
        Child child2 = newChild(2);
        Child child3 = newChild(3);
        Child child4 = newChild(-4); //Not accessible to goodUser
        Child child5 = newChild(-5); //Not accessible to goodUser
        Child child6 = newChild(6);

        //All = (1,2,3,4,5)
        //Mine = (1,2,3)
        Set<Child> allChildren = new HashSet<>();
        allChildren.add(child1);
        allChildren.add(child2);
        allChildren.add(child3);
        allChildren.add(child4);
        allChildren.add(child5);
        parent.setChildren(allChildren);
        parent.setSpouses(Sets.newHashSet());

        when(tx.getRelation(any(), eq(parent), any(), any())).thenReturn(allChildren);

        PersistentResource<Parent> parentResource = new PersistentResource<>(parent, null, "1", goodScope);

        //Requested = (3,6)
        List<Resource> idList = new ArrayList<>();
        idList.add(new ResourceIdentifier("child", "3").castToResource());
        idList.add(new ResourceIdentifier("child", "6").castToResource());
        Relationship ids = new Relationship(null, new Data<>(idList));

        when(tx.loadObject(any(), eq(2L), any())).thenReturn(child2);
        when(tx.loadObject(any(), eq(3L), any())).thenReturn(child3);
        when(tx.loadObject(any(), eq(-4L), any())).thenReturn(child4);
        when(tx.loadObject(any(), eq(-5L), any())).thenReturn(child5);
        when(tx.loadObject(any(), eq(6L), any())).thenReturn(child6);

        //Final set after operation = (3,4,5,6)
        Set<Child> expected = new HashSet<>();
        expected.add(child3);
        expected.add(child4);
        expected.add(child5);
        expected.add(child6);

        boolean updated = parentResource.updateRelation("children", ids.toPersistentResources(goodScope));

        goodScope.saveOrCreateObjects();
        verify(tx, times(1)).save(parent, goodScope);
        verify(tx, times(1)).save(child1, goodScope);
        verify(tx, times(1)).save(child2, goodScope);
        verify(tx, times(1)).save(child6, goodScope);
        verify(tx, never()).save(child4, goodScope);
        verify(tx, never()).save(child5, goodScope);
        verify(tx, never()).save(child3, goodScope);

        assertTrue(updated, "Many-2-many relationship should be updated.");
        assertTrue(parent.getChildren().containsAll(expected), "All expected members were updated");
        assertTrue(expected.containsAll(parent.getChildren()), "All expected members were updated");

        /*
         * No tests for reference integrity since the parent is the owner and
         * this is a many to many relationship.
         */
    }

    @Test
    public void testGetAttributeSuccess() {
        FunWithPermissions fun = new FunWithPermissions();
        fun.setField2("blah");
        fun.setField3(null);

        RequestScope scope = new TestRequestScope(tx, goodUser, dictionary);

        PersistentResource<FunWithPermissions> funResource = new PersistentResource<>(fun, null, "1", scope);

        String result = (String) funResource.getAttribute("field2");
        assertEquals("blah", result, "The correct attribute should be returned.");
        result = (String) funResource.getAttribute("field3");
        assertNull(result, "The correct attribute should be returned.");
    }

    @Test
    public void testGetAttributeInvalidField() {
        FunWithPermissions fun = new FunWithPermissions();

        RequestScope scope = new TestRequestScope(tx, goodUser, dictionary);

        PersistentResource<FunWithPermissions> funResource = new PersistentResource<>(fun, null, "1", scope);

        assertThrows(InvalidAttributeException.class, () -> funResource.getAttribute("invalid"));
    }

    @Test
    public void testGetAttributeInvalidFieldPermissions() {
        FunWithPermissions fun = new FunWithPermissions();
        fun.setField1("foo");

        RequestScope scope = new TestRequestScope(tx, goodUser, dictionary);

        PersistentResource<FunWithPermissions> funResource = new PersistentResource<>(fun, null, "1", scope);

        assertThrows(ForbiddenAccessException.class, () -> funResource.getAttribute("field1"));
    }

    @Test
    public void testGetAttributeInvalidEntityPermissions() {
        NoReadEntity noread = new NoReadEntity();

        RequestScope scope = new TestRequestScope(tx, goodUser, dictionary);

        PersistentResource<NoReadEntity> noreadResource = new PersistentResource<>(noread, null, "1", scope);

        assertThrows(ForbiddenAccessException.class, () -> noreadResource.getAttribute("field"));
    }

    @Test
    public void testGetRelationSuccess() {
        FunWithPermissions fun = new FunWithPermissions();
        Child child1 = newChild(1);
        Child child2 = newChild(2);
        Child child3 = newChild(3);
        Set<Child> children = Sets.newHashSet(child1, child2, child3);
        fun.setRelation2(children);

        RequestScope scope = new TestRequestScope(tx, goodUser, dictionary);
        PersistentResource<FunWithPermissions> funResource = new PersistentResource<>(fun, null, "3", scope);

        when(scope.getTransaction().getRelation(any(), eq(fun), any(), any())).thenReturn(children);

        Set<PersistentResource> results = getRelation(funResource, "relation2");

        assertEquals(3, results.size(), "All of relation elements should be returned.");
    }

    @Test
    public void testGetRelationFilteredSuccess() {
        FunWithPermissions fun = new FunWithPermissions();
        Child child1 = newChild(1);
        Child child2 = newChild(-2);
        Child child3 = newChild(3);

        Set<Child> children = Sets.newHashSet(child1, child2, child3);
        fun.setRelation2(Sets.newHashSet(child1, child2, child3));

        RequestScope scope = new TestRequestScope(tx, goodUser, dictionary);
        PersistentResource<FunWithPermissions> funResource = new PersistentResource<>(fun, null, "3", scope);

        when(scope.getTransaction().getRelation(any(), eq(fun), any(), any())).thenReturn(children);

        Set<PersistentResource> results = getRelation(funResource, "relation2");

        assertEquals(2, results.size(), "Only filtered relation elements should be returned.");
    }

    @Test
    public void testGetRelationWithPredicateSuccess() {
        Parent parent = newParent(1);
        Child child1 = newChild(1, "paul john");
        Child child2 = newChild(2, "john buzzard");
        Child child3 = newChild(3, "chris smith");
        parent.setChildren(Sets.newHashSet(child1, child2, child3));

        when(tx.getRelation(eq(tx), any(), any(), any())).thenReturn(Sets.newHashSet(child1));

        MultivaluedMap<String, String> queryParams = new MultivaluedHashMap<>();
        queryParams.add("filter[child.name]", "paul john");

        RequestScope goodScope = new TestRequestScope(tx, goodUser, dictionary);


        PersistentResource<Parent> parentResource = new PersistentResource<>(parent, null, "1", goodScope);

        Set<PersistentResource> results = getRelation(parentResource, "children");

        assertEquals(1, results.size());
        assertEquals("paul john", ((Child) results.iterator().next().getObject()).getName());
    }

    @Test
    public void testGetSingleRelationInMemory() {
        // Ensure we don't break when we try to get a specific relationship in memory (i.e. not yet pushed to datastore)
        Parent parent = newParent(1);
        Child child1 = newChild(1, "paul john");
        Child child2 = newChild(2, "john buzzard");
        Child child3 = newChild(3, "chris smith");
        Set<Child> children = Sets.newHashSet(child1, child2, child3);
        parent.setChildren(children);

        RequestScope scope = new TestRequestScope(tx, goodUser, dictionary);
        when(scope.getTransaction().getRelation(any(), eq(parent), any(), any())).thenReturn(children);

        PersistentResource<Parent> parentResource = new PersistentResource<>(parent, null, "1", scope);

        PersistentResource childResource = parentResource.getRelation(getRelationship(Parent.class, "children"), "2");

        assertEquals("2", childResource.getId());
        assertEquals("john buzzard", ((Child) childResource.getObject()).getName());
    }

    @Test
    public void testGetRelationForbiddenByEntity() {
        NoReadEntity noread = new NoReadEntity();

        RequestScope scope = new TestRequestScope(tx, badUser, dictionary);

        PersistentResource<NoReadEntity> noreadResource = new PersistentResource<>(noread, null, "3", scope);
        assertThrows(ForbiddenAccessException.class, () -> getRelation(noreadResource, "child"));
    }

    @Test
    public void testGetRelationForbiddenByField() {
        FunWithPermissions fun = new FunWithPermissions();

        RequestScope scope = new TestRequestScope(tx, badUser, dictionary);

        PersistentResource<FunWithPermissions> funResource = new PersistentResource<>(fun, null, "3", scope);

        assertThrows(ForbiddenAccessException.class, () -> getRelation(funResource, "relation1"));
    }

    @Test
    public void testGetRelationForbiddenByEntityAllowedByField() {
        FirstClassFields firstClassFields = new FirstClassFields();

        RequestScope badUserScope = new TestRequestScope(tx, badUser, dictionary);

        PersistentResource<FirstClassFields> fcResource = new PersistentResource<>(firstClassFields, null, "3", badUserScope);

        getRelation(fcResource, "public2");
    }

    @Test
    public void testGetAttributeForbiddenByEntityAllowedByField() {
        FirstClassFields firstClassFields = new FirstClassFields();

        RequestScope badUserScope = new TestRequestScope(tx, badUser, dictionary);

        PersistentResource<FirstClassFields> fcResource = new PersistentResource<>(firstClassFields, null, "3", badUserScope);

        fcResource.getAttribute("public1");
    }

    @Test
    public void testGetRelationForbiddenByEntity2() {
        FirstClassFields firstClassFields = new FirstClassFields();

        RequestScope badUserScope = new TestRequestScope(tx, badUser, dictionary);

        PersistentResource<FirstClassFields> fcResource = new PersistentResource<>(firstClassFields, null, "3", badUserScope);

        assertThrows(ForbiddenAccessException.class, () -> getRelation(fcResource, "private2"));
    }

    @Test
    public void testGetAttributeForbiddenByEntity2() {
        FirstClassFields firstClassFields = new FirstClassFields();

        RequestScope scope = new TestRequestScope(tx, goodUser, dictionary);

        PersistentResource<FirstClassFields> fcResource = new PersistentResource<>(firstClassFields,
                null, "3", scope);

        assertThrows(ForbiddenAccessException.class, () -> fcResource.getAttribute("private1"));
    }

    @Test
    public void testGetRelationInvalidRelation() {
        FunWithPermissions fun = new FunWithPermissions();

        RequestScope scope = new TestRequestScope(tx, goodUser, dictionary);

        PersistentResource<FunWithPermissions> funResource = new PersistentResource<>(fun, null, "3", scope);

        assertThrows(InvalidAttributeException.class, () -> getRelation(funResource, "invalid"));
    }

    @Test
    public void testGetRelationByIdSuccess() {
        FunWithPermissions fun = new FunWithPermissions();
        Child child1 = newChild(1);
        Child child2 = newChild(2);
        Child child3 = newChild(3);
        fun.setRelation2(Sets.newHashSet(child1, child2, child3));

        when(tx.getRelation(eq(tx), any(), any(), any())).thenReturn(Sets.newHashSet(child1));

        RequestScope goodScope = new RequestScope(null, null, tx, goodUser, null, elideSettings);
        PersistentResource<FunWithPermissions> funResource = new PersistentResource<>(fun, null, "3", goodScope);

        PersistentResource<?> result = funResource.getRelation(getRelationship(FunWithPermissions.class, "relation2"), "1");

        assertEquals(1, ((Child) result.getObject()).getId(), "The correct relationship element should be returned");
    }

    @Test
    public void testGetRelationByInvalidId() {
        FunWithPermissions fun = new FunWithPermissions();
        Child child1 = newChild(1);
        Child child2 = newChild(2);
        Child child3 = newChild(3);
        fun.setRelation2(Sets.newHashSet(child1, child2, child3));

        when(tx.getRelation(eq(tx), any(), any(), any())).thenReturn(Sets.newHashSet(child1));

        RequestScope goodScope = new RequestScope(null, null, tx, goodUser, null, elideSettings);
        PersistentResource<FunWithPermissions> funResource = new PersistentResource<>(fun, null, "3", goodScope);

        assertThrows(InvalidObjectIdentifierException.class,
                () -> funResource.getRelation(getRelationship(FunWithPermissions.class, "relation2"), "-1000"));
    }

    @Test
    public void testGetRelationsNoEntityAccess() {
        FunWithPermissions fun = new FunWithPermissions();

        RequestScope scope = new TestRequestScope(tx, goodUser, dictionary);

        PersistentResource<FunWithPermissions> funResource = new PersistentResource<>(fun, null, "3", scope);

        Set set = getRelation(funResource, "relation4");
        assertEquals(0, set.size());
    }

    @Test
    public void testGetRelationsNoEntityAccess2() {
        FunWithPermissions fun = new FunWithPermissions();

        RequestScope scope = new TestRequestScope(tx, goodUser, dictionary);

        PersistentResource<FunWithPermissions> funResource = new PersistentResource<>(fun, null, "3", scope);

        Set set  = getRelation(funResource, "relation5");
        assertEquals(0, set.size());
    }

    @Test
    void testDeleteResourceSuccess() {
        Parent parent = newParent(1);

        RequestScope goodScope = new RequestScope(null, null, tx, goodUser, null, elideSettings);

        PersistentResource<Parent> parentResource = new PersistentResource<>(parent, null, "1", goodScope);

        parentResource.deleteResource();

        verify(tx).delete(parent, goodScope);
    }

    @Test
    void testDeleteCascades() {
        Invoice invoice = new Invoice();
        invoice.setId(1);

        LineItem item = new LineItem();
        invoice.setItems(Sets.newHashSet(item));
        item.setInvoice(invoice);

        RequestScope goodScope = new RequestScope(null, null, tx, goodUser, null, elideSettings);

        PersistentResource<Invoice> invoiceResource = new PersistentResource<>(invoice, null, "1", goodScope);

        invoiceResource.deleteResource();

        verify(tx).delete(invoice, goodScope);

        /* The inverse relation should not be touched for cascading deletes */
        verify(tx, never()).save(item, goodScope);
        assertEquals(1, invoice.getItems().size());
    }

    @Test
    void testDeleteResourceUpdateRelationshipSuccess() {
        Parent parent = new Parent();
        Child child = newChild(100);
        parent.setChildren(Sets.newHashSet(child));
        parent.setSpouses(Sets.newHashSet());

        Set<Parent> parents = Sets.newHashSet(parent);
        child.setParents(Sets.newHashSet(parent));

        assertFalse(parent.getChildren().isEmpty());

        when(tx.getRelation(any(), eq(child), any(), any())).thenReturn(parents);

        RequestScope goodScope = new RequestScope(null, null, tx, goodUser, null, elideSettings);

        PersistentResource<Parent> parentResource = new PersistentResource<>(parent, null, "1", goodScope);
        PersistentResource<Child> childResource = new PersistentResource<>(child, parentResource, "1", goodScope);

        childResource.deleteResource();
        goodScope.saveOrCreateObjects();
        verify(tx, times(1)).delete(child, goodScope);
        verify(tx, times(1)).save(parent, goodScope);
        verify(tx, never()).delete(parent, goodScope);
        assertTrue(parent.getChildren().isEmpty());
    }

    @Test
    void testDeleteResourceForbidden() {
        NoDeleteEntity nodelete = new NoDeleteEntity();
        nodelete.setId(1);

        RequestScope goodScope = new RequestScope(null, null, tx, goodUser, null, elideSettings);

        PersistentResource<NoDeleteEntity> nodeleteResource = new PersistentResource<>(nodelete, null, "1", goodScope);

        assertThrows(ForbiddenAccessException.class, nodeleteResource::deleteResource);

        verify(tx, never()).delete(nodelete, goodScope);
    }

    @Test
    void testAddRelationSuccess() {
        FunWithPermissions fun = new FunWithPermissions();
        fun.setRelation1(Sets.newHashSet());

        Child child = newChild(1);

        RequestScope goodScope = new RequestScope(null, null, tx, goodUser, null, elideSettings);
        PersistentResource<FunWithPermissions> funResource = new PersistentResource<>(fun, null, "3", goodScope);
        PersistentResource<Child> childResource = new PersistentResource<>(child, null, "1", goodScope);
        funResource.addRelation("relation1", childResource);

        goodScope.saveOrCreateObjects();
        verify(tx, never()).save(child, goodScope); // Child wasn't modified
        verify(tx, times(1)).save(fun, goodScope);

        assertTrue(fun.getRelation1().contains(child), "The correct element should be added to the relation");
    }

    @Test
    void testAddRelationForbiddenByField() {
        FunWithPermissions fun = new FunWithPermissions();
        fun.setRelation1(Sets.newHashSet());

        Child child = newChild(1);

        RequestScope badScope = new RequestScope(null, null, tx, badUser, null, elideSettings);
        PersistentResource<FunWithPermissions> funResource = new PersistentResource<>(fun, null, "3", badScope);
        PersistentResource<Child> childResource = new PersistentResource<>(child, null, "1", badScope);
        assertThrows(ForbiddenAccessException.class, () -> funResource.addRelation("relation1", childResource));
    }

    @Test
    void testAddRelationForbiddenByEntity() {
        NoUpdateEntity noUpdate = new NoUpdateEntity();
        noUpdate.setId(1);
        Child child = newChild(2);
        noUpdate.setChildren(Sets.newHashSet());

        RequestScope goodScope = new RequestScope(null, null, tx, goodUser, null, elideSettings);
        PersistentResource<NoUpdateEntity> noUpdateResource = new PersistentResource<>(noUpdate, null, "1", goodScope);
        PersistentResource<Child> childResource = new PersistentResource<>(child, null, "2", goodScope);
        assertThrows(ForbiddenAccessException.class, () -> noUpdateResource.addRelation("children", childResource));
    }

    @Test
    public void testAddRelationInvalidRelation() {
        FunWithPermissions fun = new FunWithPermissions();

        Child child = newChild(1);

        RequestScope goodScope = new RequestScope(null, null, tx, goodUser, null, elideSettings);
        PersistentResource<FunWithPermissions> funResource = new PersistentResource<>(fun, null, "3", goodScope);
        PersistentResource<Child> childResource = new PersistentResource<>(child, null, "1", goodScope);
        assertThrows(InvalidAttributeException.class, () -> funResource.addRelation("invalid", childResource));
    }

    @Test()
    public void testRemoveToManyRelationSuccess() {
        Child child = newChild(1);
        Parent parent1 = newParent(1, child);
        Parent parent2 = newParent(2, child);
        Parent parent3 = newParent(3, child);
        child.setParents(Sets.newHashSet(parent1, parent2, parent3));

        RequestScope goodScope = new RequestScope(null, null, tx, goodUser, null, elideSettings);
        PersistentResource<Child> childResource = new PersistentResource<>(child, null, "1", goodScope);
        PersistentResource<Object> removeResource = new PersistentResource<>(parent1, null, "1", goodScope);
        childResource.removeRelation("parents", removeResource);

        assertEquals(2, child.getParents().size(), "The many-2-many relationship should be cleared");
        assertEquals(0, parent1.getChildren().size(), "The many-2-many inverse relationship should be cleared");
        assertEquals(1, parent3.getChildren().size(), "The many-2-many inverse relationship should not be cleared");
        assertEquals(1, parent3.getChildren().size(), "The many-2-many inverse relationship should not be cleared");

        goodScope.saveOrCreateObjects();
        verify(tx, times(1)).save(child, goodScope);
        verify(tx, times(1)).save(parent1, goodScope);
        verify(tx, never()).save(parent2, goodScope);
        verify(tx, never()).save(parent3, goodScope);
    }

    @Test()
    public void testRemoveToOneRelationSuccess() {
        FunWithPermissions fun = new FunWithPermissions();
        Child child = newChild(1);
        fun.setRelation3(child);

        RequestScope goodScope = new RequestScope(null, null, tx, goodUser, null, elideSettings);

        PersistentResource<FunWithPermissions> funResource = new PersistentResource<>(fun, null, "1", goodScope);
        PersistentResource<Object> removeResource = new PersistentResource<>(child, null, "1", goodScope);

        funResource.removeRelation("relation3", removeResource);

        assertNull(fun.getRelation3(), "The one-2-one relationship should be cleared");

        goodScope.saveOrCreateObjects();
        verify(tx, times(1)).save(fun, goodScope);
        verify(tx, never()).save(child, goodScope);
    }

    // Test to ensure that save() is not called on unmodified objects
    @Test
    public void testNoSaveNonModifications() {
        FunWithPermissions fun = new FunWithPermissions();
        Child child = newChild(1);
        Child secret = newChild(2);
        Parent parent = new Parent();

        fun.setRelation3(child);

        Set<Child> children1 = Sets.newHashSet(child);
        fun.setRelation1(children1);

        Set<Child> children2 = Sets.newHashSet(child);
        parent.setChildren(children2);
        parent.setFirstName("Leeroy");

        child.setReadNoAccess(secret);

        when(tx.getRelation(any(), eq(fun), eq(com.yahoo.elide.request.Relationship.builder()
                .name("relation3")
                .alias("relation3")
                .projection(EntityProjection.builder()
                        .type(Child.class)
                        .build())
                .build()), any())).thenReturn(child);

        when(tx.getRelation(any(), eq(fun), eq(com.yahoo.elide.request.Relationship.builder()
                .name("relation1")
                .alias("relation1")
                .projection(EntityProjection.builder()
                        .type(Child.class)
                        .build())
                .build()), any())).thenReturn(children1);

        when(tx.getRelation(any(), eq(parent), eq(com.yahoo.elide.request.Relationship.builder()
                .name("children")
                .alias("children")
                .projection(EntityProjection.builder()
                        .type(Child.class)
                        .build())
                .build()), any())).thenReturn(children2);

        when(tx.getRelation(any(), eq(child), eq(com.yahoo.elide.request.Relationship.builder()
                .name("readNoAccess")
                .alias("readNoAccess")
                .projection(EntityProjection.builder()
                        .type(Child.class)
                        .build())
                .build()), any())).thenReturn(secret);

        RequestScope funScope = new TestRequestScope(tx, goodUser, dictionary);
        RequestScope childScope = new TestRequestScope(tx, goodUser, dictionary);
        RequestScope parentScope = new TestRequestScope(tx, goodUser, dictionary);


        PersistentResource<FunWithPermissions> funResource = new PersistentResource<>(fun, null, "1", funScope);
        PersistentResource<Child> childResource = new PersistentResource<>(child, null, "1", childScope);
        PersistentResource<Child> secretResource = new PersistentResource<>(secret, null, "1", childScope);
        PersistentResource<Parent> parentResource = new PersistentResource<>(parent, null, "1", parentScope);

        // Add an existing to-one relationship
        funResource.addRelation("relation3", childResource);

        // Add an exising to-many relationship
        funResource.addRelation("relation1", childResource);

        // Update set with same data
        funResource.updateRelation("relation1", Sets.newHashSet(childResource));

        // Update to-one relation with same relation with same data
        funResource.updateRelation("relation3", Sets.newHashSet(childResource));

        // Update to-many with bi-directional relationship
        parentResource.updateRelation("children", Sets.newHashSet(childResource));

        // Update to-one with bi-directional relation with same data
        childResource.updateRelation("readNoAccess", Sets.newHashSet(secretResource));

        // Update an attribute with the same value
        parentResource.updateAttribute("firstName", "Leeroy");

        // Remove non-existing to-many relation
        childResource.removeRelation("friends", secretResource);

        // Clear empty to-many relation
        childResource.clearRelation("parents");

        // Clear empty to-one relation
        secretResource.clearRelation("readNoAccess");

        parentScope.saveOrCreateObjects();
        childScope.saveOrCreateObjects();
        funScope.saveOrCreateObjects();
        verify(tx, never()).save(fun, funScope);
        verify(tx, never()).save(child, childScope);
        verify(tx, never()).save(parent, parentScope);
        verify(tx, never()).save(secret, childScope);
    }

    @Test()
    public void testRemoveNonexistingToOneRelation() {
        FunWithPermissions fun = new FunWithPermissions();
        Child ownedChild = newChild(1);
        Child unownedChild = newChild(2);
        fun.setRelation3(ownedChild);

        RequestScope goodScope = new RequestScope(null, null, tx, goodUser, null, elideSettings);

        PersistentResource<FunWithPermissions> funResource = new PersistentResource<>(fun, null, "1", goodScope);
        PersistentResource<Object> removeResource = new PersistentResource<>(unownedChild, null, "1", goodScope);

        funResource.removeRelation("relation3", removeResource);

        assertEquals(ownedChild, fun.getRelation3(), "The one-2-one relationship should NOT be cleared");

        verify(tx, never()).save(fun, goodScope);
        verify(tx, never()).save(ownedChild, goodScope);
    }

    @Test()
    public void testRemoveNonexistingToManyRelation() {
        Child child = newChild(1);
        Parent parent1 = newParent(1, child);
        Parent parent2 = newParent(2, child);
        Parent parent3 = newParent(3, child);
        child.setParents(Sets.newHashSet(parent1, parent2, parent3));

        Parent unownedParent = newParent(4, null);

        RequestScope goodScope = new RequestScope(null, null, tx, goodUser, null, elideSettings);
        PersistentResource<Child> childResource = new PersistentResource<>(child, null, "1", goodScope);
        PersistentResource<Object> removeResource = new PersistentResource<>(unownedParent, null, "1", goodScope);
        childResource.removeRelation("parents", removeResource);

        assertEquals(3, child.getParents().size(), "The many-2-many relationship should not be cleared");
        assertEquals(1, parent1.getChildren().size(), "The many-2-many inverse relationship should not be cleared");
        assertEquals(1, parent3.getChildren().size(), "The many-2-many inverse relationship should not be cleared");
        assertEquals(1, parent3.getChildren().size(), "The many-2-many inverse relationship should not be cleared");

        verify(tx, never()).save(child, goodScope);
        verify(tx, never()).save(parent1, goodScope);
        verify(tx, never()).save(parent2, goodScope);
        verify(tx, never()).save(parent3, goodScope);
    }

    @Test()
    public void testClearToManyRelationSuccess() {
        Child child = newChild(1);
        Parent parent1 = newParent(1, child);
        Parent parent2 = newParent(2, child);
        Parent parent3 = newParent(3, child);
        Set<Parent> parents = Sets.newHashSet(parent1, parent2, parent3);
        child.setParents(parents);

        when(tx.getRelation(any(), eq(child), any(), any())).thenReturn(parents);

        RequestScope goodScope = new RequestScope(null, null, tx, goodUser, null, elideSettings);
        goodScope.setEntityProjection(EntityProjection.builder()
                .type(Child.class)
                .relationship("parents",
                        EntityProjection.builder()
                                .type(Parent.class)
                                .build())
                .build());

        PersistentResource<Child> childResource = new PersistentResource<>(child, null, "1", goodScope);

        childResource.clearRelation("parents");

        assertEquals(0, child.getParents().size(), "The many-2-many relationship should be cleared");
        assertEquals(0, parent1.getChildren().size(), "The many-2-many inverse relationship should be cleared");
        assertEquals(0, parent3.getChildren().size(), "The many-2-many inverse relationship should be cleared");
        assertEquals(0, parent3.getChildren().size(), "The many-2-many inverse relationship should be cleared");

        goodScope.saveOrCreateObjects();
        verify(tx, times(1)).save(child, goodScope);
        verify(tx, times(1)).save(parent1, goodScope);
        verify(tx, times(1)).save(parent2, goodScope);
        verify(tx, times(1)).save(parent3, goodScope);
    }

    @Test()
    public void testClearToOneRelationSuccess() {
        FunWithPermissions fun = new FunWithPermissions();
        Child child = newChild(1);
        fun.setRelation3(child);

        when(tx.getRelation(any(), eq(fun), any(), any())).thenReturn(child);

        RequestScope goodScope = new RequestScope(null, null, tx, goodUser, null, elideSettings);
        goodScope.setEntityProjection(EntityProjection.builder()
                .type(FunWithPermissions.class)
                .relationship("relation3",
                        EntityProjection.builder()
                                .type(Child.class)
                                .build())
                .build());

        PersistentResource<FunWithPermissions> funResource = new PersistentResource<>(fun, null, "1", goodScope);
        funResource.clearRelation("relation3");

        assertNull(fun.getRelation3(), "The one-2-one relationship should be cleared");

        goodScope.saveOrCreateObjects();
        verify(tx, times(1)).save(fun, goodScope);
        verify(tx, times(1)).save(child, goodScope);
    }

    @Test()
    public void testClearRelationFilteredByReadAccess() {
        Parent parent = new Parent();
        RequestScope goodScope = new RequestScope(null, null, tx, goodUser, null, elideSettings);

        goodScope.setEntityProjection(EntityProjection.builder()
            .type(Parent.class)
            .relationship("children",
                EntityProjection.builder()
                    .type(Child.class)
                    .build())
            .build());

        Child child1 = newChild(1);
        Child child2 = newChild(2);
        Child child3 = newChild(3);
        Child child4 = newChild(-4);
        child4.setId(-4); //Not accessible to goodUser
        Child child5 = newChild(-5);
        child5.setId(-5); //Not accessible to goodUser

        //All = (1,2,3,4,5)
        //Mine = (1,2,3)
        Set<Child> allChildren = new HashSet<>();
        allChildren.add(child1);
        allChildren.add(child2);
        allChildren.add(child3);
        allChildren.add(child4);
        allChildren.add(child5);
        parent.setChildren(allChildren);
        parent.setSpouses(Sets.newHashSet());

        when(tx.getRelation(any(), eq(parent), any(), any())).thenReturn(allChildren);

        PersistentResource<Parent> parentResource = new PersistentResource<>(parent, null, "1", goodScope);

        //Final set after operation = (4,5)
        Set<Child> expected = new HashSet<>();
        expected.add(child4);
        expected.add(child5);

        boolean updated = parentResource.clearRelation("children");

        goodScope.saveOrCreateObjects();
        verify(tx, times(1)).save(parent, goodScope);
        verify(tx, times(1)).save(child1, goodScope);
        verify(tx, times(1)).save(child2, goodScope);
        verify(tx, times(1)).save(child3, goodScope);
        verify(tx, never()).save(child4, goodScope);
        verify(tx, never()).save(child5, goodScope);

        assertTrue(updated, "The relationship should have been partially cleared.");
        assertTrue(parent.getChildren().containsAll(expected), "The unfiltered remaining members are left");
        assertTrue(expected.containsAll(parent.getChildren()), "The unfiltered remaining members are left");

        /*
         * No tests for reference integrity since the parent is the owner and
         * this is a many to many relationship.
         */
    }

    @Test
    public void testClearRelationInvalidToOneUpdatePermission() {
        Left left = new Left();
        left.setId(1);
        Right right = new Right();
        right.setId(1);
        left.setNoUpdateOne2One(right);
        right.setNoUpdateOne2One(left);

        RequestScope goodScope = new RequestScope(null, null, tx, goodUser, null, elideSettings);

        goodScope.setEntityProjection(EntityProjection.builder()
                .type(Left.class)
                .relationship("noUpdateOne2One",
                        EntityProjection.builder()
                                .type(Right.class)
                                .build())
                .build());

        PersistentResource<Left> leftResource = new PersistentResource<>(left, null, "1", goodScope);

        assertThrows(
                ForbiddenAccessException.class,
                () -> leftResource.clearRelation("noUpdateOne2One"));
        // Modifications have a deferred check component:
        leftResource.getRequestScope().getPermissionExecutor().executeCommitChecks();
    }

    @Test
    public void testNoChangeRelationInvalidToOneUpdatePermission() {
        Left left = new Left();
        left.setId(1);
        Right right = new Right();
        right.setId(1);
        left.setNoUpdateOne2One(right);
        right.setNoUpdateOne2One(left);

        RequestScope goodScope = new RequestScope(null, null, tx, goodUser, null, elideSettings);
        PersistentResource<Left> leftResource = new PersistentResource<>(left, null, "1", goodScope);

        assertThrows(
                ForbiddenAccessException.class,
                () -> leftResource.updateRelation("noUpdateOne2One", getRelation(leftResource, "noUpdateOne2One")));
        // Modifications have a deferred check component:
        leftResource.getRequestScope().getPermissionExecutor().executeCommitChecks();
    }

    @Test
    public void testClearRelationInvalidToManyUpdatePermission() {
        Left left = new Left();
        left.setId(1);
        Right right1 = new Right();
        right1.setId(1);
        Right right2 = new Right();
        right2.setId(2);

        Set<Right> noInverseUpdate = Sets.newHashSet(right1, right2);
        left.setNoInverseUpdate(noInverseUpdate);
        right1.setNoUpdate(Sets.newHashSet(left));
        right2.setNoUpdate(Sets.newHashSet(left));

        when(tx.getRelation(any(), eq(left), any(), any())).thenReturn(noInverseUpdate);

        RequestScope goodScope = new RequestScope(null, null, tx, goodUser, null, elideSettings);
        goodScope.setEntityProjection(EntityProjection.builder()
            .type(Left.class)
            .relationship("noInverseUpdate",
                EntityProjection.builder()
                    .type(Right.class)
                    .build())
            .build());

        PersistentResource<Left> leftResource = new PersistentResource<>(left, null, "1", goodScope);

        assertThrows(
                ForbiddenAccessException.class,
                () -> leftResource.clearRelation("noInverseUpdate"));
        // Modifications have a deferred check component:
        leftResource.getRequestScope().getPermissionExecutor().executeCommitChecks();
    }

    @Test
    public void testClearRelationInvalidToOneDeletePermission() {
        Left left = new Left();
        left.setId(1);
        NoDeleteEntity noDelete = new NoDeleteEntity();
        noDelete.setId(1);
        left.setNoDeleteOne2One(noDelete);

        when(tx.getRelation(any(), eq(left), any(), any())).thenReturn(noDelete);
        RequestScope goodScope = new RequestScope(null, null, tx, goodUser, null, elideSettings);
        goodScope.setEntityProjection(EntityProjection.builder()
                .type(Left.class)
                .relationship("noDeleteOne2One",
                        EntityProjection.builder()
                                .type(NoDeleteEntity.class)
                                .build())
                .build());

        PersistentResource<Left> leftResource = new PersistentResource<>(left, null, "1", goodScope);
        assertTrue(leftResource.clearRelation("noDeleteOne2One"));
        assertNull(leftResource.getObject().getNoDeleteOne2One());

    }

    @Test
    public void testClearRelationInvalidRelation() {
        FunWithPermissions fun = new FunWithPermissions();
        Child child = newChild(1);
        fun.setRelation3(child);

        RequestScope goodScope = new RequestScope(null, null, tx, goodUser, null, elideSettings);
        PersistentResource<FunWithPermissions> funResource = new PersistentResource<>(fun, null, "1", goodScope);
        assertThrows(InvalidAttributeException.class, () -> funResource.clearRelation("invalid"));
    }

    @Test
    public void testUpdateAttributeSuccess() {
        Parent parent = newParent(1);

        RequestScope goodScope = new RequestScope(null, null, tx, goodUser, null, elideSettings);
        PersistentResource<Parent> parentResource = new PersistentResource<>(parent, null, "1", goodScope);
        parentResource.updateAttribute("firstName", "foobar");

        assertEquals("foobar", parent.getFirstName(), "The attribute was updated successfully");

        goodScope.saveOrCreateObjects();
        verify(tx, times(1)).save(parent, goodScope);
    }

    @Test
    public void testUpdateAttributeInvalidAttribute() {
        Parent parent = newParent(1);

        RequestScope goodScope = new RequestScope(null, null, tx, goodUser, null, elideSettings);
        PersistentResource<Parent> parentResource = new PersistentResource<>(parent, null, "1", goodScope);
        assertThrows(InvalidAttributeException.class, () -> parentResource.updateAttribute("invalid", "foobar"));
    }

    @Test
    public void testUpdateAttributeInvalidUpdatePermission() {
        FunWithPermissions fun = new FunWithPermissions();
        fun.setId(1);

        RequestScope badScope = new RequestScope(null, null, tx, badUser, null, elideSettings);

        PersistentResource<FunWithPermissions> funResource = new PersistentResource<>(fun, null, "1", badScope);

        assertThrows(
                ForbiddenAccessException.class,
                () -> funResource.updateAttribute("field4", "foobar"));
        // Updates will defer and wait for the end!
        funResource.getRequestScope().getPermissionExecutor().executeCommitChecks();
    }

    @Test
    public void testUpdateAttributeInvalidUpdatePermissionNoChange() {
        FunWithPermissions fun = new FunWithPermissions();
        fun.setId(1);

        RequestScope badScope = new RequestScope(null, null, tx, badUser, null, elideSettings);

        PersistentResource<FunWithPermissions> funResource = new PersistentResource<>(fun, null, "1", badScope);

        assertThrows(
                ForbiddenAccessException.class,
                () -> funResource.updateAttribute("field4", funResource.getAttribute("field4")));
        // Updates will defer and wait for the end!
        funResource.getRequestScope().getPermissionExecutor().executeCommitChecks();
    }

    @Test()
    public void testLoadRecords() {
        Child child1 = newChild(1);
        Child child2 = newChild(-2);
        Child child3 = newChild(-3);
        Child child4 = newChild(4);
        Child child5 = newChild(5);

        EntityProjection collection = EntityProjection.builder()
            .type(Child.class)

            .build();

        when(tx.loadObjects(eq(collection), any(RequestScope.class)))
                .thenReturn(Lists.newArrayList(child1, child2, child3, child4, child5));

        RequestScope goodScope = new RequestScope(null, null, tx, goodUser, null, elideSettings);
        goodScope.setEntityProjection(collection);

        Set<PersistentResource> loaded = PersistentResource.loadRecords(EntityProjection.builder()
                .type(Child.class)
                .build(), new ArrayList<>(), goodScope);

        Set<Child> expected = Sets.newHashSet(child1, child4, child5);

        Set<Object> actual = loaded.stream().map(PersistentResource::getObject).collect(Collectors.toSet());

        assertEquals(3, actual.size(),
                "The returned list should be filtered to only include elements that have read permission"
        );
        assertEquals(expected, actual,
                "The returned list should only include elements with a positive ID"
        );
    }

    @Test()
    public void testLoadRecordSuccess() {
        Child child1 = newChild(1);

        EntityProjection collection = EntityProjection.builder()
            .type(Child.class)

            .build();

        when(tx.loadObject(eq(collection), eq(1L), any())).thenReturn(child1);

        RequestScope goodScope = new RequestScope(null, null, tx, goodUser, null, elideSettings);
        goodScope.setEntityProjection(collection);
        PersistentResource<Child> loaded = PersistentResource.loadRecord(EntityProjection.builder()
                .type(Child.class)
                .build(), "1", goodScope);

        assertEquals(child1, loaded.getObject(), "The load function should return the requested child object");
    }

    @Test
    public void testLoadRecordInvalidId() {
        EntityProjection collection = EntityProjection.builder()
            .type(Child.class)

            .build();

        when(tx.loadObject(eq(collection), eq("1"), any())).thenReturn(null);

        RequestScope goodScope = new RequestScope(null, null, tx, goodUser, null, elideSettings);
        goodScope.setEntityProjection(collection);
        assertThrows(
                InvalidObjectIdentifierException.class,
                () -> PersistentResource.loadRecord(EntityProjection.builder()

                        .type(Child.class)
                        .build(), "1", goodScope));
    }

    @Test
    public void testLoadRecordForbidden() {
        NoReadEntity noRead = new NoReadEntity();
        noRead.setId(1);
        EntityProjection collection = EntityProjection.builder()
            .type(NoReadEntity.class)

            .build();

        when(tx.loadObject(eq(collection), eq(1L), any())).thenReturn(noRead);

        RequestScope goodScope = new RequestScope(null, null, tx, goodUser, null, elideSettings);
        goodScope.setEntityProjection(collection);
    }

    @Test()
    public void testCreateObjectSuccess() {
        Parent parent = newParent(1);
        when(tx.createNewObject(Parent.class)).thenReturn(parent);

        RequestScope goodScope = new RequestScope(null, null, tx, goodUser, null, elideSettings);
        PersistentResource<Parent> created = PersistentResource.createObject(Parent.class, goodScope, Optional.of("uuid"));
        parent.setChildren(new HashSet<>());
        created.getRequestScope().getPermissionExecutor().executeCommitChecks();

        assertEquals(parent, created.getObject(),
                "The create function should return the requested parent object"
        );
    }

    @Test()
    public void testCreateMappedIdObjectSuccess() {
        final Job job = new Job();
        job.setTitle("day job");
        job.setParent(newParent(1));

        when(tx.createNewObject(Job.class)).thenReturn(job);

        final RequestScope goodScope = new RequestScope(null, null, tx, new User(1), null, elideSettings);
        PersistentResource<Job> created = PersistentResource.createObject(Job.class, goodScope, Optional.empty());
        created.getRequestScope().getPermissionExecutor().executeCommitChecks();

        assertEquals("day job", created.getObject().getTitle(),
                "The create function should return the requested job object"
        );
        assertNull(created.getObject().getJobId(), "The create function should not override the ID");

        created = PersistentResource.createObject(Job.class, goodScope, Optional.of("1234"));
        created.getRequestScope().getPermissionExecutor().executeCommitChecks();

        assertEquals("day job", created.getObject().getTitle(),
                "The create function should return the requested job object"
        );
        assertNull(created.getObject().getJobId(), "The create function should not override the ID");
    }

    @Test
    public void testCreateObjectForbidden() {
        NoCreateEntity noCreate = new NoCreateEntity();
        noCreate.setId(1);

        when(tx.createNewObject(NoCreateEntity.class)).thenReturn(noCreate);

        RequestScope goodScope = new RequestScope(null, null, tx, goodUser, null, elideSettings);

        assertThrows(
                ForbiddenAccessException.class,
                () -> {
                    PersistentResource<NoCreateEntity> created = PersistentResource.createObject(NoCreateEntity.class, goodScope, Optional.of("1"));
                    created.getRequestScope().getPermissionExecutor().executeCommitChecks();
                }
        );
    }

    @Test
    public void testDeletePermissionCheckedOnInverseRelationship() {
        Left left = new Left();
        left.setId(1);
        Right right = new Right();
        right.setId(2);

        Set<Right> rights = Sets.newHashSet(right);
        left.setFieldLevelDelete(Sets.newHashSet(right));
        right.setAllowDeleteAtFieldLevel(Sets.newHashSet(left));

        //Bad User triggers the delete permission failure
        when(tx.getRelation(any(), eq(left), any(), any())).thenReturn(rights);

        RequestScope badScope = new RequestScope(null, null, tx, badUser, null, elideSettings);
        PersistentResource<Left> leftResource = new PersistentResource<>(left, null, badScope.getUUIDFor(left), badScope);

        assertTrue(leftResource.clearRelation("fieldLevelDelete"));
        assertEquals(0, leftResource.getObject().getFieldLevelDelete().size());
    }


    @Test
    public void testUpdatePermissionCheckedOnInverseRelationship() {
        Left left = new Left();
        left.setId(1);
        Right right = new Right();

        Set<Right> rights = Sets.newHashSet(right);
        left.setNoInverseUpdate(rights);
        right.setNoUpdate(Sets.newHashSet(left));

        List<Resource> empty = new ArrayList<>();
        Relationship ids = new Relationship(null, new Data<>(empty));

        when(tx.getRelation(any(), eq(left), any(), any())).thenReturn(rights);

        RequestScope goodScope = new RequestScope(null, null, tx, goodUser, null, elideSettings);
        PersistentResource<Left> leftResource = new PersistentResource<>(left, null, goodScope.getUUIDFor(left), goodScope);

        assertThrows(
                ForbiddenAccessException.class,
                () -> leftResource.updateRelation("noInverseUpdate", ids.toPersistentResources(goodScope)));
        // Modifications have a deferred check component:
        leftResource.getRequestScope().getPermissionExecutor().executeCommitChecks();
    }

    @Test
    public void testFieldLevelAudit() throws Exception {
        Child child = newChild(5);

        Parent parent = newParent(7);

        TestAuditLogger logger = new TestAuditLogger();
        RequestScope requestScope = getUserScope(goodUser, logger);
        PersistentResource<Parent> parentResource = new PersistentResource<>(parent, null, requestScope.getUUIDFor(parent), requestScope);
        PersistentResource<Child> childResource = new PersistentResource<>(child, parentResource, requestScope.getUUIDFor(child), requestScope);

        childResource.auditField(new ChangeSpec(childResource, "name", parent, null));

        assertEquals(1, logger.getMessages().size(), "One message should be logged");

        LogMessage message = logger.getMessages().get(0);
        assertEquals("UPDATE Child 5 Parent 7", message.getMessage(), "Logging template should match");

        assertEquals(1, message.getOperationCode(), "Operation code should match");
    }

    @Test
    public void testClassLevelAudit() throws Exception {
        Child child = newChild(5);
        Parent parent = newParent(7);

        TestAuditLogger logger = new TestAuditLogger();
        RequestScope requestScope = getUserScope(goodUser, logger);
        PersistentResource<Parent> parentResource = new PersistentResource<>(
                parent, null, requestScope.getUUIDFor(parent), requestScope);
        PersistentResource<Child> childResource = new PersistentResource<>(
                child, parentResource, requestScope.getUUIDFor(child), requestScope);

        childResource.auditClass(Audit.Action.CREATE, new ChangeSpec(childResource, null, null, childResource.getObject()));

        assertEquals(1, logger.getMessages().size(), "One message should be logged");

        LogMessage message = logger.getMessages().get(0);
        assertEquals("CREATE Child 5 Parent 7", message.getMessage(), "Logging template should match");

        assertEquals(0, message.getOperationCode(), "Operation code should match");
    }

    @Test
    public void testOwningRelationshipInverseUpdates() {
        Parent parent = newParent(1);
        Child child = newChild(2);

        when(tx.getRelation(any(), eq(parent), any(), any())).thenReturn(parent.getChildren());

        RequestScope goodScope = new RequestScope(null, null, tx, goodUser, null, elideSettings);

        PersistentResource<Parent> parentResource = new PersistentResource<>(parent, null, goodScope.getUUIDFor(parent), goodScope);
        PersistentResource<Child> childResource = new PersistentResource<>(child, parentResource, goodScope.getUUIDFor(child), goodScope);

        parentResource.addRelation("children", childResource);

        goodScope.saveOrCreateObjects();
        goodScope.getDirtyResources().clear();
        verify(tx, times(1)).save(parent, goodScope);
        verify(tx, times(1)).save(child, goodScope);

        assertEquals(1, parent.getChildren().size(), "The owning relationship should be updated");
        assertTrue(parent.getChildren().contains(child), "The owning relationship should be updated");

        assertEquals(1, child.getParents().size(), "The non-owning relationship should also be updated");
        assertTrue(child.getParents().contains(parent), "The non-owning relationship should also be updated");

        reset(tx);
        when(tx.getRelation(any(), eq(parent), any(), any())).thenReturn(parent.getChildren());

        parentResource.clearRelation("children");

        goodScope.saveOrCreateObjects();
        verify(tx, times(1)).save(parent, goodScope);
        verify(tx, times(1)).save(child, goodScope);

        assertEquals(0, parent.getChildren().size(), "The owning relationship should be updated");
        assertEquals(0, child.getParents().size(), "The non-owning relationship should also be updated");
    }

    @Test
    public void testIsIdGenerated() {
        RequestScope scope = new TestRequestScope(tx, goodUser, dictionary);
<<<<<<< HEAD


=======


>>>>>>> e24313a9
        PersistentResource<Child> generated = new PersistentResource<>(new Child(), null, "1", scope);

        assertTrue(generated.isIdGenerated(),
                "isIdGenerated returns true when ID field has the GeneratedValue annotation");

        scope = new TestRequestScope(tx, goodUser, dictionary);

        PersistentResource<NoCreateEntity> notGenerated = new PersistentResource<>(new NoCreateEntity(), null, "1", scope);

        assertFalse(notGenerated.isIdGenerated(),
                "isIdGenerated returns false when ID field does not have the GeneratedValue annotation");
    }

    @Test
    public void testSharePermissionErrorOnUpdateSingularRelationship() {
        example.User userModel = new example.User();
        userModel.setId(1);

        NoShareEntity noShare = new NoShareEntity();
        noShare.setId(1);

        List<Resource> idList = new ArrayList<>();
        idList.add(new ResourceIdentifier("noshare", "1").castToResource());
        Relationship ids = new Relationship(null, new Data<>(idList));

        EntityProjection collection = EntityProjection.builder()
            .type(NoShareEntity.class)

            .build();

        when(tx.loadObject(eq(collection), eq(1L), any())).thenReturn(noShare);

        RequestScope goodScope = new TestRequestScope(tx, goodUser, dictionary);


        PersistentResource<example.User> userResource = new PersistentResource<>(userModel, null, goodScope.getUUIDFor(userModel), goodScope);

        assertThrows(
                ForbiddenAccessException.class,
                () -> userResource.updateRelation("noShare", ids.toPersistentResources(goodScope)));
    }

    @Test
    public void testSharePermissionErrorOnUpdateRelationshipPackageLevel() {
        ContainerWithPackageShare containerWithPackageShare = new ContainerWithPackageShare();

        UnshareableWithEntityUnshare unshareableWithEntityUnshare = new UnshareableWithEntityUnshare();
        unshareableWithEntityUnshare.setContainerWithPackageShare(containerWithPackageShare);

        List<Resource> unShareableList = new ArrayList<>();
        unShareableList.add(new ResourceIdentifier("unshareableWithEntityUnshare", "1").castToResource());
        Relationship unShareales = new Relationship(null, new Data<>(unShareableList));

        when(tx.loadObject(any(), eq(1L), any())).thenReturn(unshareableWithEntityUnshare);

        RequestScope goodScope = new TestRequestScope(tx, goodUser, dictionary);

        PersistentResource<ContainerWithPackageShare> containerResource = new PersistentResource<>(containerWithPackageShare, null, goodScope.getUUIDFor(containerWithPackageShare), goodScope);

        assertThrows(
                ForbiddenAccessException.class,
                () -> containerResource.updateRelation(
                        "unshareableWithEntityUnshares", unShareales.toPersistentResources(goodScope)));
    }

    @Test
    public void testSharePermissionSuccessOnUpdateManyRelationshipPackageLevel() {
        ContainerWithPackageShare containerWithPackageShare = new ContainerWithPackageShare();

        ShareableWithPackageShare shareableWithPackageShare = new ShareableWithPackageShare();
        shareableWithPackageShare.setContainerWithPackageShare(containerWithPackageShare);

        List<Resource> shareableList = new ArrayList<>();
        shareableList.add(new ResourceIdentifier("shareableWithPackageShare", "1").castToResource());
        Relationship shareables = new Relationship(null, new Data<>(shareableList));

        when(tx.loadObject(any(), eq(1L), any())).thenReturn(shareableWithPackageShare);

        RequestScope goodScope = new TestRequestScope(tx, goodUser, dictionary);

        PersistentResource<ContainerWithPackageShare> containerResource = new PersistentResource<>(containerWithPackageShare, null, goodScope.getUUIDFor(containerWithPackageShare), goodScope);

        containerResource.updateRelation("shareableWithPackageShares", shareables.toPersistentResources(goodScope));

        assertEquals(1, containerWithPackageShare.getShareableWithPackageShares().size());
        assertTrue(containerWithPackageShare.getShareableWithPackageShares().contains(shareableWithPackageShare));
    }

    @Test
    public void testSharePermissionErrorOnUpdateManyRelationship() {
        example.User userModel = new example.User();
        userModel.setId(1);

        NoShareEntity noShare1 = new NoShareEntity();
        noShare1.setId(1);
        NoShareEntity noShare2 = new NoShareEntity();
        noShare2.setId(2);

        List<Resource> idList = new ArrayList<>();
        idList.add(new ResourceIdentifier("noshare", "1").castToResource());
        idList.add(new ResourceIdentifier("noshare", "2").castToResource());
        Relationship ids = new Relationship(null, new Data<>(idList));

        when(tx.loadObject(any(), eq(1L), any())).thenReturn(noShare1);
        when(tx.loadObject(any(), eq(2L), any())).thenReturn(noShare2);

        RequestScope goodScope = new TestRequestScope(tx, goodUser, dictionary);

        PersistentResource<example.User> userResource = new PersistentResource<>(userModel, null, goodScope.getUUIDFor(userModel), goodScope);

        assertThrows(
                ForbiddenAccessException.class,
                () -> userResource.updateRelation("noShares", ids.toPersistentResources(goodScope)));
    }

    @Test
    public void testSharePermissionSuccessOnUpdateManyRelationship() {
        example.User userModel = new example.User();
        userModel.setId(1);

        NoShareEntity noShare1 = new NoShareEntity();
        noShare1.setId(1);
        NoShareEntity noShare2 = new NoShareEntity();
        noShare2.setId(2);
        HashSet<NoShareEntity> noshares = Sets.newHashSet(noShare1, noShare2);

        /* The no shares already exist so no exception should be thrown */
        userModel.setNoShares(noshares);

        List<Resource> idList = new ArrayList<>();
        idList.add(new ResourceIdentifier("noshare", "1").castToResource());
        Relationship ids = new Relationship(null, new Data<>(idList));

        RequestScope goodScope = new TestRequestScope(tx, goodUser, dictionary);

        when(tx.loadObject(any(), eq(1L), any())).thenReturn(noShare1);
        when(tx.getRelation(any(), eq(userModel), any(), any())).thenReturn(noshares);

        PersistentResource<example.User> userResource = new PersistentResource<>(userModel, null, goodScope.getUUIDFor(userModel), goodScope);

        boolean returnVal = userResource.updateRelation("noShares", ids.toPersistentResources(goodScope));

        assertTrue(returnVal);
        assertEquals(1, userModel.getNoShares().size());
        assertTrue(userModel.getNoShares().contains(noShare1));
    }

    @Test
    public void testSharePermissionSuccessOnUpdateSingularRelationship() {
        example.User userModel = new example.User();
        userModel.setId(1);

        NoShareEntity noShare = new NoShareEntity();

        /* The noshare already exists so no exception should be thrown */
        userModel.setNoShare(noShare);

        List<Resource> idList = new ArrayList<>();
        idList.add(new ResourceIdentifier("noshare", "1").castToResource());
        Relationship ids = new Relationship(null, new Data<>(idList));

        when(tx.getRelation(any(), eq(userModel), any(), any())).thenReturn(noShare);
        when(tx.loadObject(any(), eq(1L), any())).thenReturn(noShare);

        RequestScope goodScope = new TestRequestScope(tx, goodUser, dictionary);


        PersistentResource<example.User> userResource = new PersistentResource<>(userModel, null, goodScope.getUUIDFor(userModel), goodScope);

        boolean returnVal = userResource.updateRelation("noShare", ids.toPersistentResources(goodScope));

        assertFalse(returnVal);
        assertEquals(noShare, userModel.getNoShare());
    }

    @Test
    public void testSharePermissionSuccessOnClearSingularRelationship() {
        example.User userModel = new example.User();
        userModel.setId(1);

        NoShareEntity noShare = new NoShareEntity();

        /* The noshare already exists so no exception should be thrown */
        userModel.setNoShare(noShare);

        List<Resource> empty = new ArrayList<>();
        Relationship ids = new Relationship(null, new Data<>(empty));

        when(tx.getRelation(any(), eq(userModel), any(), any())).thenReturn(noShare);

        RequestScope goodScope = new TestRequestScope(tx, goodUser, dictionary);

        PersistentResource<example.User> userResource = new PersistentResource<>(userModel, null, goodScope.getUUIDFor(userModel), goodScope);

        boolean returnVal = userResource.updateRelation("noShare", ids.toPersistentResources(goodScope));

        assertTrue(returnVal);
        assertNull(userModel.getNoShare());
    }

    @Test
    public void testCollectionChangeSpecType() {
        Function<String, BiFunction<ChangeSpec, BiFunction<Collection, Collection, Boolean>, Boolean>> collectionCheck =
                (fieldName) -> (spec, condFn) -> {
                    if (!fieldName.equals(spec.getFieldName())) {
                        throw new IllegalStateException("Wrong field name: '" + spec.getFieldName() + "'. Expected: '" + fieldName + "'");
                    }
                    return condFn.apply((Collection) spec.getOriginal(), (Collection) spec.getModified());
                };

        // Ensure that change specs coming from collections work properly

        ChangeSpecModel csModel = new ChangeSpecModel((spec) -> collectionCheck
                .apply("testColl")
                .apply(spec, (original, modified) -> original == null && modified.equals(Arrays.asList("a", "b", "c"))));

        PersistentResource<ChangeSpecModel> model = bootstrapPersistentResource(csModel, tx);

        when(tx.getRelation(any(), eq(model.obj), any(), any())).thenReturn(new HashSet<>());

        /* Attributes */
        // Set new data from null
        assertTrue(model.updateAttribute("testColl", Arrays.asList("a", "b", "c")));

        // Set data to empty
        model.getObject().checkFunction = (spec) -> collectionCheck.apply("testColl").apply(spec,
                (original, modified) -> original.equals(Arrays.asList("a", "b", "c")) && modified.isEmpty());
        assertTrue(model.updateAttribute("testColl", Lists.newArrayList()));

        model.getObject().checkFunction = (spec) -> collectionCheck.apply("testColl")
                .apply(spec, (original, modified) -> original.isEmpty() && modified.equals(Arrays.asList("final", "List")));
        // / Overwrite attribute data
        assertTrue(model.updateAttribute("testColl", Arrays.asList("final", "List")));

        /* ToMany relationships */
        // Learn about the other kids
        model.getObject().checkFunction = (spec) -> collectionCheck.apply("otherKids").apply(spec, (original, modified) -> (original == null || original.isEmpty()) && modified.size() == 1 && modified.contains(new ChangeSpecChild(1)));

        ChangeSpecChild child1 = new ChangeSpecChild(1);
        assertTrue(model.updateRelation("otherKids", Sets.newHashSet(bootstrapPersistentResource(child1))));

        // Add individual
        model.getObject().checkFunction = (spec) -> collectionCheck.apply("otherKids").apply(spec, (original, modified) -> original.equals(Collections.singletonList(new ChangeSpecChild(1))) && modified.size() == 2 && modified.contains(new ChangeSpecChild(1)) && modified.contains(new ChangeSpecChild(2)));

        ChangeSpecChild child2 = new ChangeSpecChild(2);
        model.addRelation("otherKids", bootstrapPersistentResource(child2));

        model.getObject().checkFunction = (spec) -> collectionCheck.apply("otherKids").apply(spec, (original, modified) -> original.size() == 2 && original.contains(new ChangeSpecChild(1)) && original.contains(new ChangeSpecChild(2)) && modified.size() == 3 && modified.contains(new ChangeSpecChild(1)) && modified.contains(new ChangeSpecChild(2)) && modified.contains(new ChangeSpecChild(3)));

        ChangeSpecChild child3 = new ChangeSpecChild(3);
        model.addRelation("otherKids", bootstrapPersistentResource(child3));

        // Remove one
        model.getObject().checkFunction = (spec) -> collectionCheck.apply("otherKids").apply(spec, (original, modified) -> original.size() == 3 && original.contains(new ChangeSpecChild(1)) && original.contains(new ChangeSpecChild(2)) && original.contains(new ChangeSpecChild(3)) && modified.size() == 2 && modified.contains(new ChangeSpecChild(1)) && modified.contains(new ChangeSpecChild(3)));
        model.removeRelation("otherKids", bootstrapPersistentResource(child2));

        when(tx.getRelation(any(), eq(model.obj), any(), any())).thenReturn(Sets.newHashSet(child1, child3));

        // Clear the rest
        model.getObject().checkFunction = (spec) -> collectionCheck.apply("otherKids").apply(spec, (original, modified)
                -> original.size() <= 2 && modified.size() < original.size());
        model.clearRelation("otherKids");
    }

    @Test
    public void testAttrChangeSpecType() {
        BiFunction<ChangeSpec, BiFunction<String, String, Boolean>, Boolean> attrCheck = (spec, checkFn) -> {
            if (!(spec.getModified() instanceof String) && spec.getModified() != null) {
                return false;
            }
            if (!"testAttr".equals(spec.getFieldName())) {
                return false;
            }
            return checkFn.apply((String) spec.getOriginal(), (String) spec.getModified());
        };

        PersistentResource<ChangeSpecModel> model = bootstrapPersistentResource(new ChangeSpecModel((spec) -> attrCheck.apply(spec, (original, modified) -> (original == null) && "abc".equals(modified))));
        assertTrue(model.updateAttribute("testAttr", "abc"));

        model.getObject().checkFunction = (spec) -> attrCheck.apply(spec, (original, modified) -> "abc".equals(original) && "replace".equals(modified));
        assertTrue(model.updateAttribute("testAttr", "replace"));

        model.getObject().checkFunction = (spec) -> attrCheck.apply(spec, (original, modified) -> "replace".equals(original) && modified == null);
        assertTrue(model.updateAttribute("testAttr", null));
    }

    @Test
    public void testRelationChangeSpecType() {
        try {
            BiFunction<ChangeSpec, BiFunction<ChangeSpecChild, ChangeSpecChild, Boolean>, Boolean> relCheck = (spec, checkFn) -> {
                if (!(spec.getModified() instanceof ChangeSpecChild) && spec.getModified() != null) {
                    return false;
                }
                if (!"child".equals(spec.getFieldName())) {
                    return false;
                }
                return checkFn.apply((ChangeSpecChild) spec.getOriginal(), (ChangeSpecChild) spec.getModified());
            };

            PersistentResource<ChangeSpecModel> model = bootstrapPersistentResource(new ChangeSpecModel((spec)
                    -> relCheck.apply(spec, (original, modified)
                    -> (original == null) && new ChangeSpecChild(1).equals(modified))), tx);

            when(tx.getRelation(any(), eq(model.obj), any(), any())).thenReturn(null);

            ChangeSpecChild child1 = new ChangeSpecChild(1);
            assertTrue(model.updateRelation("child", Sets.newHashSet(bootstrapPersistentResource(child1, tx))));
            when(tx.getRelation(any(), eq(model.obj), any(), any())).thenReturn(child1);

            model.getObject().checkFunction = (spec) -> relCheck.apply(spec, (original, modified) -> new ChangeSpecChild(1).equals(original) && new ChangeSpecChild(2).equals(modified));

            ChangeSpecChild child2 = new ChangeSpecChild(2);
            assertTrue(model.updateRelation("child", Sets.newHashSet(bootstrapPersistentResource(child2, tx))));

            when(tx.getRelation(any(), eq(model.obj), any(), any())).thenReturn(child2);

            model.getObject().checkFunction = (spec) -> relCheck.apply(spec, (original, modified) -> new ChangeSpecChild(2).equals(original) && modified == null);
            assertTrue(model.updateRelation("child", null));
        } catch (ForbiddenAccessException e) {
            e.printStackTrace();
        }
    }

    @Test
    public void testEqualsAndHashcode() {
        Child childWithId = newChild(1);
        Child childWithoutId = newChild(0);

        RequestScope scope = new TestRequestScope(tx, goodUser, dictionary);

        PersistentResource resourceWithId = new PersistentResource<>(childWithId, null, scope.getUUIDFor(childWithId), scope);
        PersistentResource resourceWithDifferentId = new PersistentResource<>(childWithoutId, null, scope.getUUIDFor(childWithoutId), scope);
        PersistentResource resourceWithUUID = new PersistentResource<>(childWithoutId, null, "abc", scope);
        PersistentResource resourceWithIdAndUUID = new PersistentResource<>(childWithId, null, "abc", scope);

        assertNotEquals(resourceWithUUID, resourceWithId);
        assertNotEquals(resourceWithId, resourceWithUUID);
        assertNotEquals(resourceWithId.hashCode(), resourceWithUUID.hashCode(), "Hashcodes were equal...");

        assertEquals(resourceWithIdAndUUID, resourceWithId);
        assertEquals(resourceWithId, resourceWithIdAndUUID);
        assertEquals(resourceWithIdAndUUID.hashCode(), resourceWithId.hashCode());

        // Hashcode's should only ever look at UUID's if no real ID is present (i.e. object id is null or 0)
        assertNotEquals(resourceWithIdAndUUID.hashCode(), resourceWithUUID.hashCode());

        assertNotEquals(resourceWithDifferentId.hashCode(), resourceWithId.hashCode());
        assertNotEquals(resourceWithDifferentId, resourceWithId);
        assertNotEquals(resourceWithId, resourceWithDifferentId);
    }

    private <T> PersistentResource<T> bootstrapPersistentResource(T obj) {
        return bootstrapPersistentResource(obj, mock(DataStoreTransaction.class));
    }

    private <T> PersistentResource<T> bootstrapPersistentResource(T obj, DataStoreTransaction tx) {
        RequestScope requestScope = new RequestScope(null, null, tx, goodUser, null, elideSettings);
        return new PersistentResource<>(obj, null, requestScope.getUUIDFor(obj), requestScope);
    }

    private RequestScope getUserScope(User user, AuditLogger auditLogger) {
        return new RequestScope(null, new JsonApiDocument(), null, user, null,
                new ElideSettingsBuilder(null)
                    .withEntityDictionary(dictionary)
                    .withAuditLogger(auditLogger)
                    .build());
    }

    // Testing constructor, setId and non-null empty sets
    private static Parent newParent(int id) {
        Parent parent = new Parent();
        parent.setId(id);
        parent.setChildren(new HashSet<>());
        parent.setSpouses(new HashSet<>());
        return parent;
    }

    private Parent newParent(int id, Child child) {
        Parent parent = new Parent();
        parent.setId(id);
        parent.setChildren(Sets.newHashSet(child));
        parent.setSpouses(new HashSet<>());
        return parent;
    }

<<<<<<< HEAD
    private static Child newChild(int id) {
        Child child = new Child();
        child.setId(id);
        child.setParents(new HashSet<>());
        child.setFriends(new HashSet<>());
        return child;
    }

    private static Child newChild(int id, String name) {
        Child child = newChild(id);
        child.setName(name);
        return child;
    }

=======
>>>>>>> e24313a9
    /* ChangeSpec-specific test elements */
    @Entity
    @Include
    @CreatePermission(expression = "allow all")
    @ReadPermission(expression = "allow all")
    @UpdatePermission(expression = "deny all")
    @DeletePermission(expression = "allow all")
    public static final class ChangeSpecModel {
        @Id
        public long id;

        @ReadPermission(expression = "deny all")
        @UpdatePermission(expression = "deny all")
        public Function<ChangeSpec, Boolean> checkFunction;

        @UpdatePermission(expression = "changeSpecNonCollection")
        public String testAttr;

        @UpdatePermission(expression = "changeSpecCollection")
        public List<String> testColl;

        @OneToOne
        @UpdatePermission(expression = "changeSpecNonCollection")
        public ChangeSpecChild child;

        @ManyToMany
        @UpdatePermission(expression = "changeSpecCollection")
        public List<Child> otherKids;

        public ChangeSpecModel(final Function<ChangeSpec, Boolean> checkFunction) {
            this.checkFunction = checkFunction;
        }
    }

    @Entity
    @Include
    @EqualsAndHashCode
    @AllArgsConstructor
    @CreatePermission(expression = "allow all")
    @ReadPermission(expression = "allow all")
    @UpdatePermission(expression = "allow all")
    @DeletePermission(expression = "allow all")
    @SharePermission
    public static final class ChangeSpecChild {
        @Id
        public long id;
    }

    public static final class ChangeSpecCollection extends OperationCheck<Object> {
        @Override
        public boolean ok(Object object, com.yahoo.elide.security.RequestScope requestScope, Optional<ChangeSpec> changeSpec) {
            if (changeSpec.isPresent() && (object instanceof ChangeSpecModel)) {
                ChangeSpec spec = changeSpec.get();
                if (!(spec.getModified() instanceof Collection)) {
                    return false;
                }
                return ((ChangeSpecModel) object).checkFunction.apply(spec);
            }
            throw new IllegalStateException("Something is terribly wrong :(");
        }
    }

    public static final class ChangeSpecNonCollection extends OperationCheck<Object> {
        @Override
        public boolean ok(Object object, com.yahoo.elide.security.RequestScope requestScope, Optional<ChangeSpec> changeSpec) {
            if (changeSpec.isPresent() && (object instanceof ChangeSpecModel)) {
                return ((ChangeSpecModel) object).checkFunction.apply(changeSpec.get());
            }
            throw new IllegalStateException("Something is terribly wrong :(");
        }
    }

    public Set<PersistentResource> getRelation(PersistentResource resource, String relation) {
        return resource.getRelationCheckedFiltered(getRelationship(resource.getResourceClass(), relation));
    }

    private com.yahoo.elide.request.Relationship getRelationship(Class<?> type, String name) {
        return com.yahoo.elide.request.Relationship.builder()
                .name(name)
                .alias(name)
                .projection(EntityProjection.builder()
                        .type(type)
                        .build())
                .build();
    }
}<|MERGE_RESOLUTION|>--- conflicted
+++ resolved
@@ -1897,13 +1897,7 @@
     @Test
     public void testIsIdGenerated() {
         RequestScope scope = new TestRequestScope(tx, goodUser, dictionary);
-<<<<<<< HEAD
-
-
-=======
-
-
->>>>>>> e24313a9
+
         PersistentResource<Child> generated = new PersistentResource<>(new Child(), null, "1", scope);
 
         assertTrue(generated.isIdGenerated(),
@@ -2289,23 +2283,6 @@
         return parent;
     }
 
-<<<<<<< HEAD
-    private static Child newChild(int id) {
-        Child child = new Child();
-        child.setId(id);
-        child.setParents(new HashSet<>());
-        child.setFriends(new HashSet<>());
-        return child;
-    }
-
-    private static Child newChild(int id, String name) {
-        Child child = newChild(id);
-        child.setName(name);
-        return child;
-    }
-
-=======
->>>>>>> e24313a9
     /* ChangeSpec-specific test elements */
     @Entity
     @Include
