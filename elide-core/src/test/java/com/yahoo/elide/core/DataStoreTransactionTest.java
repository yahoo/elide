/*
 * Copyright 2020, Yahoo Inc.
 * Licensed under the Apache License, Version 2.0
 * See LICENSE file in project root for terms.
 */

package com.yahoo.elide.core;

import static org.junit.jupiter.api.Assertions.assertEquals;
import static org.junit.jupiter.api.Assertions.assertTrue;
import static org.mockito.Mockito.mock;
import static org.mockito.Mockito.never;
import static org.mockito.Mockito.times;
import static org.mockito.Mockito.verify;
import static org.mockito.Mockito.when;

import com.yahoo.elide.request.Attribute;
import com.yahoo.elide.request.EntityProjection;
import com.yahoo.elide.request.Relationship;

import org.junit.jupiter.api.BeforeEach;
import org.junit.jupiter.api.Test;

import java.io.IOException;
import java.io.Serializable;
import java.util.Arrays;

public class DataStoreTransactionTest implements DataStoreTransaction {
    private static final String NAME = "name";
    private static final Attribute NAME_ATTRIBUTE = Attribute.builder().name(NAME).type(String.class).build();
    private static final String ENTITY = "entity";
    private RequestScope scope;

    @BeforeEach
    public void setupMocks() {
        // this will test with the default interface implementation
        scope = mock(RequestScope.class);
        EntityDictionary dictionary = mock(EntityDictionary.class);

        when(scope.getDictionary()).thenReturn(dictionary);
        when(dictionary.getIdType(String.class)).thenReturn((Class) Long.class);
        when(dictionary.getValue(ENTITY, NAME, scope)).thenReturn(3L);
    }

    @Test
    public void testPreCommit() {
        preCommit();
        verify(scope, never()).getDictionary();
    }

    @Test
    public void testCreateNewObject() {
        Object actual = createNewObject(String.class);
        assertEquals("", actual);
    }

    @Test
    public void testSupportsSorting() {
        boolean actual = supportsSorting(null, null);
        assertTrue(actual);
    }

    @Test
    public void testSupportsPagination() {
        boolean actual = supportsPagination(null, null);
        assertTrue(actual);
    }

    @Test
    public void testSupportsFiltering() {
        DataStoreTransaction.FeatureSupport actual = supportsFiltering(null, null);
        assertEquals(DataStoreTransaction.FeatureSupport.FULL, actual);
    }

    @Test
    public void testGetAttribute() {
        Object actual = getAttribute(ENTITY, NAME_ATTRIBUTE, scope);
        assertEquals(3L, actual);
        verify(scope, times(1)).getDictionary();
    }

    @Test
    public void testSetAttribute() {
        setAttribute(ENTITY, NAME_ATTRIBUTE, scope);
        verify(scope, never()).getDictionary();
    }

    @Test
    public void testUpdateToOneRelation() {
        updateToOneRelation(this, ENTITY, NAME, null, scope);
        verify(scope, never()).getDictionary();
    }

    @Test
    public void testUpdateToManyRelation() {
        updateToManyRelation(this, ENTITY, NAME, null, null, scope);
        verify(scope, never()).getDictionary();
    }

    @Test
    public void testGetRelation() {
        Object actual = getRelation(this, ENTITY, Relationship.builder()
                .name(NAME)
                .projection(EntityProjection.builder()
                        .type(String.class)
                        .build())
                .build(), scope);
        assertEquals(3L, actual);
    }

    @Test
    public void testLoadObject() {
        String string = (String) loadObject(EntityProjection.builder().type(String.class).build(), 2L, scope);
        assertEquals(ENTITY, string);
    }

    /** Implemented to support the interface only. No need to test these. **/
    @Override
    public Object loadObject(EntityProjection entityProjection, Serializable id, RequestScope scope) {
        return ENTITY;
    }

    @Override
    public Iterable<Object> loadObjects(EntityProjection entityProjection, RequestScope scope) {
        return Arrays.asList(ENTITY);
    }

    @Override
    @Deprecated
    public void close() throws IOException {
        // nothing
    }

    @Override
    @Deprecated
    public void save(Object entity, RequestScope scope) {
        // nothing
    }

    @Override
    @Deprecated
    public void delete(Object entity, RequestScope scope) {
        // nothing
    }

    @Override
    @Deprecated
    public void flush(RequestScope scope) {
        // nothing
    }

    @Override
    @Deprecated
    public void commit(RequestScope scope) {
        // nothing
    }

    @Override
    @Deprecated
    public void createObject(Object entity, RequestScope scope) {
        // nothing
    }

    @Override
<<<<<<< HEAD
    public void cancel() {
=======
    public void cancel(RequestScope scope) {
>>>>>>> 0a321b2a
       //nothing
    }
}<|MERGE_RESOLUTION|>--- conflicted
+++ resolved
@@ -162,11 +162,7 @@
     }
 
     @Override
-<<<<<<< HEAD
-    public void cancel() {
-=======
     public void cancel(RequestScope scope) {
->>>>>>> 0a321b2a
        //nothing
     }
 }