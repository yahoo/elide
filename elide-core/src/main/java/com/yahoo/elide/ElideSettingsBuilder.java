--- conflicted
+++ resolved
@@ -49,10 +49,7 @@
     private int defaultMaxPageSize = PaginationImpl.MAX_PAGE_LIMIT;
     private int defaultPageSize = PaginationImpl.DEFAULT_PAGE_LIMIT;
     private int updateStatusCode;
-<<<<<<< HEAD
-=======
     private boolean enableJsonLinks;
->>>>>>> 0a321b2a
 
     /**
      * A new builder used to generate Elide instances. Instantiates an {@link EntityDictionary} without
@@ -97,12 +94,8 @@
                 defaultMaxPageSize,
                 defaultPageSize,
                 updateStatusCode,
-<<<<<<< HEAD
-                serdes);
-=======
                 serdes,
                 enableJsonLinks);
->>>>>>> 0a321b2a
     }
 
     public ElideSettingsBuilder withAuditLogger(AuditLogger auditLogger) {
@@ -170,13 +163,10 @@
         serdes.put(java.sql.Timestamp.class, new EpochToDateConverter<java.sql.Timestamp>(java.sql.Timestamp.class));
         return this;
     }
-<<<<<<< HEAD
-=======
 
     public ElideSettingsBuilder withJSONApiLinks(JSONApiLinks links) {
         this.enableJsonLinks = true;
         this.jsonApiLinks = links;
         return this;
     }
->>>>>>> 0a321b2a
 }