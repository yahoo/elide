--- conflicted
+++ resolved
@@ -181,34 +181,11 @@
      * @param requestId the request ID
      * @return Elide response object
      */
-<<<<<<< HEAD
-    public ElideResponse get(String path, MultivaluedMap<String, String> queryParams,
-                             User opaqueUser, String apiVersion) {
-        return get(path, queryParams, opaqueUser, apiVersion, UUID.randomUUID());
-    }
-
-    /**
-     * Handle GET.
-     *
-     * @param path the path
-     * @param queryParams the query params
-     * @param opaqueUser the opaque user
-     * @param apiVersion the API version
-     * @param requestId the request ID
-     * @return Elide response object
-     */
-    public ElideResponse get(String path, MultivaluedMap<String, String> queryParams,
-                             User opaqueUser, String apiVersion, UUID requestId) {
-        return handleRequest(true, opaqueUser, dataStore::beginReadTransaction, requestId, (tx, user) -> {
-            JsonApiDocument jsonApiDoc = new JsonApiDocument();
-            RequestScope requestScope = new RequestScope(path, apiVersion, jsonApiDoc,
-=======
     public ElideResponse get(String baseUrlEndPoint, String path, MultivaluedMap<String, String> queryParams,
                              User opaqueUser, String apiVersion, UUID requestId) {
         return handleRequest(true, opaqueUser, dataStore::beginReadTransaction, requestId, (tx, user) -> {
             JsonApiDocument jsonApiDoc = new JsonApiDocument();
             RequestScope requestScope = new RequestScope(baseUrlEndPoint, path, apiVersion, jsonApiDoc,
->>>>>>> 0a321b2a
                     tx, user, queryParams, requestId, elideSettings);
             requestScope.setEntityProjection(new EntityProjectionMaker(elideSettings.getDictionary(),
                     requestScope).parsePath(path));
@@ -227,14 +204,9 @@
      * @param apiVersion the API version
      * @return Elide response object
      */
-<<<<<<< HEAD
-    public ElideResponse post(String path, String jsonApiDocument, User opaqueUser, String apiVersion) {
-        return post(path, jsonApiDocument, null, opaqueUser, apiVersion, UUID.randomUUID());
-=======
     public ElideResponse post(String baseUrlEndPoint, String path, String jsonApiDocument,
                               User opaqueUser, String apiVersion) {
         return post(baseUrlEndPoint, path, jsonApiDocument, null, opaqueUser, apiVersion, UUID.randomUUID());
->>>>>>> 0a321b2a
     }
 
 
@@ -250,20 +222,12 @@
      * @param requestId the request ID
      * @return Elide response object
      */
-<<<<<<< HEAD
-    public ElideResponse post(String path, String jsonApiDocument, MultivaluedMap<String, String> queryParams,
-                              User opaqueUser, String apiVersion, UUID requestId) {
-        return handleRequest(false, opaqueUser, dataStore::beginTransaction, requestId, (tx, user) -> {
-            JsonApiDocument jsonApiDoc = mapper.readJsonApiDocument(jsonApiDocument);
-            RequestScope requestScope = new RequestScope(path, apiVersion,
-=======
     public ElideResponse post(String baseUrlEndPoint, String path, String jsonApiDocument,
                               MultivaluedMap<String, String> queryParams,
                               User opaqueUser, String apiVersion, UUID requestId) {
         return handleRequest(false, opaqueUser, dataStore::beginTransaction, requestId, (tx, user) -> {
             JsonApiDocument jsonApiDoc = mapper.readJsonApiDocument(jsonApiDocument);
             RequestScope requestScope = new RequestScope(baseUrlEndPoint, path, apiVersion,
->>>>>>> 0a321b2a
                     jsonApiDoc, tx, user, queryParams, requestId, elideSettings);
             requestScope.setEntityProjection(new EntityProjectionMaker(elideSettings.getDictionary(),
                     requestScope).parsePath(path));
@@ -284,18 +248,11 @@
      * @param apiVersion the API version
      * @return Elide response object
      */
-<<<<<<< HEAD
-    public ElideResponse patch(String contentType, String accept,
-                               String path, String jsonApiDocument,
-                               User opaqueUser, String apiVersion) {
-        return patch(contentType, accept, path, jsonApiDocument, null, opaqueUser, apiVersion, UUID.randomUUID());
-=======
     public ElideResponse patch(String baseUrlEndPoint, String contentType, String accept,
                                String path, String jsonApiDocument,
                                User opaqueUser, String apiVersion) {
         return patch(baseUrlEndPoint, contentType, accept, path, jsonApiDocument,
                      null, opaqueUser, apiVersion, UUID.randomUUID());
->>>>>>> 0a321b2a
     }
 
     /**
@@ -312,22 +269,14 @@
      * @param requestId the request ID
      * @return Elide response object
      */
-<<<<<<< HEAD
-    public ElideResponse patch(String contentType, String accept,
-=======
     public ElideResponse patch(String baseUrlEndPoint, String contentType, String accept,
->>>>>>> 0a321b2a
                                String path, String jsonApiDocument, MultivaluedMap<String, String> queryParams,
                                User opaqueUser, String apiVersion, UUID requestId) {
 
         Handler<DataStoreTransaction, User, HandlerResult> handler;
         if (JsonApiPatch.isPatchExtension(contentType) && JsonApiPatch.isPatchExtension(accept)) {
             handler = (tx, user) -> {
-<<<<<<< HEAD
-                PatchRequestScope requestScope = new PatchRequestScope(path, apiVersion, tx,
-=======
                 PatchRequestScope requestScope = new PatchRequestScope(baseUrlEndPoint, path, apiVersion, tx,
->>>>>>> 0a321b2a
                         user, requestId, elideSettings);
                 try {
                     Supplier<Pair<Integer, JsonNode>> responder =
@@ -341,11 +290,7 @@
             handler = (tx, user) -> {
                 JsonApiDocument jsonApiDoc = mapper.readJsonApiDocument(jsonApiDocument);
 
-<<<<<<< HEAD
-                RequestScope requestScope = new RequestScope(path, apiVersion, jsonApiDoc,
-=======
                 RequestScope requestScope = new RequestScope(baseUrlEndPoint, path, apiVersion, jsonApiDoc,
->>>>>>> 0a321b2a
                         tx, user, queryParams, requestId, elideSettings);
                 requestScope.setEntityProjection(new EntityProjectionMaker(elideSettings.getDictionary(),
                         requestScope).parsePath(path));
@@ -367,15 +312,9 @@
      * @param apiVersion the API version
      * @return Elide response object
      */
-<<<<<<< HEAD
-    public ElideResponse delete(String path, String jsonApiDocument,
-                                User opaqueUser, String apiVersion) {
-        return delete(path, jsonApiDocument, null, opaqueUser, apiVersion, UUID.randomUUID());
-=======
     public ElideResponse delete(String baseUrlEndPoint, String path, String jsonApiDocument,
                                 User opaqueUser, String apiVersion) {
         return delete(baseUrlEndPoint, path, jsonApiDocument, null, opaqueUser, apiVersion, UUID.randomUUID());
->>>>>>> 0a321b2a
     }
 
     /**
@@ -390,22 +329,14 @@
      * @param requestId the request ID
      * @return Elide response object
      */
-<<<<<<< HEAD
-    public ElideResponse delete(String path, String jsonApiDocument, MultivaluedMap<String, String> queryParams,
-=======
     public ElideResponse delete(String baseUrlEndPoint, String path, String jsonApiDocument,
                                 MultivaluedMap<String, String> queryParams,
->>>>>>> 0a321b2a
                                 User opaqueUser, String apiVersion, UUID requestId) {
         return handleRequest(false, opaqueUser, dataStore::beginTransaction, requestId, (tx, user) -> {
             JsonApiDocument jsonApiDoc = StringUtils.isEmpty(jsonApiDocument)
                     ? new JsonApiDocument()
                     : mapper.readJsonApiDocument(jsonApiDocument);
-<<<<<<< HEAD
-            RequestScope requestScope = new RequestScope(path, apiVersion, jsonApiDoc,
-=======
             RequestScope requestScope = new RequestScope(baseUrlEndPoint, path, apiVersion, jsonApiDoc,
->>>>>>> 0a321b2a
                     tx, user, queryParams, requestId, elideSettings);
             requestScope.setEntityProjection(new EntityProjectionMaker(elideSettings.getDictionary(),
                     requestScope).parsePath(path));
