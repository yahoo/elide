--- conflicted
+++ resolved
@@ -7,11 +7,6 @@
 
 import com.yahoo.elide.core.EntityDictionary;
 import com.yahoo.elide.core.PersistentResource;
-<<<<<<< HEAD
-import com.yahoo.elide.core.exceptions.InvalidAttributeException;
-import com.yahoo.elide.core.exceptions.InvalidCollectionException;
-=======
->>>>>>> d8884821
 import com.yahoo.elide.generated.parsers.CoreParser.EntityContext;
 import com.yahoo.elide.generated.parsers.CoreParser.RootCollectionLoadEntitiesContext;
 import com.yahoo.elide.generated.parsers.CoreParser.RootCollectionLoadEntityContext;
@@ -31,12 +26,6 @@
         EntityDictionary dictionary = state.getRequestScope().getDictionary();
         Class<?> entityClass = dictionary.getEntityClass(entityName);
 
-<<<<<<< HEAD
-        if (entityClass == null || !dictionary.isRoot(entityClass)) {
-            throw new InvalidCollectionException(entityName);
-        }
-=======
->>>>>>> d8884821
         state.setState(new CollectionTerminalState(entityClass, Optional.empty(), Optional.empty(),
                 state.getRequestScope().getEntityProjection()));
     }
@@ -60,19 +49,9 @@
 
         EntityProjection projection = state.getRequestScope().getEntityProjection();
         String relationName = ctx.relationship().term().getText();
-<<<<<<< HEAD
-        try {
-            record.getRelationCheckedFiltered(projection.getRelationship(relationName)
-                    .orElseThrow(IllegalStateException::new));
-
-        } catch (InvalidAttributeException e) {
-            throw new InvalidCollectionException(relationName);
-        }
-=======
 
         record.getRelationCheckedFiltered(projection.getRelationship(relationName)
                     .orElseThrow(IllegalStateException::new));
->>>>>>> d8884821
 
         state.setState(new RelationshipTerminalState(record, relationName, projection));
     }
