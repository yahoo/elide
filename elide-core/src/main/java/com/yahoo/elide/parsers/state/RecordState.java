/*
 * Copyright 2015, Yahoo Inc.
 * Licensed under the Apache License, Version 2.0
 * See LICENSE file in project root for terms.
 */
package com.yahoo.elide.parsers.state;

import com.yahoo.elide.core.EntityDictionary;
import com.yahoo.elide.core.PersistentResource;
import com.yahoo.elide.core.RelationshipType;
<<<<<<< HEAD
import com.yahoo.elide.core.exceptions.InvalidAttributeException;
import com.yahoo.elide.core.exceptions.InvalidCollectionException;
=======
>>>>>>> d8884821
import com.yahoo.elide.generated.parsers.CoreParser.SubCollectionReadCollectionContext;
import com.yahoo.elide.generated.parsers.CoreParser.SubCollectionReadEntityContext;
import com.yahoo.elide.generated.parsers.CoreParser.SubCollectionRelationshipContext;
import com.yahoo.elide.generated.parsers.CoreParser.SubCollectionSubCollectionContext;
import com.yahoo.elide.jsonapi.models.SingleElementSet;
import com.yahoo.elide.request.EntityProjection;
import com.yahoo.elide.request.Relationship;

import com.google.common.base.Preconditions;

import java.util.Optional;
import java.util.Set;

/**
 * Record Read State.
 */
public class RecordState extends BaseState {
    private final PersistentResource resource;

    /* The projection which loaded this record */
    private final EntityProjection projection;

    public RecordState(PersistentResource resource, EntityProjection projection) {
        Preconditions.checkNotNull(resource);
        this.resource = resource;
        this.projection = projection;
    }

    @Override
    public void handle(StateContext state, SubCollectionReadCollectionContext ctx) {
        String subCollection = ctx.term().getText();
        EntityDictionary dictionary = state.getRequestScope().getDictionary();

        Class<?> entityClass;
        String entityName;
<<<<<<< HEAD
        try {
            RelationshipType type = dictionary.getRelationshipType(resource.getObject(), subCollection);
            if (type == RelationshipType.NONE) {
                throw new InvalidCollectionException(subCollection);
            }
            Class<?> paramType = dictionary.getParameterizedType(resource.getObject(), subCollection);
            if (dictionary.isMappedInterface(paramType)) {
                entityName = EntityDictionary.getSimpleName(paramType);
                entityClass = paramType;
            } else {
                entityName = dictionary.getJsonAliasFor(paramType);
                entityClass = dictionary.getEntityClass(entityName);

            }
            if (entityClass == null) {
                throw new IllegalArgumentException("Unknown type " + entityName);
            }
            final BaseState nextState;
            final CollectionTerminalState collectionTerminalState =
                    new CollectionTerminalState(entityClass, Optional.of(resource),
                            Optional.of(subCollection), projection);
            Set<PersistentResource> collection = null;
            if (type.isToOne()) {
                collection = resource.getRelationCheckedFiltered(projection.getRelationship(subCollection)
                        .orElseThrow(IllegalStateException::new));
            }
            if (collection instanceof SingleElementSet) {
                PersistentResource record = ((SingleElementSet<PersistentResource>) collection).getValue();
                nextState = new RecordTerminalState(record, collectionTerminalState);
            } else {
                nextState = collectionTerminalState;
            }
            state.setState(nextState);
        } catch (InvalidAttributeException e) {
            throw new InvalidCollectionException(subCollection);
=======

        RelationshipType type = dictionary.getRelationshipType(resource.getObject(), subCollection);

        Class<?> paramType = dictionary.getParameterizedType(resource.getObject(), subCollection);
        if (dictionary.isMappedInterface(paramType)) {
            entityName = EntityDictionary.getSimpleName(paramType);
            entityClass = paramType;
        } else {
            entityName = dictionary.getJsonAliasFor(paramType);
            entityClass = dictionary.getEntityClass(entityName);

>>>>>>> d8884821
        }
        if (entityClass == null) {
            throw new IllegalArgumentException("Unknown type " + entityName);
        }
        final BaseState nextState;
        final CollectionTerminalState collectionTerminalState =
                new CollectionTerminalState(entityClass, Optional.of(resource),
                        Optional.of(subCollection), projection);
        Set<PersistentResource> collection = null;
        if (type.isToOne()) {
            collection = resource.getRelationCheckedFiltered(projection.getRelationship(subCollection)
                    .orElseThrow(IllegalStateException::new));
        }
        if (collection instanceof SingleElementSet) {
            PersistentResource record = ((SingleElementSet<PersistentResource>) collection).getValue();
            nextState = new RecordTerminalState(record, collectionTerminalState);
        } else {
            nextState = collectionTerminalState;
        }
        state.setState(nextState);
    }

    @Override
    public void handle(StateContext state, SubCollectionReadEntityContext ctx) {
        String id = ctx.entity().id().getText();
        String subCollection = ctx.entity().term().getText();

<<<<<<< HEAD
        try {
            PersistentResource nextRecord = resource.getRelation(
                    projection.getRelationship(subCollection).orElseThrow(IllegalStateException::new), id);
            state.setState(new RecordTerminalState(nextRecord));
        } catch (InvalidAttributeException e) {
            throw new InvalidCollectionException(subCollection);
        }
=======
        PersistentResource nextRecord = resource.getRelation(
                    projection.getRelationship(subCollection).orElseThrow(IllegalStateException::new), id);
        state.setState(new RecordTerminalState(nextRecord));
>>>>>>> d8884821
    }

    @Override
    public void handle(StateContext state, SubCollectionSubCollectionContext ctx) {
        String id = ctx.entity().id().getText();
        String subCollection = ctx.entity().term().getText();
<<<<<<< HEAD
        try {
            Relationship relationship = projection.getRelationship(subCollection)
                    .orElseThrow(IllegalStateException::new);

            state.setState(new RecordState(resource.getRelation(relationship, id), relationship.getProjection()));
        } catch (InvalidAttributeException e) {
            throw new InvalidCollectionException(subCollection);
        }
=======

        Relationship relationship = projection.getRelationship(subCollection)
                    .orElseThrow(IllegalStateException::new);

        state.setState(new RecordState(resource.getRelation(relationship, id), relationship.getProjection()));
>>>>>>> d8884821
    }

    @Override
    public void handle(StateContext state, SubCollectionRelationshipContext ctx) {
        String id = ctx.entity().id().getText();
        String subCollection = ctx.entity().term().getText();
        String relationName = ctx.relationship().term().getText();

        PersistentResource childRecord;
<<<<<<< HEAD

        Relationship childRelationship = projection.getRelationship(subCollection)
                .orElseThrow(IllegalStateException::new);

        try {
            childRecord = resource.getRelation(childRelationship , id);

        } catch (InvalidAttributeException e) {
            throw new InvalidCollectionException(subCollection);
        }
=======

        Relationship childRelationship = projection.getRelationship(subCollection)
                .orElseThrow(IllegalStateException::new);

        childRecord = resource.getRelation(childRelationship , id);
>>>>>>> d8884821

        state.setState(new RelationshipTerminalState(childRecord, relationName, childRelationship.getProjection()));
    }
}<|MERGE_RESOLUTION|>--- conflicted
+++ resolved
@@ -8,11 +8,8 @@
 import com.yahoo.elide.core.EntityDictionary;
 import com.yahoo.elide.core.PersistentResource;
 import com.yahoo.elide.core.RelationshipType;
-<<<<<<< HEAD
 import com.yahoo.elide.core.exceptions.InvalidAttributeException;
 import com.yahoo.elide.core.exceptions.InvalidCollectionException;
-=======
->>>>>>> d8884821
 import com.yahoo.elide.generated.parsers.CoreParser.SubCollectionReadCollectionContext;
 import com.yahoo.elide.generated.parsers.CoreParser.SubCollectionReadEntityContext;
 import com.yahoo.elide.generated.parsers.CoreParser.SubCollectionRelationshipContext;
@@ -48,44 +45,6 @@
 
         Class<?> entityClass;
         String entityName;
-<<<<<<< HEAD
-        try {
-            RelationshipType type = dictionary.getRelationshipType(resource.getObject(), subCollection);
-            if (type == RelationshipType.NONE) {
-                throw new InvalidCollectionException(subCollection);
-            }
-            Class<?> paramType = dictionary.getParameterizedType(resource.getObject(), subCollection);
-            if (dictionary.isMappedInterface(paramType)) {
-                entityName = EntityDictionary.getSimpleName(paramType);
-                entityClass = paramType;
-            } else {
-                entityName = dictionary.getJsonAliasFor(paramType);
-                entityClass = dictionary.getEntityClass(entityName);
-
-            }
-            if (entityClass == null) {
-                throw new IllegalArgumentException("Unknown type " + entityName);
-            }
-            final BaseState nextState;
-            final CollectionTerminalState collectionTerminalState =
-                    new CollectionTerminalState(entityClass, Optional.of(resource),
-                            Optional.of(subCollection), projection);
-            Set<PersistentResource> collection = null;
-            if (type.isToOne()) {
-                collection = resource.getRelationCheckedFiltered(projection.getRelationship(subCollection)
-                        .orElseThrow(IllegalStateException::new));
-            }
-            if (collection instanceof SingleElementSet) {
-                PersistentResource record = ((SingleElementSet<PersistentResource>) collection).getValue();
-                nextState = new RecordTerminalState(record, collectionTerminalState);
-            } else {
-                nextState = collectionTerminalState;
-            }
-            state.setState(nextState);
-        } catch (InvalidAttributeException e) {
-            throw new InvalidCollectionException(subCollection);
-=======
-
         RelationshipType type = dictionary.getRelationshipType(resource.getObject(), subCollection);
 
         Class<?> paramType = dictionary.getParameterizedType(resource.getObject(), subCollection);
@@ -95,8 +54,6 @@
         } else {
             entityName = dictionary.getJsonAliasFor(paramType);
             entityClass = dictionary.getEntityClass(entityName);
-
->>>>>>> d8884821
         }
         if (entityClass == null) {
             throw new IllegalArgumentException("Unknown type " + entityName);
@@ -124,41 +81,20 @@
         String id = ctx.entity().id().getText();
         String subCollection = ctx.entity().term().getText();
 
-<<<<<<< HEAD
-        try {
-            PersistentResource nextRecord = resource.getRelation(
-                    projection.getRelationship(subCollection).orElseThrow(IllegalStateException::new), id);
-            state.setState(new RecordTerminalState(nextRecord));
-        } catch (InvalidAttributeException e) {
-            throw new InvalidCollectionException(subCollection);
-        }
-=======
         PersistentResource nextRecord = resource.getRelation(
                     projection.getRelationship(subCollection).orElseThrow(IllegalStateException::new), id);
         state.setState(new RecordTerminalState(nextRecord));
->>>>>>> d8884821
     }
 
     @Override
     public void handle(StateContext state, SubCollectionSubCollectionContext ctx) {
         String id = ctx.entity().id().getText();
         String subCollection = ctx.entity().term().getText();
-<<<<<<< HEAD
-        try {
-            Relationship relationship = projection.getRelationship(subCollection)
-                    .orElseThrow(IllegalStateException::new);
-
-            state.setState(new RecordState(resource.getRelation(relationship, id), relationship.getProjection()));
-        } catch (InvalidAttributeException e) {
-            throw new InvalidCollectionException(subCollection);
-        }
-=======
 
         Relationship relationship = projection.getRelationship(subCollection)
                     .orElseThrow(IllegalStateException::new);
 
         state.setState(new RecordState(resource.getRelation(relationship, id), relationship.getProjection()));
->>>>>>> d8884821
     }
 
     @Override
@@ -168,24 +104,11 @@
         String relationName = ctx.relationship().term().getText();
 
         PersistentResource childRecord;
-<<<<<<< HEAD
-
-        Relationship childRelationship = projection.getRelationship(subCollection)
-                .orElseThrow(IllegalStateException::new);
-
-        try {
-            childRecord = resource.getRelation(childRelationship , id);
-
-        } catch (InvalidAttributeException e) {
-            throw new InvalidCollectionException(subCollection);
-        }
-=======
 
         Relationship childRelationship = projection.getRelationship(subCollection)
                 .orElseThrow(IllegalStateException::new);
 
         childRecord = resource.getRelation(childRelationship , id);
->>>>>>> d8884821
 
         state.setState(new RelationshipTerminalState(childRecord, relationName, childRelationship.getProjection()));
     }
