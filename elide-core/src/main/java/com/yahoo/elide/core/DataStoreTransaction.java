/*
 * Copyright 2016, Yahoo Inc.
 * Licensed under the Apache License, Version 2.0
 * See LICENSE file in project root for terms.
 */
package com.yahoo.elide.core;

import com.yahoo.elide.core.filter.InPredicate;
import com.yahoo.elide.core.filter.expression.AndFilterExpression;
import com.yahoo.elide.core.filter.expression.FilterExpression;
import com.yahoo.elide.request.Attribute;
import com.yahoo.elide.request.EntityProjection;
import com.yahoo.elide.request.Relationship;
import com.yahoo.elide.request.Sorting;

import java.io.Closeable;
import java.io.Serializable;
import java.util.Iterator;
import java.util.Set;
import java.util.UUID;
/**
 * Wraps the Database Transaction type.
 */
public interface DataStoreTransaction extends Closeable {

    /**
     * The extent to which the transaction supports a particular feature.
     */
    public enum FeatureSupport {
        FULL,
        PARTIAL,
        NONE
    }
<<<<<<< HEAD

=======
>>>>>>> 3dc187c5
    /**
     * Save the updated object.
     *
     * @param entity - the object to save.
     * @param scope - contains request level metadata.
     */
    void save(Object entity, RequestScope scope);

    /**
     * Delete the object.
     *
     * @param entity - the object to delete.
     * @param scope - contains request level metadata.
     */
    void delete(Object entity, RequestScope scope);

    /**
     * Write any outstanding entities before processing response.
     *
     * @param scope the request scope for the current request
     */
    void flush(RequestScope scope);

    /**
     * End the current transaction.
     *
     * @param scope the request scope for the current request
     */
    void commit(RequestScope scope);

    /**
     * Called before commit checks are evaluated and before save, flush, and commit are called.
     * The sequence goes:
     * 1. transaction.preCommit();
     * 2. Invoke security checks evaluated at commit time
     * 3. transaction.save(...); - Invoked for every object which changed in the transaction.
     * 4. transaction.flush();
     * 5. transaction.commit();
     */
    default void preCommit() {
    }

    /**
     * Elide will create and populate the object with the attributes and relationships before
     * calling this method.  Operation security checks will be evaluated before invocation but commit
     * security checks will be called later immediately prior to `commit` being called.
     *
     * @param entity - the object to create in the data store.
     * @param scope - contains request level metadata.
     */
    void createObject(Object entity, RequestScope scope);

    /**
     * Create a new instance of an object.
     *
     * @param entityClass the class
     * @param <T> the class to create
     * @return a new instance of type T
     */
    default <T> T createNewObject(Class<T> entityClass) {
        T obj;
        try {
            obj = entityClass.newInstance();
        } catch (java.lang.InstantiationException | IllegalAccessException e) {
            obj = null;
        }
        return obj;
    }

    /**
     * Loads an object by ID.  The reason we support both load by ID and load by filter is that
     * some legacy stores are optimized to load by ID.
     *
     * @param entityProjection the collection to load.
     * @param id - the ID of the object to load.
     * @param scope - the current request scope
     * It is optional for the data store to attempt evaluation.
     * @return the loaded object if it exists AND any provided security filters pass.
     */
    default Object loadObject(EntityProjection entityProjection,
                              Serializable id,
                              RequestScope scope) {
        Class<?> entityClass = entityProjection.getType();
        FilterExpression filterExpression = entityProjection.getFilterExpression();

        EntityDictionary dictionary = scope.getDictionary();
        Class idType = dictionary.getIdType(entityClass);
        String idField = dictionary.getIdFieldName(entityClass);
        FilterExpression idFilter = new InPredicate(
                new Path.PathElement(entityClass, idType, idField),
                id
        );
        FilterExpression joinedFilterExpression = (filterExpression != null)
                ? new AndFilterExpression(idFilter, filterExpression)
                : idFilter;

        Iterable<Object> results = loadObjects(entityProjection.copyOf()
                .filterExpression(joinedFilterExpression)
                .build(),
                scope);

        Iterator<Object> it = results == null ? null : results.iterator();
        if (it != null && it.hasNext()) {
            return it.next();
        }
        return null;
    }

    /**
     * Loads a collection of objects.
     *
     * @param entityProjection - the class to load
     * @param scope - contains request level metadata.
     * @return a collection of the loaded objects
     */
    Iterable<Object> loadObjects(
            EntityProjection entityProjection,
            RequestScope scope);

    /**
     * Retrieve a relation from an object.
     *
     * @param relationTx - The datastore that governs objects of the relationhip's type.
     * @param entity - The object which owns the relationship.
     * @param relationship - the relationship to fetch.
     * @param scope - contains request level metadata.
     * @return the object in the relation
     */
    default Object getRelation(
            DataStoreTransaction relationTx,
            Object entity,
            Relationship relationship,
            RequestScope scope) {

        return PersistentResource.getValue(entity, relationship.getName(), scope);
    }

    /**
     * Elide core will update the in memory representation of the objects to the requested state.
     * These functions allow a data store to optionally persist the relationship if needed.
     *
     * @param relationTx - The datastore that governs objects of the relationhip's type.
     * @param entity - The object which owns the relationship.
     * @param relationName - name of the relationship.
     * @param newRelationships - the set of the added relationship to the collection.
     * @param deletedRelationships - the set of the deleted relationship to the collection.
     * @param scope - contains request level metadata.
     */
    default void updateToManyRelation(DataStoreTransaction relationTx,
                                      Object entity,
                                      String relationName,
                                      Set<Object> newRelationships,
                                      Set<Object> deletedRelationships,
                                      RequestScope scope) {
    }

    /**
     * Elide core will update the in memory representation of the objects to the requested state.
     * These functions allow a data store to optionally persist the relationship if needed.
     *
     * @param relationTx - The datastore that governs objects of the relationhip's type.
     * @param entity - The object which owns the relationship.
     * @param relationName - name of the relationship.
     * @param relationshipValue - the new value of the updated one-to-one relationship
     * @param scope - contains request level metadata.
     */
    default void updateToOneRelation(DataStoreTransaction relationTx,
                                     Object entity,
                                     String relationName,
                                     Object relationshipValue,
                                     RequestScope scope) {
    }

    /**
     * Get an attribute from an object.
     *
     * @param entity - The object which owns the attribute.
     * @param attribute - The attribute to fetch
     * @param scope - contains request level metadata.
     * @return the value of the attribute
     */
    default Object getAttribute(Object entity,
                                Attribute attribute,
                                RequestScope scope) {
        return PersistentResource.getValue(entity, attribute.getName(), scope);

    }

    /**
     * Set an attribute on an object in the data store.
     * <p>
     * Elide core will update the in memory representation of the objects to the requested state.
     * This function allow a data store to optionally persist the attribute if needed.
     *
     * @param entity - The object which owns the attribute.
     * @param attribute - the attribute to set.
     * @param scope - contains request level metadata.
      */
    default void setAttribute(Object entity,
                              Attribute attribute,
                              RequestScope scope) {
    }

    /**
     * Whether or not the transaction can filter the provided class with the provided expression.
     * @param entityClass The class to filter
     * @param expression The filter expression
     * @return FULL, PARTIAL, or NONE
     */
    default FeatureSupport supportsFiltering(Class<?> entityClass, FilterExpression expression) {
        return FeatureSupport.FULL;
    }

    /**
     * Whether or not the transaction can sort the provided class.
     * @param entityClass The entity class that is being sorted.
     * @return true if sorting is possible
     */
    default boolean supportsSorting(Class<?> entityClass, Sorting sorting) {
        return true;
    }

    /**
     * Whether or not the transaction can paginate the provided class.
     * @param entityClass The entity class that is being paged.
     * @param expression The filter expression
     * @return true if pagination is possible
     */
    default boolean supportsPagination(Class<?> entityClass, FilterExpression expression) {
        return true;
    }
    /**
     * Transaction ID for each transaction
     * @return UUID id
     */
    UUID getRequestId();
}<|MERGE_RESOLUTION|>--- conflicted
+++ resolved
@@ -5,19 +5,18 @@
  */
 package com.yahoo.elide.core;
 
-import com.yahoo.elide.core.filter.InPredicate;
-import com.yahoo.elide.core.filter.expression.AndFilterExpression;
-import com.yahoo.elide.core.filter.expression.FilterExpression;
-import com.yahoo.elide.request.Attribute;
-import com.yahoo.elide.request.EntityProjection;
-import com.yahoo.elide.request.Relationship;
-import com.yahoo.elide.request.Sorting;
-
 import java.io.Closeable;
 import java.io.Serializable;
 import java.util.Iterator;
 import java.util.Set;
 import java.util.UUID;
+
+import com.yahoo.elide.core.filter.InPredicate;
+import com.yahoo.elide.core.filter.expression.AndFilterExpression;
+import com.yahoo.elide.core.filter.expression.FilterExpression;
+import com.yahoo.elide.request.EntityProjection;
+import com.yahoo.elide.request.Relationship;
+import com.yahoo.elide.request.Sorting;
 /**
  * Wraps the Database Transaction type.
  */
@@ -31,10 +30,6 @@
         PARTIAL,
         NONE
     }
-<<<<<<< HEAD
-
-=======
->>>>>>> 3dc187c5
     /**
      * Save the updated object.
      *
