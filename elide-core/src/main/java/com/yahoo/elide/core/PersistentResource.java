/*
 * Copyright 2015, Yahoo Inc.
 * Licensed under the Apache License, Version 2.0
 * See LICENSE file in project root for terms.
 */
package com.yahoo.elide.core;

import com.fasterxml.jackson.annotation.JsonIgnore;
import com.google.common.base.Preconditions;
import com.google.common.collect.Sets;
import com.yahoo.elide.annotation.*;
import com.yahoo.elide.audit.InvalidSyntaxException;
import com.yahoo.elide.audit.LogMessage;
import com.yahoo.elide.core.exceptions.ForbiddenAccessException;
import com.yahoo.elide.core.exceptions.InternalServerErrorException;
import com.yahoo.elide.core.exceptions.InvalidAttributeException;
import com.yahoo.elide.core.exceptions.InvalidEntityBodyException;
import com.yahoo.elide.core.exceptions.InvalidObjectIdentifierException;
import com.yahoo.elide.core.filter.Operator;
import com.yahoo.elide.core.filter.Predicate;
import com.yahoo.elide.jsonapi.models.Data;
import com.yahoo.elide.jsonapi.models.Relationship;
import com.yahoo.elide.jsonapi.models.Resource;
import com.yahoo.elide.jsonapi.models.ResourceIdentifier;
import com.yahoo.elide.jsonapi.models.SingleElementSet;
import com.yahoo.elide.security.PermissionManager;
import com.yahoo.elide.security.User;
import com.yahoo.elide.utils.coerce.CoerceUtil;
import lombok.NonNull;
import lombok.ToString;
import lombok.extern.slf4j.Slf4j;
import org.apache.commons.lang3.text.WordUtils;

<<<<<<< HEAD
import static com.yahoo.elide.optimization.UserCheck.DENY;

=======
import javax.persistence.GeneratedValue;
>>>>>>> f388008e
import java.io.Serializable;
import java.lang.annotation.Annotation;
import java.lang.reflect.Field;
import java.lang.reflect.InvocationTargetException;
import java.lang.reflect.Method;
import java.util.ArrayList;
import java.util.Collection;
import java.util.Collections;
import java.util.Comparator;
import java.util.HashSet;
import java.util.LinkedHashMap;
import java.util.LinkedHashSet;
import java.util.List;
import java.util.Map;
import java.util.Objects;
import java.util.Optional;
import java.util.Set;
import java.util.TreeMap;

import static com.yahoo.elide.security.UserCheck.DENY;

/**
 * Resource wrapper around Entity bean.
 *
 * @param <T> type of resource
 */
@ToString
@Slf4j
public class PersistentResource<T> {
    private final String type;
    protected T obj;
    private final ResourceLineage lineage;
    private final Optional<String> uuid;
    private final User user;
    private final ObjectEntityCache entityCache;
    private final DataStoreTransaction transaction;
    @NonNull private final RequestScope requestScope;
    private final Optional<PersistentResource<?>> parent;

    /**
     * The Dictionary.
     */
    protected final EntityDictionary dictionary;

    /* Sort strings first by length then contents */
    private final Comparator<String> comparator = (string1, string2) -> {
        int diff = string1.length() - string2.length();
        return diff == 0 ? string1.compareTo(string2) : diff;
    };

    /**
     * Create a resource in the database.
     * @param parent - The immediate ancestor in the lineage or null if this is a root.
     * @param entityClass the entity class
     * @param requestScope the request scope
     * @param uuid the uuid
     * @param <T> object type
     * @return persistent resource
     */
    @SuppressWarnings("resource")
    public static <T> PersistentResource<T> createObject(
            PersistentResource<?> parent,
            Class<T> entityClass,
            RequestScope requestScope,
            String uuid) {
        DataStoreTransaction tx = requestScope.getTransaction();

        T obj = tx.createObject(entityClass);
        PersistentResource<T> newResource = new PersistentResource<>(obj, parent, uuid, requestScope);
        checkPermission(CreatePermission.class, newResource);
        newResource.audit(Audit.Action.CREATE);
        newResource.runTriggers(OnCreate.class);
        requestScope.queueCommitTrigger(newResource);

        String type = newResource.getType();
        requestScope.getObjectEntityCache().put(type, uuid, newResource.getObject());

        // Initialize null ToMany collections
        requestScope.getDictionary().getRelationships(entityClass).stream()
                .filter(relationName -> newResource.getRelationshipType(relationName).isToMany()
                && newResource.getValue(newResource.getObject(), relationName, newResource.dictionary) == null)
                .forEach(relationName -> newResource.setValue(relationName, new LinkedHashSet<>()));

        // Keep track of new resources for non shareable resources
        requestScope.getNewResources().add(newResource);

        return newResource;
    }

    /**
     * Create a resource in the database.
     * @param entityClass the entity class
     * @param requestScope the request scope
     * @param uuid the uuid
     * @param <T> type of resource
     * @return persistent resource
     */
    public static <T> PersistentResource<T> createObject(Class<T> entityClass, RequestScope requestScope, String uuid) {
        return createObject(null, entityClass, requestScope, uuid);
    }

    /**
     * Constructor.
     *
     * @param parent the parent
     * @param obj the obj
     * @param requestScope the request scope
     */
    public PersistentResource(PersistentResource<?> parent, T obj, RequestScope requestScope) {
        this(obj, parent, requestScope);
    }

    /**
     * Constructor.
     *
     * @param obj the obj
     * @param requestScope the request scope
     */
    public PersistentResource(T obj, RequestScope requestScope) {
        this(obj, null, requestScope);
    }

    /**
     * Construct a new resource from the ID provided.
     *
     * @param obj the obj
     * @param parent the parent
     * @param id the id
     * @param requestScope the request scope
     */
    protected PersistentResource(@NonNull T obj, PersistentResource<?> parent, String id, RequestScope requestScope) {
        this.obj = obj;
        this.uuid = Optional.ofNullable(id);
        // TODO Use Bind annotation
        this.parent = Optional.ofNullable(parent);
        this.lineage = this.parent.isPresent() ? new ResourceLineage(parent.lineage, parent) : new ResourceLineage();
        this.dictionary = requestScope.getDictionary();
        this.type = dictionary.getBinding(obj.getClass());
        this.user = requestScope.getUser();
        this.entityCache = requestScope.getObjectEntityCache();
        this.transaction = requestScope.getTransaction();
        this.requestScope = requestScope;
        dictionary.initializeEntity(obj);
    }

    /**
     * Constructor for testing.
     *
     * @param obj the obj
     * @param parent the parent
     * @param requestScope the request scope
     */
    protected PersistentResource(T obj, PersistentResource<?> parent, RequestScope requestScope) {
        this(obj, parent, requestScope.getObjectEntityCache().getUUID(obj), requestScope);
    }

    /**
     * Check whether an id matches for this persistent resource.
     *
     * @param checkId the check id
     * @return True if matches false otherwise
     */
    public boolean matchesId(String checkId) {
        if (checkId == null) {
            return false;
        } else if (uuid.isPresent() && checkId.equals(uuid.get())) {
            return true;
        }
        String id = getId();
        return checkId.equals(id);
    }

    /**
     * Load an single entity from the DB.
     *
     * @param loadClass resource type
     * @param id the id
     * @param requestScope the request scope
     * @param <T> type of resource
     * @return resource persistent resource
     * @throws InvalidObjectIdentifierException the invalid object identifier exception
     */
    @SuppressWarnings("resource")
    @NonNull public static <T> PersistentResource<T> loadRecord(
            Class<T> loadClass, String id, RequestScope requestScope)
            throws InvalidObjectIdentifierException {
        Preconditions.checkNotNull(loadClass);
        Preconditions.checkNotNull(id);
        Preconditions.checkNotNull(requestScope);

        DataStoreTransaction tx = requestScope.getTransaction();
        EntityDictionary dictionary = requestScope.getDictionary();
        ObjectEntityCache cache = requestScope.getObjectEntityCache();

        // Check the resource cache if exists
        @SuppressWarnings("unchecked")
        T obj = (T) cache.get(dictionary.getBinding(loadClass), id);
        if (obj == null) {
            // try to load object
            Class<?> idType = dictionary.getIdType(loadClass);
            obj = tx.loadObject(loadClass, (Serializable) CoerceUtil.coerce(id, idType));
            if (obj == null) {
                throw new InvalidObjectIdentifierException(id);
            }
        }

        PersistentResource<T> resource = new PersistentResource<>(obj, requestScope);
        resource.checkFieldAwarePermissions(ReadPermission.class);
        requestScope.queueCommitTrigger(resource);

        return resource;
    }

    /**
     * Load a collection from the datastore.
     *
     * @param <T> the type parameter
     * @param loadClass the load class
     * @param requestScope the request scope
     * @return a filtered collection of resources loaded from the datastore.
     */
    @NonNull public static <T> Set<PersistentResource<T>> loadRecords(Class<T> loadClass, RequestScope requestScope) {
        DataStoreTransaction tx = requestScope.getTransaction();

        if (isDenyFilter(requestScope, loadClass)) {
            return Collections.emptySet();
        }

        Iterable<T> list;
        UserPermission userAnnotation = requestScope.getDictionary().getAnnotation(loadClass, UserPermission.class);
        FilterScope filterScope = PermissionManager.loadChecks(userAnnotation, requestScope);
        list = tx.loadObjects(loadClass, filterScope);
        Set<PersistentResource<T>> resources = new PersistentResourceSet(list, requestScope);
        resources = filter(ReadPermission.class, resources);
        for (PersistentResource<T> resource : resources) {
            requestScope.queueCommitTrigger(resource);
        }
        return resources;
    }

    /**
     * Update attribute in existing resource.
     *
     * @param fieldName the field name
     * @param newVal the new val
     * @return true if object updated, false otherwise
     */
    public boolean updateAttribute(String fieldName, Object newVal) {
        checkFieldAwarePermissions(UpdatePermission.class, fieldName);
        Object val = getAttribute(fieldName);
        if (val != newVal && (val == null || !val.equals(newVal))) {
            this.setValueChecked(fieldName, newVal);
            transaction.save(obj);
            audit(fieldName);
            return true;
        }
        return false;
    }

    /**
     * Perform a full replacement on relationships.
     * Here is an example:
     * The following are ids for a hypothetical relationship.
     * GIVEN:
     * all (all the ids in the DB) = 1,2,3,4,5
     * mine (everything the current user has access to) = 1,2,3
     * requested (what the user wants to change to) = 3,6
     * THEN:
     * deleted (what gets removed from the DB) = 1,2
     * final (what get stored in the relationship) = 3,4,5,6
     * BECAUSE:
     * notMine = all - mine
     * updated = (requested UNION mine) - (requested INTERSECT mine)
     * deleted = (mine - requested)
     * final = (notMine) UNION requested
     * @param fieldName the field name
     * @param resourceIdentifiers the resource identifiers
     * @return True if object updated, false otherwise
     */
    public boolean updateRelation(String fieldName, Set<PersistentResource> resourceIdentifiers) {
        checkFieldAwarePermissions(UpdatePermission.class, fieldName);
        RelationshipType type = getRelationshipType(fieldName);
        if (type.isToMany()) {
            return updateToManyRelation(fieldName, resourceIdentifiers);
        } else { // To One Relationship
            return updateToOneRelation(fieldName, resourceIdentifiers);
        }
    }

    /**
     * Updates a to-many relationship.
     * @param fieldName the field name
     * @param resourceIdentifiers the resource identifiers
     * @return true if updated. false otherwise
     */
    protected boolean updateToManyRelation(String fieldName, Set<PersistentResource> resourceIdentifiers) {
        Set<PersistentResource> mine = getRelation(fieldName);

        Set<PersistentResource> requested;
        Set<PersistentResource> updated;
        Set<PersistentResource> deleted;
        Set<PersistentResource> added;

        if (resourceIdentifiers == null) {
            throw new InvalidEntityBodyException("Bad relation data");
        }
        if (resourceIdentifiers.isEmpty()) {
            requested = new LinkedHashSet<>();
        } else {

            // TODO - this resource does not include a lineage. This could cause issues for audit.
            requested = resourceIdentifiers;
        }

        // deleted = mine - requested
        deleted = Sets.difference(mine, requested);

        // updated = (requested UNION mine) - (requested INTERSECT mine)
        updated = Sets.difference(
                Sets.union(mine, requested),
                Sets.intersection(mine, requested)
                );

        added = Sets.difference(updated, deleted);

        checkSharePermission(added);

        Collection collection = (Collection) this.getValue(fieldName);

        if (collection == null) {
            this.setValue(fieldName, mine);
        }

        deleted
                .stream()
                .forEach(toDelete -> {
                    checkFieldAwarePermissions(UpdatePermission.class, fieldName);
                    checkPermission(UpdatePermission.class, toDelete);
                    delFromCollection(collection, fieldName, toDelete);
                    deleteInverseRelation(fieldName, toDelete.getObject());
                    transaction.save(toDelete.getObject());
                });

        added
                .stream()
                .forEach(toAdd -> {
                    addToCollection(collection, fieldName, toAdd);
                    addInverseRelation(fieldName, toAdd.getObject());
                    transaction.save(toAdd.getObject());
                });


        transaction.save(getObject());
        audit(fieldName);

        return !updated.isEmpty();
    }

    /**
     * Update a 2-one relationship.
     *
     * @param fieldName the field name
     * @param resourceIdentifiers the resource identifiers
     * @return true if updated. false otherwise
     */
    protected boolean updateToOneRelation(String fieldName, Set<PersistentResource> resourceIdentifiers) {
        Set<PersistentResource> mine = getRelation(fieldName);


        Object newValue;
        if (resourceIdentifiers == null || resourceIdentifiers.isEmpty()) {
            newValue = null;
        } else {
            PersistentResource newResource = resourceIdentifiers.iterator().next();
            newValue = newResource.getObject();
        }

        PersistentResource oldResource = !mine.isEmpty() ? mine.iterator().next() : null;

        if (oldResource == null) {
            if (newValue == null) {
                return false;
            }
            checkSharePermission(resourceIdentifiers);
            addInverseRelation(fieldName, newValue);
            transaction.save(newValue);
        } else if (oldResource.getObject().equals(newValue)) {
            return false;
        } else {
            checkSharePermission(resourceIdentifiers);
            deleteInverseRelation(fieldName, oldResource.getObject());
            transaction.save(oldResource.getObject());
        }

        this.setValueChecked(fieldName, newValue);

        transaction.save(obj);
        audit(fieldName);
        return true;
    }

    /**
     * Clear all elements from a relation.
     *
     * @param relationName Name of relation to clear
     * @return True if object updated, false otherwise
     */
    public boolean clearRelation(String relationName) {
        checkFieldAwarePermissions(UpdatePermission.class, relationName);
        Set<PersistentResource> mine = getRelation(relationName);

        if (mine.isEmpty()) {
            return false;
        }

        RelationshipType type = getRelationshipType(relationName);

        mine.stream()
                .forEach(toDelete -> deleteInverseRelation(relationName, toDelete.getObject()));

        if (type.isToOne()) {
            PersistentResource oldValue = mine.iterator().next();
            this.nullValue(relationName, oldValue);
            transaction.save(oldValue.getObject());
        } else {
            Collection collection = (Collection) this.getValue(relationName);
            mine.stream()
                    .forEach(toDelete -> {
                        checkFieldAwarePermissions(UpdatePermission.class, relationName);
                        checkPermission(UpdatePermission.class, toDelete);
                        delFromCollection(collection, relationName, toDelete);
                        transaction.save(toDelete.getObject());
                    });
        }

        transaction.save(obj);

        audit(relationName);
        return true;
    }

    /**
     * Remove a relationship.
     *
     * @param fieldName the field name
     * @param removeResource the remove resource
     */
    public void removeRelation(String fieldName, PersistentResource removeResource) {
        checkFieldAwarePermissions(UpdatePermission.class, fieldName);
        checkPermission(UpdatePermission.class, removeResource);
        Object relation = this.getValue(fieldName);

        if (relation instanceof Collection) {
            if (!((Collection) relation).contains(removeResource.getObject())) {

                //Nothing to do
                return;
            }
            delFromCollection((Collection) relation, fieldName, removeResource);
        } else {
            Object oldValue = getValue(fieldName);
            if (oldValue == null || !oldValue.equals(removeResource.getObject())) {

                //Nothing to do
                return;
            }
            this.nullValue(fieldName, removeResource);
        }

        deleteInverseRelation(fieldName, removeResource.getObject());

        transaction.save(removeResource.getObject());
        transaction.save(obj);
        audit(fieldName);
    }

    /**
     * Add relation link from a given parent resource to a child resource.
     *
     * @param fieldName which relation link
     * @param newRelation the new relation
     */
    public void addRelation(String fieldName, PersistentResource newRelation) {
        checkFieldAwarePermissions(UpdatePermission.class, fieldName);
        checkSharePermission(Collections.singleton(newRelation));
        Object relation = this.getValue(fieldName);

        if (relation instanceof Collection) {
            addToCollection((Collection) relation, fieldName, newRelation);
            addInverseRelation(fieldName, newRelation.getObject());
        } else {
            // Not a collection, but may be trying to create a ToOne relationship.
            updateRelation(fieldName, Collections.singleton(newRelation));
            return;
        }

        transaction.save(newRelation.getObject());
        transaction.save(obj);
        audit(fieldName);
    }

    /**
     * Check if adding or updating a relation is allowed.
     *
     * @param resourceIdentifiers The persistent resources that are being added
     */
    protected void checkSharePermission(Set<PersistentResource> resourceIdentifiers) {
        if (resourceIdentifiers == null) {
            return;
        }

        final Set<PersistentResource> newResources = getRequestScope().getNewResources();

        for (PersistentResource persistentResource : resourceIdentifiers) {
            if (!newResources.contains(persistentResource)) {
                if (persistentResource.isShareable()) {
                    checkPermission(SharePermission.class, persistentResource);
                } else if (!lineage.getRecord(persistentResource.getType()).contains(persistentResource)) {
                    log.debug("ForbiddenAccess not shared {}#{}",
                            persistentResource.getType(), persistentResource.getId());
                    throw new ForbiddenAccessException();
                }
            }
        }
    }

    /**
     * Checks if this persistent resource's underlying entity is shareable.
     *
     * @return true if this persistent resource's entity is shareable.
     */
    private boolean isShareable() {
        return getRequestScope().getDictionary().isShareable(obj.getClass());
    }

    /**
     * Delete an existing entity.
     *
     * @throws ForbiddenAccessException the forbidden access exception
     */
    public void deleteResource() throws ForbiddenAccessException {
        checkPermission(DeletePermission.class, this);

        /*
         * Search for bidirectional relationships.  For each bidirectional relationship,
         * we need to remove ourselves from that relationship
         */
        Map<String, Relationship> relations = getRelationships();
        for (Map.Entry<String, Relationship> entry : relations.entrySet()) {
            String relationName = entry.getKey();
            String inverseRelationName = dictionary.getRelationInverse(getResourceClass(), relationName);
            if (!inverseRelationName.equals("")) {
                for (PersistentResource inverseResource : getRelation(relationName)) {
                    deleteInverseRelation(relationName, inverseResource.getObject());
                    transaction.save(inverseResource.getObject());
                }
            }
        }

        transaction.delete(getObject());
        audit(Audit.Action.DELETE);
        runTriggers(OnDelete.class);
    }

    /**
     * Get resource ID.
     *
     * @return ID id
     */
    public String getId() {
        return dictionary.getId(getObject());
    }

    /**
     * Set resource ID.
     *
     * @param id resource id
     */
    public void setId(String id) {
        this.setValue("id", id);
    }

    /**
     * Indicates if the ID is generated or not.
     *
     * @return Boolean
     */
    public Boolean isIdGenerated() {
        return getIdAnnotations().stream().anyMatch(a -> a.annotationType().equals(GeneratedValue.class));
    }

    /**
     * Returns annotations applied to the ID field.
     *
     * @return Collection of Annotations
     */
    private Collection<Annotation> getIdAnnotations() {
        return dictionary.getIdAnnotations(getObject());
    }

    /**
     * Gets UUID.
     * @return the UUID
     */
    public Optional<String> getUUID() {
        return uuid;
    }


    /**
     * Load a single entity relation from the PersistentResource.
     *
     * @param relation the relation
     * @param id the id
     * @return PersistentResource relation
     */
    public PersistentResource getRelation(String relation, String id) {

        Predicate idFilter = new Predicate(relation, Operator.IN, Collections.singletonList(id));
        Set<Predicate> filters = Collections.singleton(idFilter);

        /* getRelation performs read permission checks */
        Set<PersistentResource> resources = getRelation(relation, filters);
        for (PersistentResource childResource : resources) {
            if (childResource.matchesId(id)) {
                return childResource;
            }
        }
        throw new InvalidObjectIdentifierException(id);
    }

    /**
     * Get collection of resources from relation field.
     *
     * @param relationName field
     * @return collection relation
     */
    public Set<PersistentResource> getRelation(String relationName) {
        if (requestScope.getTransaction() != null && !requestScope.getPredicates().isEmpty()) {
            final Class<?> entityClass = dictionary.getParameterizedType(obj, relationName);
            final String valType = dictionary.getBinding(entityClass);
            final Set<Predicate> filters = new HashSet<>(requestScope.getPredicatesOfType(valType));
            return getRelation(relationName, filters);
        } else {
            return getRelation(relationName, Collections.<Predicate>emptySet());
        }
    }

    /**
     * Get collection of resources from relation field.
     *
     * @param relationName field
     * @param filters A set of filters (possibly empty) to attempt to push down to the data store to filter
     *                the returned collection.
     * @return collection relation
     */
    protected Set<PersistentResource> getRelation(String relationName, Set<Predicate> filters) {
        List<String> relations = dictionary.getRelationships(obj);

        String realName = dictionary.getNameFromAlias(obj, relationName);
        relationName = (realName == null) ? relationName : realName;

        if (relationName == null || relations == null || !relations.contains(relationName)) {
            throw new InvalidAttributeException("No attribute '" + relationName + "' in " + type);
        }

        Set<PersistentResource<Object>> resources = Sets.newLinkedHashSet();

        RelationshipType type = getRelationshipType(relationName);
        Object val = this.getValue(relationName);
        if (val == null) {
            return (Set) resources;
        } else if (isDenyFilter(requestScope, dictionary.getParameterizedType(obj, relationName))) {
            return (Set) resources;
        } else if (val instanceof Collection) {
            Collection filteredVal = (Collection) val;

            if (!filters.isEmpty()) {
                final Class<?> entityClass = dictionary.getParameterizedType(obj, relationName);
                filteredVal = requestScope.getTransaction().filterCollection(filteredVal, entityClass, filters);
            }

            resources = new PersistentResourceSet(filteredVal, requestScope);
        } else if (type.isToOne()) {
            resources = new SingleElementSet(new PersistentResource(this, val, getRequestScope()));
        } else {
            resources.add(new PersistentResource(this, val, getRequestScope()));
        }

        return (Set) filter(ReadPermission.class, resources);
    }

    /**
     * If relationship collection type is denied, do not read lazy collection.
     *
     * @return true DENY check type
     */
    private static boolean isDenyFilter(RequestScope requestScope, Class<?> recordClass) {
        if (requestScope.getSecurityMode() == SecurityMode.BYPASS_SECURITY) {
            return false;
        }

        UserPermission userAnnotation = requestScope.getDictionary().getAnnotation(recordClass, UserPermission.class);
        FilterScope filterScope = PermissionManager.loadChecks(userAnnotation, requestScope);

        return filterScope.getUserPermission() == DENY;
    }

    /**
     * Get a relationship type.
     *
     * @param relation Name of relationship
     * @return Relationship type. RelationshipType.NONE if not found.
     */
    public RelationshipType getRelationshipType(String relation) {
        return dictionary.getRelationshipType(obj, relation);
    }

    /**
     * Get the value for a particular attribute (i.e. non-relational field)
     * @param attr Attribute name
     * @return Object value for attribute
     */
    public Object getAttribute(String attr) {
        return this.getValue(attr);
    }

    /**
     * Wrapped Entity bean.
     *
     * @return bean object
     */
    public T getObject() {
        return obj;
    }

    /**
     * Sets object.
     * @param obj the obj
     */
    public void setObject(T obj) {
        this.obj = obj;
    }

    /**
     * Entity type.
     *
     * @return type resource class
     */
    @JsonIgnore
    public Class<T> getResourceClass() {
        return (Class) dictionary.lookupEntityClass(obj.getClass());
    }

    /**
     * Gets type.
     * @return the type
     */
    public String getType() {
        return type;
    }

    @Override
    public int hashCode() {
        final int prime = 31;
        int result = 1;
        String id = dictionary.getId(getObject());
        result = prime * result + (uuid.isPresent() ? uuid.hashCode() : 0);
        result = prime * result + (id == null ? 0 : id.hashCode());
        result = prime * result + (type == null ? 0 : type.hashCode());
        return result;
    }

    @Override
    public boolean equals(Object obj) {
        if (this == obj) {
            return true;
        }
        if (obj instanceof PersistentResource) {
            PersistentResource that = (PersistentResource) obj;
            String theirId = dictionary.getId(that.getObject());
            return this.matchesId(theirId) && Objects.equals(this.type, that.type);
        }
        return false;
    }

    /**
     * Gets lineage.
     * @return the lineage
     */
    public ResourceLineage getLineage() {
        return this.lineage;
    }

    /**
     * Gets dictionary.
     * @return the dictionary
     */
    public EntityDictionary getDictionary() {
        return dictionary;
    }

    /**
     * Gets request scope.
     * @return the request scope
     */
    public RequestScope getRequestScope() {
        return requestScope;
    }

    /**
     * Convert a persistent resource to a resource.
     *
     * @return a resource
     */
    public Resource toResource() {
        final Resource resource = new Resource(type, (obj == null)
                ? uuid.orElseThrow(
                        () -> new InvalidEntityBodyException("No id found on object"))
                : dictionary.getId(obj));
        resource.setRelationships(getRelationships());
        resource.setAttributes(getAttributes());
        return resource;
    }

    /**
     * Get relationship mappings.
     *
     * @return Relationship mapping
     */
    protected Map<String, Relationship> getRelationships() {
        final Map<String, Relationship> relationshipMap = new LinkedHashMap<>();
        final Set<String> relationshipFields = filterFields(dictionary.getRelationships(obj));

        for (String field : relationshipFields) {
            Set<PersistentResource> relationships = getRelation(field);
            TreeMap<String, Resource> orderedById = new TreeMap<>(comparator);
            for (PersistentResource relationship : relationships) {
                orderedById.put(relationship.getId(),
                        new ResourceIdentifier(relationship.getType(), relationship.getId()).castToResource());

            }
            Collection<Resource> resources = orderedById.values();

            Data<Resource> data;
            RelationshipType relationshipType = getRelationshipType(field);
            if (relationshipType.isToOne()) {
                data = resources.isEmpty() ? new Data<>((Resource) null) : new Data<>(resources.iterator().next());
            } else {
                data = new Data<>(resources);
            }
            // TODO - links
            relationshipMap.put(field, new Relationship(null, data));
        }

        return relationshipMap;
    }

    /**
     * Get attributes mapping from entity.
     *
     * @return Mapping of attributes to objects
     */
    protected Map<String, Object> getAttributes() {
        final Map<String, Object> attributes = new LinkedHashMap<>();

        final Set<String> attrFields = filterFields(dictionary.getAttributes(obj));
        for (String field : attrFields) {
            Object val = getAttribute(field);
            attributes.put(field, val);
        }
        return attributes;
    }

    /**
     * Sets value.
     * @param fieldName the field name
     * @param newValue the new value
     */
    protected void setValueChecked(String fieldName, Object newValue) {
        checkFieldAwarePermissions(UpdatePermission.class, fieldName);
        setValue(fieldName, newValue);
    }

    /**
     * Nulls the relationship or attribute and checks update permissions.
     * Invokes the set[fieldName] method on the target object OR set the field with the corresponding name.
     * @param fieldName the field name to set or invoke equivalent set method
     * @param oldValue the old value
     */
    protected void nullValue(String fieldName, PersistentResource oldValue) {
        if (oldValue == null) {
            return;
        }
        checkPermission(UpdatePermission.class, oldValue);
        this.setValueChecked(fieldName, null);
    }

    /**
     * Gets a value from an entity and checks read permissions.
     * @param fieldName the field name
     * @return value value
     */
    protected Object getValue(String fieldName) {
        checkFieldAwarePermissions(ReadPermission.class, fieldName);
        return getValue(getObject(), fieldName, dictionary);
    }

    /**
     * Adds a new element to a collection and tests update permission.
     * @param collection the collection
     * @param collectionName the collection name
     * @param toAdd the to add
     */
    protected void addToCollection(Collection collection, String collectionName, PersistentResource toAdd) {
        checkFieldAwarePermissions(UpdatePermission.class, collectionName);
        toAdd.checkFieldAwarePermissions(ReadPermission.class, collectionName);

        if (collection == null) {
            collection = Collections.singleton(toAdd.getObject());
            this.setValueChecked(collectionName, collection);
        }

        collection.add(toAdd.getObject());
    }

    /**
     * Deletes an existing element in a collection and tests update and delete permissions.
     * @param collection the collection
     * @param collectionName the collection name
     * @param toDelete the to delete
     */
    protected void delFromCollection(Collection collection, String collectionName, PersistentResource toDelete) {

        if (collection == null) {
            return;
        }

        collection.remove(toDelete.getObject());
    }

    /**
     * Invoke the set[fieldName] method on the target object OR set the field with the corresponding name.
     * @param fieldName the field name to set or invoke equivalent set method
     * @param value the value to set
     */
    protected void setValue(String fieldName, Object value) {
        Class<?> targetClass = obj.getClass();
        try {
            Class<?> fieldClass = dictionary.getType(targetClass, fieldName);
            String realName = dictionary.getNameFromAlias(obj, fieldName);
            fieldName = (realName != null) ? realName : fieldName;
            String setMethod = "set" + WordUtils.capitalize(fieldName);
            Method method = EntityDictionary.findMethod(targetClass, setMethod, fieldClass);
            method.invoke(obj, coerce(value, fieldName, fieldClass));
        } catch (IllegalAccessException | InvocationTargetException e) {
            throw new InvalidAttributeException("No attribute or relation '" + fieldName + "' in " + targetClass);
        } catch (IllegalArgumentException | NoSuchMethodException noMethod) {
            try {
                Field field = targetClass.getField(fieldName);
                field.set(obj, coerce(value, fieldName, field.getType()));
            } catch (NoSuchFieldException | IllegalAccessException noField) {
                throw new InvalidAttributeException("No attribute or relation '" + fieldName + "' in " + targetClass);
            }
        }

        runTriggers(OnUpdate.class, fieldName);
        this.requestScope.queueCommitTrigger(this, fieldName);
    }

    <A extends Annotation> void runTriggers(Class<A> annotationClass) {
        runTriggers(annotationClass, "");
    }

    <A extends Annotation> void runTriggers(Class<A> annotationClass, String fieldName) {
        Class<?> targetClass = obj.getClass();

        Collection<Method> methods = dictionary.getTriggers(targetClass, annotationClass, fieldName);
        for (Method method : methods) {
            try {
                method.invoke(obj);
            } catch (ReflectiveOperationException e) {
                throw new IllegalArgumentException(e);
            }
        }
    }

    /**
     * Coerce provided value into expected class type.
     *
     * @param value provided value
     * @param fieldClass expected class type
     * @return coerced value
     */
    private Object coerce(Object value, String fieldName, Class<?> fieldClass) {
        if (fieldClass != null && Collection.class.isAssignableFrom(fieldClass) && value instanceof Collection) {
            return coerceCollection((Collection) value, fieldName, fieldClass);
        }

        return CoerceUtil.coerce(value, fieldClass);
    }

    private Collection coerceCollection(Collection values, String fieldName, Class<?> fieldClass) {
        Class<?> providedType = dictionary.getParameterizedType(obj, fieldName);

        // check if collection is of and contains the correct types
        if (fieldClass.isAssignableFrom(values.getClass())) {
            boolean valid = true;
            for (Object member : values) {
                if (member != null && !providedType.isAssignableFrom(member.getClass())) {
                    valid = false;
                    break;
                }
            }
            if (valid) {
                return values;
            }
        }

        ArrayList<Object> list = new ArrayList<>(values.size());
        for (Object member : values) {
            list.add(CoerceUtil.coerce(member, providedType));
        }

        if (Set.class.isAssignableFrom(fieldClass)) {
            return new LinkedHashSet<>(list);
        }

        return list;
    }

    /**
     * Invoke the get[fieldName] method on the target object OR get the field with the corresponding name.
     * @param target the object to get
     * @param fieldName the field name to get or invoke equivalent get method
     * @param dictionary the dictionary
     * @return the value
     */
    protected static Object getValue(Object target, String fieldName, EntityDictionary dictionary) {
        Class<?> targetClass = dictionary.lookupEntityClass(target.getClass());
        try {
            String realName = dictionary.getNameFromAlias(target, fieldName);
            fieldName = realName != null ? realName : fieldName;
            Method method;
            try {
                String getMethod = "get" + WordUtils.capitalize(fieldName);
                method = EntityDictionary.findMethod(targetClass, getMethod);
            } catch (NoSuchMethodException e) {
                String getMethod = "is" + WordUtils.capitalize(fieldName);
                method = EntityDictionary.findMethod(targetClass, getMethod);
            }
            return method.invoke(target);
        } catch (IllegalAccessException | InvocationTargetException e) {
            throw new InvalidAttributeException("No attribute or relation '" + fieldName + "' in " + targetClass);
        } catch (NoSuchMethodException e) {
            try {
                Field field = targetClass.getDeclaredField(fieldName);
                return field.get(target);
            } catch (NoSuchFieldException | IllegalAccessException noField) {
                throw new InvalidAttributeException("No attribute or relation '" + fieldName + "' in " + targetClass);
            }
        }
    }

    /**
     * If a bidirectional relationship exists, attempts to delete itself from the inverse
     * relationship. Given A to B as the relationship, A corresponds to this and B is the inverse.
     * @param relationName The name of the relationship on this (A) object.
     * @param relationValue The value (B) which has been deleted from this object.
     */
    protected void deleteInverseRelation(String relationName, Object relationValue) {
        Class<?> entityClass = dictionary.lookupEntityClass(obj.getClass());

        String inverseRelationName = dictionary.getRelationInverse(entityClass, relationName);
        Object inverseEntity = relationValue; // Assigned to improve readability.

        if (!inverseRelationName.equals("")) {
            Class<?> inverseRelationType = dictionary.getType(inverseEntity.getClass(), inverseRelationName);

            PersistentResource inverseResource = new PersistentResource(this, inverseEntity, getRequestScope());
            Object inverseRelation = inverseResource.getValue(inverseRelationName);

            if (inverseRelation == null) {
                return;
            }

            if (inverseRelation instanceof Collection) {
                inverseResource.checkFieldAwarePermissions(UpdatePermission.class, inverseRelationName);
                inverseResource.delFromCollection((Collection) inverseRelation, inverseRelationName, this);
            } else if (inverseRelationType.equals(this.getResourceClass())) {
                inverseResource.nullValue(inverseRelationName, this);
            } else {
                throw new InternalServerErrorException("Relationship type mismatch");
            }
        }
    }

    /**
     * If a bidirectional relationship exists, attempts to add itself to the inverse
     * relationship. Given A to B as the relationship, A corresponds to this and B is the inverse.
     * @param relationName The name of the relationship on this (A) object.
     * @param relationValue The value (B) which has been added to this object.
     */
    protected void addInverseRelation(String relationName, Object relationValue) {
        Class<?> entityClass = dictionary.lookupEntityClass(obj.getClass());

        Object inverseEntity = relationValue; // Assigned to improve readability.
        String inverseRelationName = dictionary.getRelationInverse(entityClass, relationName);

        if (!inverseRelationName.equals("")) {
            Class<?> inverseRelationType = dictionary.getType(inverseEntity.getClass(), inverseRelationName);

            PersistentResource inverseResource = new PersistentResource(this, inverseEntity, getRequestScope());
            Object inverseRelation = inverseResource.getValue(inverseRelationName);

            if (Collection.class.isAssignableFrom(inverseRelationType)) {
                if (inverseRelation != null) {
                    inverseResource.addToCollection((Collection) inverseRelation, inverseRelationName, this);
                } else {
                    inverseResource.setValueChecked(inverseRelationName, Collections.singleton(this.getObject()));
                }
            } else if (inverseRelationType.equals(this.getResourceClass())) {
                inverseResource.setValueChecked(inverseRelationName, this.getObject());
            } else {
                throw new InternalServerErrorException("Relationship type mismatch");
            }
        }
    }

    /**
     * Filter a set of PersistentResources.
     *
     * @param <A> the type parameter
     * @param <T> the type parameter
     * @param permission the permission
     * @param resources  the resources
     * @return Filtered set of resources
     */
    protected static <A extends Annotation, T> Set<PersistentResource<T>> filter(Class<A> permission,
            Set<PersistentResource<T>> resources) {
        Set<PersistentResource<T>> filteredSet = new LinkedHashSet<>();
        for (PersistentResource<T> resource : resources) {
            try {
                resource.checkFieldAwarePermissions(permission);
                filteredSet.add(resource);
            } catch (ForbiddenAccessException e) {
                // Do nothing. Filter from set.
            }
        }
        // keep original SingleElementSet
        if (resources instanceof SingleElementSet && resources.equals(filteredSet)) {
            return resources;
        }
        return filteredSet;
    }

    /**
     * Filter a set of fields.
     *
     * @param fields the fields
     * @return Filtered set of fields
     */
    protected Set<String> filterFields(Collection<String> fields) {
        Set<String> filteredSet = new LinkedHashSet<>();
<<<<<<< HEAD
        for (String field : fields) {
            try {
                if (checkIncludeSparseField(requestScope.getSparseFields(), type, field)) {
                    checkFieldAwarePermissions(ReadPermission.class, field);
                    filteredSet.add(field);
=======
        // Hack: doNotDefer is a special flag to temporarily disable deferred checking. Presumably, this check
        // should not be running if it needs to be deferred (in which case, deferred checks would also be executing)
        // We should probably find a cleaner way to do this.
        boolean save = resource.getRequestScope().isNotDeferred();
        try {
            resource.getRequestScope().setNotDeferred(true);
            for (String field : fields) {
                try {
                    if (checkIncludeSparseField(resource.getRequestScope().getSparseFields(), resource.type, field)) {
                        resource.checkFieldAwarePermissions(permission, field);
                        filteredSet.add(field);
                    }
                } catch (ForbiddenAccessException e) {
                    // Do nothing. Filter from set.
>>>>>>> f388008e
                }
            }
        } finally {
            resource.getRequestScope().setNotDeferred(save);
        }
        return filteredSet;
    }

    private static <A extends Annotation> void checkPermission(Class<A> annotationClass, PersistentResource resource) {
        resource.requestScope.getPermissionManager().checkPermission(annotationClass, resource);
    }

    private <A extends Annotation> void checkFieldAwarePermissions(Class<A> annotationClass) {
        // TODO: Need ChangeSet support
        requestScope.getPermissionManager().checkFieldAwarePermissions(this, null, annotationClass);
    }

    private <A extends Annotation> void checkFieldAwarePermissions(Class<A> annotationClass, String fieldName) {
        // TODO: Need ChangeSet support
        requestScope.getPermissionManager().checkFieldAwarePermissions(this, null, annotationClass, fieldName);
    }

    protected static boolean checkIncludeSparseField(Map<String, Set<String>> sparseFields, String type,
                                                     String fieldName) {
        if (!sparseFields.isEmpty()) {
            if (!sparseFields.containsKey(type)) {
                return false;
            }

            if (!sparseFields.get(type).contains(fieldName)) {
                return false;
            }
        }

        return true;
    }

    /**
     * Audit an action on a field.
     * @param fieldName the field name
     */
    protected void audit(String fieldName) {
        Audit[] annotations = dictionary.getAttributeOrRelationAnnotations(getResourceClass(),
                Audit.class,
                fieldName
                );

        if (annotations == null) {
            return;
        }
        for (Audit annotation : annotations) {
            if (annotation.action() == Audit.Action.UPDATE) {
                LogMessage message = new LogMessage(annotation, this);
                getRequestScope().getLogger().log(message);
            } else {
                throw new InvalidSyntaxException("Only Audit.Action.UPDATE is allowed on fields.");
            }
        }
    }

    /**
     * Audit an action on an entity.
     *
     * @param action the action
     */
    protected void audit(Audit.Action action) {
        Audit[] annotations = getResourceClass().getAnnotationsByType(Audit.class);

        if (annotations == null) {
            return;
        }
        for (Audit annotation : annotations) {
            if (annotation.action() == action) {
                LogMessage message = new LogMessage(annotation, this);
                getRequestScope().getLogger().log(message);
            }
        }
    }

    /**
     * Helper function for access to OpaqueUser in checks.
     * @return opaque user
     */
    public Object getOpaqueUser() {
        if (getRequestScope().getUser() == null) {
            return null;
        }

        return getRequestScope().getUser().getOpaqueUser();
    }
}<|MERGE_RESOLUTION|>--- conflicted
+++ resolved
@@ -31,12 +31,9 @@
 import lombok.extern.slf4j.Slf4j;
 import org.apache.commons.lang3.text.WordUtils;
 
-<<<<<<< HEAD
 import static com.yahoo.elide.optimization.UserCheck.DENY;
 
-=======
 import javax.persistence.GeneratedValue;
->>>>>>> f388008e
 import java.io.Serializable;
 import java.lang.annotation.Annotation;
 import java.lang.reflect.Field;
@@ -56,8 +53,6 @@
 import java.util.Set;
 import java.util.TreeMap;
 
-import static com.yahoo.elide.security.UserCheck.DENY;
-
 /**
  * Resource wrapper around Entity bean.
  *
@@ -1201,32 +1196,15 @@
      */
     protected Set<String> filterFields(Collection<String> fields) {
         Set<String> filteredSet = new LinkedHashSet<>();
-<<<<<<< HEAD
         for (String field : fields) {
             try {
                 if (checkIncludeSparseField(requestScope.getSparseFields(), type, field)) {
                     checkFieldAwarePermissions(ReadPermission.class, field);
                     filteredSet.add(field);
-=======
-        // Hack: doNotDefer is a special flag to temporarily disable deferred checking. Presumably, this check
-        // should not be running if it needs to be deferred (in which case, deferred checks would also be executing)
-        // We should probably find a cleaner way to do this.
-        boolean save = resource.getRequestScope().isNotDeferred();
-        try {
-            resource.getRequestScope().setNotDeferred(true);
-            for (String field : fields) {
-                try {
-                    if (checkIncludeSparseField(resource.getRequestScope().getSparseFields(), resource.type, field)) {
-                        resource.checkFieldAwarePermissions(permission, field);
-                        filteredSet.add(field);
-                    }
-                } catch (ForbiddenAccessException e) {
-                    // Do nothing. Filter from set.
->>>>>>> f388008e
                 }
-            }
-        } finally {
-            resource.getRequestScope().setNotDeferred(save);
+            } catch (ForbiddenAccessException e) {
+                // Do nothing. Filter from set.
+            }
         }
         return filteredSet;
     }
