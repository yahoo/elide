--- conflicted
+++ resolved
@@ -1321,7 +1321,6 @@
     }
 
     private <A extends Annotation> void checkFieldAwarePermissions(Class<A> annotationClass) {
-<<<<<<< HEAD
         requestScope.getPermissionExecutor().checkPermission(annotationClass, this);
     }
 
@@ -1335,88 +1334,6 @@
         requestScope
                 .getPermissionExecutor()
                 .checkSpecificFieldPermissions(this, changeSpec, annotationClass, fieldName);
-=======
-        requestScope.checkFieldAwarePermissions(annotationClass, this);
-    }
-
-    private <A extends Annotation> void checkFieldAwarePermissions(Class<A> annotationClass, String fieldName) {
-        requestScope.checkFieldAwarePermissions(annotationClass, this, fieldName);
-    }
-
-    /**
-     * Execute a set of permission checks.
-     * @param checks Array of Check annotations
-     * @param mode true if ANY, else ALL
-     * @param resource provided PersistentResource to check
-     */
-    static void checkPermissions(Class<? extends Check>[] checks, boolean mode, PersistentResource resource) {
-        for (Class<? extends Check> check : checks) {
-            Check checkHandler;
-            try {
-                checkHandler = check.newInstance();
-            } catch (InstantiationException | IllegalAccessException e) {
-                throw new InvalidSyntaxException("Illegal permission check " + check.getName(), e);
-            }
-            boolean ok = resource.getRequestScope().getUser().ok(checkHandler, resource);
-
-            if (ok && mode == ANY) {
-                return;
-            }
-
-            if (!ok && mode == ALL) {
-                resource.getRequestScope().logAuthFailure(Arrays.asList(check), resource.getType(), resource.getId());
-                throw new ForbiddenAccessException("Permission Check failed");
-            }
-        }
-        if (mode == ANY) {
-            resource.getRequestScope().logAuthFailure(Arrays.asList(checks), resource.getType(), resource.getId());
-            throw new ForbiddenAccessException("Permission Check failed");
-        }
-    }
-
-    /**
-     * Check a permission on a field.
-     * @param <A> the type parameter
-     * @param annotationClass the annotation class
-     * @param resource the resource
-     * @param fieldName the field name
-     */
-    protected static <A extends Annotation> void checkFieldPermission(Class<A> annotationClass,
-            PersistentResource resource,
-            String fieldName) {
-        A annotation = resource.getDictionary().getAttributeOrRelationAnnotation(resource.getResourceClass(),
-                annotationClass,
-                fieldName);
-        if (annotation == null) {
-            return;
-        }
-
-        checkPermission(annotationClass, annotation, resource);
-    }
-
-    /**
-     * Check a field permission if it exists. Otherwise, forbidden.
-     *
-     * @param <A> the type parameter
-     * @param annotationClass the annotation class
-     * @param resource the resource
-     * @param fieldName the field name
-     */
-    protected static <A extends Annotation> void checkFieldPermissionIfExists(Class<A> annotationClass,
-                                                                              PersistentResource resource,
-                                                                              String fieldName) {
-        A annotation = resource.getDictionary().getAttributeOrRelationAnnotation(resource.getResourceClass(),
-                                                                                 annotationClass,
-                                                                                 fieldName);
-        if (annotation == null) {
-            throw new ForbiddenAccessException(
-                    "Unable to find " + annotationClass.getSimpleName() + " annotation for "
-                            + resource.getResourceClass().getSimpleName() + "#" + fieldName
-            );
-        }
-
-        checkFieldPermission(annotationClass, resource, fieldName);
->>>>>>> 2cf6f83b
     }
 
     protected static boolean checkIncludeSparseField(Map<String, Set<String>> sparseFields, String type,
