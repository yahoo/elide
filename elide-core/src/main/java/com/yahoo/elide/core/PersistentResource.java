/*
 * Copyright 2016, Yahoo Inc.
 * Licensed under the Apache License, Version 2.0
 * See LICENSE file in project root for terms.
 */
package com.yahoo.elide.core;

import com.fasterxml.jackson.annotation.JsonIgnore;
import com.google.common.base.Preconditions;
import com.google.common.collect.Sets;
import com.yahoo.elide.annotation.Audit;
import com.yahoo.elide.annotation.CreatePermission;
import com.yahoo.elide.annotation.DeletePermission;
import com.yahoo.elide.annotation.OnCreate;
import com.yahoo.elide.annotation.OnDelete;
import com.yahoo.elide.annotation.OnUpdate;
import com.yahoo.elide.annotation.ReadPermission;
import com.yahoo.elide.annotation.SharePermission;
import com.yahoo.elide.annotation.UpdatePermission;
import com.yahoo.elide.audit.InvalidSyntaxException;
import com.yahoo.elide.audit.LogMessage;
import com.yahoo.elide.core.exceptions.ForbiddenAccessException;
import com.yahoo.elide.core.exceptions.InternalServerErrorException;
import com.yahoo.elide.core.exceptions.InvalidAttributeException;
import com.yahoo.elide.core.exceptions.InvalidEntityBodyException;
import com.yahoo.elide.core.exceptions.InvalidObjectIdentifierException;
import com.yahoo.elide.core.filter.Operator;
import com.yahoo.elide.core.filter.Predicate;
import com.yahoo.elide.extensions.PatchRequestScope;
import com.yahoo.elide.jsonapi.models.Data;
import com.yahoo.elide.jsonapi.models.Relationship;
import com.yahoo.elide.jsonapi.models.Resource;
import com.yahoo.elide.jsonapi.models.ResourceIdentifier;
import com.yahoo.elide.jsonapi.models.SingleElementSet;
import com.yahoo.elide.security.ChangeSpec;
import com.yahoo.elide.security.User;
import com.yahoo.elide.utils.coerce.CoerceUtil;
import lombok.NonNull;
import lombok.ToString;
import lombok.extern.slf4j.Slf4j;
import org.apache.commons.collections4.CollectionUtils;
import org.apache.commons.lang3.text.WordUtils;

import javax.persistence.GeneratedValue;
import java.io.Serializable;
import java.lang.annotation.Annotation;
import java.lang.reflect.AccessibleObject;
import java.lang.reflect.Field;
import java.lang.reflect.InvocationTargetException;
import java.lang.reflect.Method;
import java.util.ArrayList;
import java.util.Collection;
import java.util.Collections;
import java.util.Comparator;
import java.util.HashSet;
import java.util.LinkedHashMap;
import java.util.LinkedHashSet;
import java.util.List;
import java.util.Map;
import java.util.Objects;
import java.util.Optional;
import java.util.Set;
import java.util.TreeMap;
import java.util.stream.Collectors;

/**
 * Resource wrapper around Entity bean.
 *
 * @param <T> type of resource
 */
@ToString
@Slf4j
public class PersistentResource<T> {
    private final String type;
    protected T obj;
    private final ResourceLineage lineage;
    private final Optional<String> uuid;
    private final User user;
    private final ObjectEntityCache entityCache;
    private final DataStoreTransaction transaction;
    @NonNull private final RequestScope requestScope;
    private final Optional<PersistentResource<?>> parent;

    /**
     * The Dictionary.
     */
    protected final EntityDictionary dictionary;

    /* Sort strings first by length then contents */
    private final Comparator<String> comparator = (string1, string2) -> {
        int diff = string1.length() - string2.length();
        return diff == 0 ? string1.compareTo(string2) : diff;
    };

    /**
     * Create a resource in the database.
     * @param parent - The immediate ancestor in the lineage or null if this is a root.
     * @param entityClass the entity class
     * @param requestScope the request scope
     * @param uuid the uuid
     * @param <T> object type
     * @return persistent resource
     */
    @SuppressWarnings("resource")
    public static <T> PersistentResource<T> createObject(
            PersistentResource<?> parent,
            Class<T> entityClass,
            RequestScope requestScope,
            String uuid) {
        DataStoreTransaction tx = requestScope.getTransaction();

        T obj = tx.createObject(entityClass);
        PersistentResource<T> newResource = new PersistentResource<>(obj, parent, uuid, requestScope);
        checkPermission(CreatePermission.class, newResource);
        newResource.audit(Audit.Action.CREATE);
        newResource.runTriggers(OnCreate.class);
        requestScope.queueCommitTrigger(newResource);

        String type = newResource.getType();
        requestScope.getObjectEntityCache().put(type, uuid, newResource.getObject());

        // Initialize null ToMany collections
        requestScope.getDictionary().getRelationships(entityClass).stream()
                .filter(relationName -> newResource.getRelationshipType(relationName).isToMany()
                && newResource.getValue(newResource.getObject(), relationName, newResource.dictionary) == null)
                .forEach(relationName -> newResource.setValue(relationName, new LinkedHashSet<>()));

        // Keep track of new resources for non shareable resources
        requestScope.getNewResources().add(newResource);

        return newResource;
    }

    /**
     * Create a resource in the database.
     * @param entityClass the entity class
     * @param requestScope the request scope
     * @param uuid the uuid
     * @param <T> type of resource
     * @return persistent resource
     */
    public static <T> PersistentResource<T> createObject(Class<T> entityClass, RequestScope requestScope, String uuid) {
        return createObject(null, entityClass, requestScope, uuid);
    }

    /**
     * Constructor.
     *
     * @param parent the parent
     * @param obj the obj
     * @param requestScope the request scope
     */
    public PersistentResource(PersistentResource<?> parent, T obj, RequestScope requestScope) {
        this(obj, parent, requestScope);
    }

    /**
     * Constructor.
     *
     * @param obj the obj
     * @param requestScope the request scope
     */
    public PersistentResource(T obj, RequestScope requestScope) {
        this(obj, null, requestScope);
    }

    /**
     * Construct a new resource from the ID provided.
     *
     * @param obj the obj
     * @param parent the parent
     * @param id the id
     * @param requestScope the request scope
     */
    protected PersistentResource(@NonNull T obj, PersistentResource<?> parent, String id, RequestScope requestScope) {
        this.obj = obj;
        this.uuid = Optional.ofNullable(id);
        // TODO Use Bind annotation
        this.parent = Optional.ofNullable(parent);
        this.lineage = this.parent.isPresent() ? new ResourceLineage(parent.lineage, parent) : new ResourceLineage();
        this.dictionary = requestScope.getDictionary();
        this.type = dictionary.getBinding(obj.getClass());
        this.user = requestScope.getUser();
        this.entityCache = requestScope.getObjectEntityCache();
        this.transaction = requestScope.getTransaction();
        this.requestScope = requestScope;
        dictionary.initializeEntity(obj);
    }

    /**
     * Constructor for testing.
     *
     * @param obj the obj
     * @param parent the parent
     * @param requestScope the request scope
     */
    protected PersistentResource(T obj, PersistentResource<?> parent, RequestScope requestScope) {
        this(obj, parent, requestScope.getObjectEntityCache().getUUID(obj), requestScope);
    }

    /**
     * Check whether an id matches for this persistent resource.
     *
     * @param checkId the check id
     * @return True if matches false otherwise
     */
    public boolean matchesId(String checkId) {
        if (checkId == null) {
            return false;
        } else if (uuid.isPresent() && checkId.equals(uuid.get())) {
            return true;
        }
        String id = getId();
        return checkId.equals(id);
    }

    /**
     * Load an single entity from the DB.
     *
     * @param loadClass resource type
     * @param id the id
     * @param requestScope the request scope
     * @param <T> type of resource
     * @return resource persistent resource
     * @throws InvalidObjectIdentifierException the invalid object identifier exception
     */
    @SuppressWarnings("resource")
    @NonNull public static <T> PersistentResource<T> loadRecord(
            Class<T> loadClass, String id, RequestScope requestScope)
            throws InvalidObjectIdentifierException {
        Preconditions.checkNotNull(loadClass);
        Preconditions.checkNotNull(id);
        Preconditions.checkNotNull(requestScope);

        DataStoreTransaction tx = requestScope.getTransaction();
        EntityDictionary dictionary = requestScope.getDictionary();
        ObjectEntityCache cache = requestScope.getObjectEntityCache();

        // Check the resource cache if exists
        @SuppressWarnings("unchecked")
        T obj = (T) cache.get(dictionary.getBinding(loadClass), id);
        if (obj == null) {
            // try to load object
            Class<?> idType = dictionary.getIdType(loadClass);
            obj = tx.loadObject(loadClass, (Serializable) CoerceUtil.coerce(id, idType));
            if (obj == null) {
                throw new InvalidObjectIdentifierException(id, loadClass.getSimpleName());
            }
        }

        PersistentResource<T> resource = new PersistentResource<>(obj, requestScope);
        resource.checkFieldAwarePermissions(ReadPermission.class);
        requestScope.queueCommitTrigger(resource);

        return resource;
    }

    /**
     * Load a collection from the datastore.
     *
     * @param <T> the type parameter
     * @param loadClass the load class
     * @param requestScope the request scope
     * @return a filtered collection of resources loaded from the datastore.
     */
    @NonNull public static <T> Set<PersistentResource<T>> loadRecords(Class<T> loadClass, RequestScope requestScope) {
        DataStoreTransaction tx = requestScope.getTransaction();

        if (shouldSkipCollection(loadClass, ReadPermission.class, requestScope)) {
            return Collections.emptySet();
        }

        Iterable<T> list;
        FilterScope filterScope = new FilterScope(requestScope, loadClass);
        list = tx.loadObjects(loadClass, filterScope);
        Set<PersistentResource<T>> resources = new PersistentResourceSet(list, requestScope);
        resources = filter(ReadPermission.class, resources);
        for (PersistentResource<T> resource : resources) {
            requestScope.queueCommitTrigger(resource);
        }
        return resources;
    }

    /**
     * Update attribute in existing resource.
     *
     * @param fieldName the field name
     * @param newVal the new val
     * @return true if object updated, false otherwise
     */
    public boolean updateAttribute(String fieldName, Object newVal) {
        checkFieldAwarePermissions(UpdatePermission.class, fieldName, newVal, getValue(fieldName));
        Object val = getAttribute(fieldName);
        if (val != newVal && (val == null || !val.equals(newVal))) {
            this.setValueChecked(fieldName, newVal);
            transaction.save(obj);
            audit(fieldName);
            return true;
        }
        return false;
    }

    /**
     * Perform a full replacement on relationships.
     * Here is an example:
     * The following are ids for a hypothetical relationship.
     * GIVEN:
     * all (all the ids in the DB) = 1,2,3,4,5
     * mine (everything the current user has access to) = 1,2,3
     * requested (what the user wants to change to) = 3,6
     * THEN:
     * deleted (what gets removed from the DB) = 1,2
     * final (what get stored in the relationship) = 3,4,5,6
     * BECAUSE:
     * notMine = all - mine
     * updated = (requested UNION mine) - (requested INTERSECT mine)
     * deleted = (mine - requested)
     * final = (notMine) UNION requested
     * @param fieldName the field name
     * @param resourceIdentifiers the resource identifiers
     * @return True if object updated, false otherwise
     */
    public boolean updateRelation(String fieldName, Set<PersistentResource> resourceIdentifiers) {
        RelationshipType type = getRelationshipType(fieldName);
        Set<PersistentResource> resources = getRelation(fieldName);
        if (type.isToMany()) {
            checkFieldAwarePermissions(
                    UpdatePermission.class,
                    fieldName,
                    resourceIdentifiers.stream().map(PersistentResource::getObject).collect(Collectors.toList()),
                    resources.stream().map(PersistentResource::getObject).collect(Collectors.toList()));
            return updateToManyRelation(fieldName, resourceIdentifiers);
        } else { // To One Relationship
            PersistentResource resource = (resources.isEmpty()) ? null : resources.iterator().next();
            Object original = (resource == null) ? null : resource.getObject();
            PersistentResource modifiedResource =
                (resourceIdentifiers == null || resourceIdentifiers.isEmpty()) ? null
                                                                               : resourceIdentifiers.iterator().next();
            Object modified = (modifiedResource == null) ? null : modifiedResource.getObject();
            checkFieldAwarePermissions(UpdatePermission.class, fieldName, modified, original);
            return updateToOneRelation(fieldName, resourceIdentifiers);
        }
    }

    /**
     * Updates a to-many relationship.
     * @param fieldName the field name
     * @param resourceIdentifiers the resource identifiers
     * @return true if updated. false otherwise
     */
    protected boolean updateToManyRelation(String fieldName, Set<PersistentResource> resourceIdentifiers) {
        Set<PersistentResource> mine = getRelation(fieldName);

        Set<PersistentResource> requested;
        Set<PersistentResource> updated;
        Set<PersistentResource> deleted;
        Set<PersistentResource> added;

        if (resourceIdentifiers == null) {
            throw new InvalidEntityBodyException("Bad relation data");
        }
        if (resourceIdentifiers.isEmpty()) {
            requested = new LinkedHashSet<>();
        } else {

            // TODO - this resource does not include a lineage. This could cause issues for audit.
            requested = resourceIdentifiers;
        }

        // deleted = mine - requested
        deleted = Sets.difference(mine, requested);

        // updated = (requested UNION mine) - (requested INTERSECT mine)
        updated = Sets.difference(
                Sets.union(mine, requested),
                Sets.intersection(mine, requested)
                );

        added = Sets.difference(updated, deleted);

        checkSharePermission(added);

        Collection collection = (Collection) this.getValue(fieldName);

        if (collection == null) {
            this.setValue(fieldName, mine);
        }

        deleted
                .stream()
                .forEach(toDelete -> {
<<<<<<< HEAD
                    checkFieldAwarePermissions(UpdatePermission.class, fieldName);
=======
>>>>>>> 91cc2070
                    delFromCollection(collection, fieldName, toDelete);
                    deleteInverseRelation(fieldName, toDelete.getObject());
                    transaction.save(toDelete.getObject());
                });

        added
                .stream()
                .forEach(toAdd -> {
                    addToCollection(collection, fieldName, toAdd);
                    addInverseRelation(fieldName, toAdd.getObject());
                    transaction.save(toAdd.getObject());
                });


        transaction.save(getObject());
        audit(fieldName);

        return !updated.isEmpty();
    }

    /**
     * Update a 2-one relationship.
     *
     * @param fieldName the field name
     * @param resourceIdentifiers the resource identifiers
     * @return true if updated. false otherwise
     */
    protected boolean updateToOneRelation(String fieldName, Set<PersistentResource> resourceIdentifiers) {
        Set<PersistentResource> mine = getRelation(fieldName);


        Object newValue;
        if (resourceIdentifiers == null || resourceIdentifiers.isEmpty()) {
            newValue = null;
        } else {
            PersistentResource newResource = resourceIdentifiers.iterator().next();
            newValue = newResource.getObject();
        }

        PersistentResource oldResource = !mine.isEmpty() ? mine.iterator().next() : null;

        if (oldResource == null) {
            if (newValue == null) {
                return false;
            }
            checkSharePermission(resourceIdentifiers);
        } else if (oldResource.getObject().equals(newValue)) {
            return false;
        } else {
            checkSharePermission(resourceIdentifiers);
            deleteInverseRelation(fieldName, oldResource.getObject());
            transaction.save(oldResource.getObject());
        }

        if (newValue != null) {
            addInverseRelation(fieldName, newValue);
            transaction.save(newValue);
        }

        this.setValueChecked(fieldName, newValue);

        transaction.save(obj);
        audit(fieldName);
        return true;
    }

    /**
     * Clear all elements from a relation.
     *
     * @param relationName Name of relation to clear
     * @return True if object updated, false otherwise
     */
    public boolean clearRelation(String relationName) {
        Set<PersistentResource> mine = getRelation(relationName);
        checkFieldAwarePermissions(UpdatePermission.class, relationName, Collections.emptySet(),
                mine.stream().map(PersistentResource::getObject).collect(Collectors.toSet()));

        if (mine.isEmpty()) {
            return false;
        }

        RelationshipType type = getRelationshipType(relationName);

        mine.stream()
                .forEach(toDelete -> deleteInverseRelation(relationName, toDelete.getObject()));

        if (type.isToOne()) {
            PersistentResource oldValue = mine.iterator().next();
            this.nullValue(relationName, oldValue);
            transaction.save(oldValue.getObject());
        } else {
            Collection collection = (Collection) this.getValue(relationName);
            mine.stream()
                    .forEach(toDelete -> {
//                        String inverseRelation = getInverseRelationField(relationName);
//                        checkFieldAwarePermissions(UpdatePermission.class, relationName);
//                        toDelete.checkFieldAwarePermissions(UpdatePermission.class, inverseRelation);
                        delFromCollection(collection, relationName, toDelete);
                        transaction.save(toDelete.getObject());
                    });
        }

        transaction.save(obj);

        audit(relationName);
        return true;
    }

    /**
     * Remove a relationship.
     *
     * @param fieldName the field name
     * @param removeResource the remove resource
     */
    public void removeRelation(String fieldName, PersistentResource removeResource) {
<<<<<<< HEAD
        checkFieldAwarePermissions(UpdatePermission.class, fieldName);
        String inverseField = getInverseRelationField(fieldName);
        if (inverseField.length() > 0) {
            removeResource.checkFieldAwarePermissions(UpdatePermission.class, inverseField);
        }

=======
        checkPermission(UpdatePermission.class, removeResource);
>>>>>>> 91cc2070
        Object relation = this.getValue(fieldName);
        Object original = (relation instanceof Collection) ? copyCollection((Collection) relation) : relation;
        Object modified =
                (relation instanceof Collection && removeResource != null)
                        ? CollectionUtils.disjunction((Collection) relation,
                                Collections.singleton(removeResource.getObject()))
                        : null;
        checkFieldAwarePermissions(UpdatePermission.class, fieldName, modified, original);

        if (relation instanceof Collection) {
            if (!((Collection) relation).contains(removeResource.getObject())) {

                //Nothing to do
                return;
            }
            delFromCollection((Collection) relation, fieldName, removeResource);
        } else {
            Object oldValue = getValue(fieldName);
            if (oldValue == null || !oldValue.equals(removeResource.getObject())) {

                //Nothing to do
                return;
            }
            this.nullValue(fieldName, removeResource);
        }

        deleteInverseRelation(fieldName, removeResource.getObject());

        transaction.save(removeResource.getObject());
        transaction.save(obj);
        audit(fieldName);
    }

    /**
     * Add relation link from a given parent resource to a child resource.
     *
     * @param fieldName which relation link
     * @param newRelation the new relation
     */
    public void addRelation(String fieldName, PersistentResource newRelation) {
        checkSharePermission(Collections.singleton(newRelation));
        Object relation = this.getValue(fieldName);

        if (relation instanceof Collection) {
            addToCollection((Collection) relation, fieldName, newRelation);
            addInverseRelation(fieldName, newRelation.getObject());
        } else {
            // Not a collection, but may be trying to create a ToOne relationship.
            updateRelation(fieldName, Collections.singleton(newRelation));
            return;
        }

        transaction.save(newRelation.getObject());
        transaction.save(obj);
        audit(fieldName);
    }

    /**
     * Check if adding or updating a relation is allowed.
     *
     * @param resourceIdentifiers The persistent resources that are being added
     */
    protected void checkSharePermission(Set<PersistentResource> resourceIdentifiers) {
        if (resourceIdentifiers == null) {
            return;
        }

        final Set<PersistentResource> newResources = getRequestScope().getNewResources();

        for (PersistentResource persistentResource : resourceIdentifiers) {
            if (!newResources.contains(persistentResource)) {
                if (persistentResource.isShareable()) {
                    checkPermission(SharePermission.class, persistentResource);
                } else if (!lineage.getRecord(persistentResource.getType()).contains(persistentResource)) {
                    String message = String.format("ForbiddenAccess not shared %s#%s",
                            persistentResource.getType(),
                            persistentResource.getId());
                    log.debug(message);
                    throw new ForbiddenAccessException(message);
                }
            }
        }
    }

    /**
     * Checks if this persistent resource's underlying entity is shareable.
     *
     * @return true if this persistent resource's entity is shareable.
     */
    private boolean isShareable() {
        return getRequestScope().getDictionary().isShareable(obj.getClass());
    }

    /**
     * Delete an existing entity.
     *
     * @throws ForbiddenAccessException the forbidden access exception
     */
    public void deleteResource() throws ForbiddenAccessException {
        checkPermission(DeletePermission.class, this);

        /*
         * Search for bidirectional relationships.  For each bidirectional relationship,
         * we need to remove ourselves from that relationship
         */
        Map<String, Relationship> relations = getRelationships();
        for (Map.Entry<String, Relationship> entry : relations.entrySet()) {
            String relationName = entry.getKey();
            String inverseRelationName = dictionary.getRelationInverse(getResourceClass(), relationName);
            if (!inverseRelationName.equals("")) {
                for (PersistentResource inverseResource : getRelation(relationName)) {
                    deleteInverseRelation(relationName, inverseResource.getObject());
                    transaction.save(inverseResource.getObject());
                }
            }
        }

        transaction.delete(getObject());
        audit(Audit.Action.DELETE);
        runTriggers(OnDelete.class);
    }

    /**
     * Get resource ID.
     *
     * @return ID id
     */
    public String getId() {
        return dictionary.getId(getObject());
    }

    /**
     * Set resource ID.
     *
     * @param id resource id
     */
    public void setId(String id) {
        this.setValue(dictionary.getIdFieldName(getResourceClass()), id);
    }

    /**
     * Indicates if the ID is generated or not.
     *
     * @return Boolean
     */
    public Boolean isIdGenerated() {
        return getIdAnnotations().stream().anyMatch(a -> a.annotationType().equals(GeneratedValue.class));
    }

    /**
     * Returns annotations applied to the ID field.
     *
     * @return Collection of Annotations
     */
    private Collection<Annotation> getIdAnnotations() {
        return dictionary.getIdAnnotations(getObject());
    }

    /**
     * Gets UUID.
     * @return the UUID
     */
    public Optional<String> getUUID() {
        return uuid;
    }


    /**
     * Load a single entity relation from the PersistentResource.
     *
     * @param relation the relation
     * @param id the id
     * @return PersistentResource relation
     */
    public PersistentResource getRelation(String relation, String id) {
        Set<Predicate> filters;
        // Filtering not supported in Patxh extension
        if (requestScope instanceof PatchRequestScope) {
            filters = Collections.emptySet();
        } else {
            Class<?> entityType = dictionary.getParameterizedType(getResourceClass(), relation);
            if (entityType == null) {
                throw new InvalidAttributeException(relation, type);
            }
            Object idVal = CoerceUtil.coerce(id, dictionary.getIdType(entityType));
            String idField = dictionary.getIdFieldName(entityType);
            Predicate idFilter = new Predicate(idField, Operator.IN, Collections.singletonList(idVal));
            filters = Collections.singleton(idFilter);
        }

        /* getRelation performs read permission checks */
        Set<PersistentResource> resources = getRelation(relation, filters);
        for (PersistentResource childResource : resources) {
            if (childResource.matchesId(id)) {
                return childResource;
            }
        }
        throw new InvalidObjectIdentifierException(id, relation);
    }

    /**
     * Get collection of resources from relation field.
     *
     * @param relationName field
     * @return collection relation
     */
    public Set<PersistentResource> getRelation(String relationName) {
        if (requestScope.getTransaction() != null && !requestScope.getPredicates().isEmpty()) {
            final Class<?> entityClass = dictionary.getParameterizedType(obj, relationName);
            final String valType = dictionary.getBinding(entityClass);
            final Set<Predicate> filters = new HashSet<>(requestScope.getPredicatesOfType(valType));
            return getRelation(relationName, filters);
        } else {
            return getRelation(relationName, Collections.<Predicate>emptySet());
        }
    }

    /**
     * Get collection of resources from relation field.
     *
     * @param relationName field
     * @param filters A set of filters (possibly empty) to attempt to push down to the data store to filter
     *                the returned collection.
     * @return collection relation
     */
    protected Set<PersistentResource> getRelation(String relationName, Set<Predicate> filters) {
        List<String> relations = dictionary.getRelationships(obj);

        String realName = dictionary.getNameFromAlias(obj, relationName);
        relationName = (realName == null) ? relationName : realName;

        if (relationName == null || relations == null || !relations.contains(relationName)) {
            throw new InvalidAttributeException(relationName, type);
        }

        Set<PersistentResource<Object>> resources = Sets.newLinkedHashSet();

        // check for deny access on relationship to avoid iterating a lazy collection
        if (isDenyFilter(requestScope, dictionary.getParameterizedType(obj, relationName))) {
            checkFieldAwarePermissions(ReadPermission.class, relationName);
            return (Set) resources;
        }

        RelationshipType type = getRelationshipType(relationName);
        Object val = this.getValue(relationName);
        if (val == null) {
            return (Set) resources;
<<<<<<< HEAD
=======
        } else if (shouldSkipCollection(ReadPermission.class, relationName)) {
            return (Set) resources;
>>>>>>> 91cc2070
        } else if (val instanceof Collection) {
            Collection filteredVal = (Collection) val;

            if (!filters.isEmpty()) {
                final Class<?> entityClass = dictionary.getParameterizedType(obj, relationName);
                filteredVal = requestScope.getTransaction().filterCollection(filteredVal, entityClass, filters);
            }

            resources = new PersistentResourceSet(filteredVal, requestScope);
        } else if (type.isToOne()) {
            resources = new SingleElementSet(new PersistentResource(this, val, getRequestScope()));
        } else {
            resources.add(new PersistentResource(this, val, getRequestScope()));
        }

        return (Set) filter(ReadPermission.class, resources);
    }

    /**
     * Determine whether or not a lazy collection should be read.
     *
     * @param annotationClass Annotation class
     * @param field Field
     * @param <A> type parameter
     * @return True if collection should be skipped (i.e. denied access), false otherwise
     */
    private <A extends Annotation> boolean shouldSkipCollection(Class<A> annotationClass, String field) {
        try {
            requestScope.getPermissionExecutor().checkUserPermissions(this, annotationClass, field);
        } catch (ForbiddenAccessException e) {
            return true;
        }
        return false;
    }

<<<<<<< HEAD
         // Temporary fix for UserLevel checks. This concept will be reworked in Elide 2.0
         // In short, check all fields.
        List<String> fields = new ArrayList<>();
        fields.addAll(dictionary.getAttributes(recordClass));
        fields.addAll(dictionary.getRelationships(recordClass));
        for (String field : fields) {
            Annotation fieldAnnotation = dictionary.getAttributeOrRelationAnnotation(recordClass,
                    ReadPermission.class, field);
            if (fieldAnnotation == null) {
                // no attribute to override this field
                continue;
            }
            FilterScope fieldFilterScope = loadChecks(fieldAnnotation, requestScope);
            if (fieldFilterScope.getUserPermission() != DENY) {
                return false;
            }
=======
    /**
     * Determine whether or not to skip loading a collection.
     *
     * @param resourceClass Resource class
     * @param annotationClass Annotation class
     * @param requestScope Request scope
     * @param <A> type parameter
     * @return True if collection should be skipped (i.e. denied access), false otherwise
     */
    private static <A extends Annotation> boolean shouldSkipCollection(Class<?> resourceClass,
                                                                       Class<A> annotationClass,
                                                                       RequestScope requestScope) {
        try {
            requestScope
                    .getPermissionExecutor()
                    .checkUserPermissions(resourceClass, annotationClass);
        } catch (ForbiddenAccessException e) {
            return true;
>>>>>>> 91cc2070
        }
        return false;
    }

    /**
     * Get a relationship type.
     *
     * @param relation Name of relationship
     * @return Relationship type. RelationshipType.NONE if not found.
     */
    public RelationshipType getRelationshipType(String relation) {
        return dictionary.getRelationshipType(obj, relation);
    }

    /**
     * Get the value for a particular attribute (i.e. non-relational field)
     * @param attr Attribute name
     * @return Object value for attribute
     */
    public Object getAttribute(String attr) {
        return this.getValue(attr);
    }

    /**
     * Wrapped Entity bean.
     *
     * @return bean object
     */
    public T getObject() {
        return obj;
    }

    /**
     * Sets object.
     * @param obj the obj
     */
    public void setObject(T obj) {
        this.obj = obj;
    }

    /**
     * Entity type.
     *
     * @return type resource class
     */
    @JsonIgnore
    public Class<T> getResourceClass() {
        return (Class) dictionary.lookupEntityClass(obj.getClass());
    }

    /**
     * Gets type.
     * @return the type
     */
    public String getType() {
        return type;
    }

    @Override
    public int hashCode() {
        final int prime = 31;
        int result = 1;
        String id = dictionary.getId(getObject());
        result = prime * result + (uuid.isPresent() ? uuid.hashCode() : 0);
        result = prime * result + (id == null ? 0 : id.hashCode());
        result = prime * result + (type == null ? 0 : type.hashCode());
        return result;
    }

    @Override
    public boolean equals(Object obj) {
        if (this == obj) {
            return true;
        }
        if (obj instanceof PersistentResource) {
            PersistentResource that = (PersistentResource) obj;
            String theirId = dictionary.getId(that.getObject());
            return this.matchesId(theirId) && Objects.equals(this.type, that.type);
        }
        return false;
    }

    /**
     * Gets lineage.
     * @return the lineage
     */
    public ResourceLineage getLineage() {
        return this.lineage;
    }

    /**
     * Gets dictionary.
     * @return the dictionary
     */
    public EntityDictionary getDictionary() {
        return dictionary;
    }

    /**
     * Gets request scope.
     * @return the request scope
     */
    public RequestScope getRequestScope() {
        return requestScope;
    }

    /**
     * Convert a persistent resource to a resource.
     *
     * @return a resource
     */
    public Resource toResource() {
        final Resource resource = new Resource(type, (obj == null)
                ? uuid.orElseThrow(
                        () -> new InvalidEntityBodyException("No id found on object"))
                : dictionary.getId(obj));
        resource.setRelationships(getRelationships());
        resource.setAttributes(getAttributes());
        return resource;
    }

    /**
     * Get relationship mappings.
     *
     * @return Relationship mapping
     */
    protected Map<String, Relationship> getRelationships() {
        final Map<String, Relationship> relationshipMap = new LinkedHashMap<>();
        final Set<String> relationshipFields = filterFields(dictionary.getRelationships(obj));

        for (String field : relationshipFields) {
            Set<PersistentResource> relationships = getRelation(field);
            TreeMap<String, Resource> orderedById = new TreeMap<>(comparator);
            for (PersistentResource relationship : relationships) {
                orderedById.put(relationship.getId(),
                        new ResourceIdentifier(relationship.getType(), relationship.getId()).castToResource());

            }
            Collection<Resource> resources = orderedById.values();

            Data<Resource> data;
            RelationshipType relationshipType = getRelationshipType(field);
            if (relationshipType.isToOne()) {
                data = resources.isEmpty() ? new Data<>((Resource) null) : new Data<>(resources.iterator().next());
            } else {
                data = new Data<>(resources);
            }
            // TODO - links
            relationshipMap.put(field, new Relationship(null, data));
        }

        return relationshipMap;
    }

    /**
     * Get attributes mapping from entity.
     *
     * @return Mapping of attributes to objects
     */
    protected Map<String, Object> getAttributes() {
        final Map<String, Object> attributes = new LinkedHashMap<>();

        final Set<String> attrFields = filterFields(dictionary.getAttributes(obj));
        for (String field : attrFields) {
            Object val = getAttribute(field);
            attributes.put(field, val);
        }
        return attributes;
    }

    /**
     * Sets value.
     * @param fieldName the field name
     * @param newValue the new value
     */
    protected void setValueChecked(String fieldName, Object newValue) {
        checkFieldAwarePermissions(UpdatePermission.class, fieldName, newValue, getValue(fieldName));
        setValue(fieldName, newValue);
    }

    /**
     * Nulls the relationship or attribute and checks update permissions.
     * Invokes the set[fieldName] method on the target object OR set the field with the corresponding name.
     * @param fieldName the field name to set or invoke equivalent set method
     * @param oldValue the old value
     */
    protected void nullValue(String fieldName, PersistentResource oldValue) {
        if (oldValue == null) {
            return;
        }
        String inverseField = getInverseRelationField(fieldName);
        if (inverseField.length() > 0) {
            oldValue.checkFieldAwarePermissions(UpdatePermission.class, inverseField);
        }
        this.setValueChecked(fieldName, null);
    }

    /**
     * Gets a value from an entity and checks read permissions.
     * @param fieldName the field name
     * @return value value
     */
    protected Object getValue(String fieldName) {
        checkFieldAwarePermissions(ReadPermission.class, fieldName, (Object) null, (Object) null);
        return getValue(getObject(), fieldName, dictionary);
    }

    /**
     * Adds a new element to a collection and tests update permission.
     * @param collection the collection
     * @param collectionName the collection name
     * @param toAdd the to add
     */
    protected void addToCollection(Collection collection, String collectionName, PersistentResource toAdd) {
        Collection singleton = Collections.singleton(toAdd.getObject());
        checkFieldAwarePermissions(
                UpdatePermission.class,
                collectionName,
                CollectionUtils.union(CollectionUtils.emptyIfNull(collection), singleton),
                copyCollection(collection));
        toAdd.checkFieldAwarePermissions(ReadPermission.class, collectionName, (Object) null, (Object) null);

        if (collection == null) {
            collection = Collections.singleton(toAdd.getObject());
            this.setValueChecked(collectionName, collection);
        } else {
            collection.add(toAdd.getObject());
        }
    }

    /**
     * Deletes an existing element in a collection and tests update and delete permissions.
     * @param collection the collection
     * @param collectionName the collection name
     * @param toDelete the to delete
     */
    protected void delFromCollection(Collection collection, String collectionName, PersistentResource toDelete) {
        checkPermission(UpdatePermission.class, toDelete);
        checkFieldAwarePermissions(UpdatePermission.class,
                collectionName,
                CollectionUtils.disjunction(collection, Collections.singleton(toDelete.getObject())),
                copyCollection(collection));

        if (collection == null) {
            return;
        }

        collection.remove(toDelete.getObject());
    }

    /**
     * Invoke the set[fieldName] method on the target object OR set the field with the corresponding name.
     * @param fieldName the field name to set or invoke equivalent set method
     * @param value the value to set
     */
    protected void setValue(String fieldName, Object value) {
        Class<?> targetClass = obj.getClass();
        try {
            Class<?> fieldClass = dictionary.getType(targetClass, fieldName);
            String realName = dictionary.getNameFromAlias(obj, fieldName);
            fieldName = (realName != null) ? realName : fieldName;
            String setMethod = "set" + WordUtils.capitalize(fieldName);
            Method method = EntityDictionary.findMethod(targetClass, setMethod, fieldClass);
            method.invoke(obj, coerce(value, fieldName, fieldClass));
        } catch (IllegalAccessException | InvocationTargetException e) {
            throw new InvalidAttributeException(fieldName, type);
        } catch (IllegalArgumentException | NoSuchMethodException noMethod) {
            try {
                Field field = targetClass.getField(fieldName);
                field.set(obj, coerce(value, fieldName, field.getType()));
            } catch (NoSuchFieldException | IllegalAccessException noField) {
                throw new InvalidAttributeException(fieldName, type);
            }
        }

        runTriggers(OnUpdate.class, fieldName);
        this.requestScope.queueCommitTrigger(this, fieldName);
    }

    <A extends Annotation> void runTriggers(Class<A> annotationClass) {
        runTriggers(annotationClass, "");
    }

    <A extends Annotation> void runTriggers(Class<A> annotationClass, String fieldName) {
        Class<?> targetClass = obj.getClass();

        Collection<Method> methods = dictionary.getTriggers(targetClass, annotationClass, fieldName);
        for (Method method : methods) {
            try {
                method.invoke(obj);
            } catch (ReflectiveOperationException e) {
                throw new IllegalArgumentException(e);
            }
        }
    }

    /**
     * Coerce provided value into expected class type.
     *
     * @param value provided value
     * @param fieldClass expected class type
     * @return coerced value
     */
    private Object coerce(Object value, String fieldName, Class<?> fieldClass) {
        if (fieldClass != null && Collection.class.isAssignableFrom(fieldClass) && value instanceof Collection) {
            return coerceCollection((Collection) value, fieldName, fieldClass);
        }

        if (fieldClass != null && Map.class.isAssignableFrom(fieldClass) && value instanceof Map) {
            return coerceMap((Map<?, ?>) value, fieldName, fieldClass);
        }

        return CoerceUtil.coerce(value, fieldClass);
    }

    private Collection coerceCollection(Collection<?> values, String fieldName, Class<?> fieldClass) {
        Class<?> providedType = dictionary.getParameterizedType(obj, fieldName);

        // check if collection is of and contains the correct types
        if (fieldClass.isAssignableFrom(values.getClass())) {
            boolean valid = true;
            for (Object member : values) {
                if (member != null && !providedType.isAssignableFrom(member.getClass())) {
                    valid = false;
                    break;
                }
            }
            if (valid) {
                return values;
            }
        }

        ArrayList<Object> list = new ArrayList<>(values.size());
        for (Object member : values) {
            list.add(CoerceUtil.coerce(member, providedType));
        }

        if (Set.class.isAssignableFrom(fieldClass)) {
            return new LinkedHashSet<>(list);
        }

        return list;
    }

    private Map coerceMap(Map<?, ?> values, String fieldName, Class<?> fieldClass) {
        Class<?> keyType = dictionary.getParameterizedType(obj, fieldName, 0);
        Class<?> valueType = dictionary.getParameterizedType(obj, fieldName, 1);

        // Verify the existing Map
        if (isValidParameterizedMap(values, keyType, valueType)) {
            return values;
        }

        LinkedHashMap<Object, Object> result = new LinkedHashMap<>(values.size());
        for (Map.Entry<?, ?> entry : values.entrySet()) {
            result.put(CoerceUtil.coerce(entry.getKey(), keyType), CoerceUtil.coerce(entry.getValue(), valueType));
        }

        return result;
    }

    private boolean isValidParameterizedMap(Map<?, ?> values, Class<?> keyType, Class<?> valueType) {
        for (Map.Entry<?, ?> entry : values.entrySet()) {
            Object key = entry.getKey();
            Object value = entry.getValue();
            if ((key != null && !keyType.isAssignableFrom(key.getClass()))
                    || (value != null && !valueType.isAssignableFrom(value.getClass()))) {
                return false;
            }
        }
        return true;
    }

    /**
     * Invoke the get[fieldName] method on the target object OR get the field with the corresponding name.
     * @param target the object to get
     * @param fieldName the field name to get or invoke equivalent get method
     * @param dictionary the dictionary
     * @return the value
     */
    public static Object getValue(Object target, String fieldName, EntityDictionary dictionary) {
        AccessibleObject accessor = dictionary.getAccessibleObject(target, fieldName);
        try {
            if (accessor instanceof Method) {
                return ((Method) accessor).invoke(target);
            } else if (accessor instanceof Field) {
                return ((Field) accessor).get(target);
            }
        } catch (IllegalAccessException | InvocationTargetException e) {
            throw new InvalidAttributeException(fieldName, dictionary.getBinding(target.getClass()));
        }
        throw new InvalidAttributeException(fieldName, dictionary.getBinding(target.getClass()));
    }

    /**
     * If a bidirectional relationship exists, attempts to delete itself from the inverse
     * relationship. Given A to B as the relationship, A corresponds to this and B is the inverse.
     * @param relationName The name of the relationship on this (A) object.
     * @param inverseEntity The value (B) which has been deleted from this object.
     */
    protected void deleteInverseRelation(String relationName, Object inverseEntity) {
        String inverseRelationName = getInverseRelationField(relationName);

        if (!inverseRelationName.equals("")) {
            Class<?> inverseRelationType = dictionary.getType(inverseEntity.getClass(), inverseRelationName);

            PersistentResource inverseResource = new PersistentResource(this, inverseEntity, getRequestScope());
            Object inverseRelation = inverseResource.getValue(inverseRelationName);

            if (inverseRelation == null) {
                return;
            }

            if (inverseRelation instanceof Collection) {
                inverseResource.delFromCollection((Collection) inverseRelation, inverseRelationName, this);
            } else if (inverseRelationType.equals(this.getResourceClass())) {
                inverseResource.nullValue(inverseRelationName, this);
            } else {
                throw new InternalServerErrorException("Relationship type mismatch");
            }
        }
    }

    private String getInverseRelationField(String relationName) {
        Class<?> entityClass = dictionary.lookupEntityClass(obj.getClass());
        return dictionary.getRelationInverse(entityClass, relationName);
    }

    /**
     * If a bidirectional relationship exists, attempts to add itself to the inverse
     * relationship. Given A to B as the relationship, A corresponds to this and B is the inverse.
     * @param relationName The name of the relationship on this (A) object.
     * @param relationValue The value (B) which has been added to this object.
     */
    protected void addInverseRelation(String relationName, Object relationValue) {
        Class<?> entityClass = dictionary.lookupEntityClass(obj.getClass());

        Object inverseEntity = relationValue; // Assigned to improve readability.
        String inverseRelationName = dictionary.getRelationInverse(entityClass, relationName);

        if (!inverseRelationName.equals("")) {
            Class<?> inverseRelationType = dictionary.getType(inverseEntity.getClass(), inverseRelationName);

            PersistentResource inverseResource = new PersistentResource(this, inverseEntity, getRequestScope());
            Object inverseRelation = inverseResource.getValue(inverseRelationName);

            if (Collection.class.isAssignableFrom(inverseRelationType)) {
                if (inverseRelation != null) {
                    inverseResource.addToCollection((Collection) inverseRelation, inverseRelationName, this);
                } else {
                    inverseResource.setValueChecked(inverseRelationName, Collections.singleton(this.getObject()));
                }
            } else if (inverseRelationType.equals(this.getResourceClass())) {
                inverseResource.setValueChecked(inverseRelationName, this.getObject());
            } else {
                throw new InternalServerErrorException("Relationship type mismatch");
            }
        }
    }

    /**
     * Filter a set of PersistentResources.
     *
     * @param <A> the type parameter
     * @param <T> the type parameter
     * @param permission the permission
     * @param resources  the resources
     * @return Filtered set of resources
     */
    protected static <A extends Annotation, T> Set<PersistentResource<T>> filter(Class<A> permission,
            Set<PersistentResource<T>> resources) {
        Set<PersistentResource<T>> filteredSet = new LinkedHashSet<>();
        for (PersistentResource<T> resource : resources) {
            try {
                resource.checkFieldAwarePermissions(permission);
                filteredSet.add(resource);
            } catch (ForbiddenAccessException e) {
                // Do nothing. Filter from set.
            }
        }
        // keep original SingleElementSet
        if (resources instanceof SingleElementSet && resources.equals(filteredSet)) {
            return resources;
        }
        return filteredSet;
    }

    /**
     * Filter a set of fields.
     *
     * @param fields the fields
     * @return Filtered set of fields
     */
    protected Set<String> filterFields(Collection<String> fields) {
        Set<String> filteredSet = new LinkedHashSet<>();
        for (String field : fields) {
            try {
                if (checkIncludeSparseField(requestScope.getSparseFields(), type, field)) {
                    checkFieldAwarePermissions(ReadPermission.class, field, (Object) null, (Object) null);
                    filteredSet.add(field);
                }
            } catch (ForbiddenAccessException e) {
                // Do nothing. Filter from set.
            }
        }
        return filteredSet;
    }

<<<<<<< HEAD
    /**
     * Check provided access permission.
     *
     * @param annotationClass one of Create, Read, Update or Delete permission annotations
     * @param annotation the instance of the annotation
     * @param resource given resource
     * @see com.yahoo.elide.annotation.CreatePermission
     * @see com.yahoo.elide.annotation.ReadPermission
     * @see com.yahoo.elide.annotation.UpdatePermission
     * @see com.yahoo.elide.annotation.DeletePermission
     */
    static <A extends Annotation> void checkPermission(
            Class<A> annotationClass,
            A annotation,
            PersistentResource resource) {
        if (resource.getRequestScope().getSecurityMode() == SecurityMode.SECURITY_INACTIVE) {
            return;
        }
        Class<? extends Check>[] anyChecks;
        Class<? extends Check>[] allChecks;
        try {
            anyChecks = (Class<? extends Check>[]) annotationClass.getMethod("any")
                                                                  .invoke(annotation, (Object[]) null);
            allChecks = (Class<? extends Check>[]) annotationClass.getMethod("all")
                                                                  .invoke(annotation, (Object[]) null);
        } catch (ReflectiveOperationException e) {
            throw new InvalidSyntaxException("Unknown permission " + annotationClass.getName(), e);
        }

        if (anyChecks.length > 0) {
            resource.requestScope.checkPermissions(annotationClass, anyChecks, ANY, resource);
        } else if (allChecks.length > 0) {
            resource.requestScope.checkPermissions(annotationClass, allChecks, ALL, resource);
        } else {
            throw new InvalidSyntaxException("Unknown permission " + annotationClass.getName());
        }
    }

    static <A extends Annotation> FilterScope loadChecks(A annotation, RequestScope requestScope) {
        if (annotation == null) {
            return new FilterScope(requestScope);
        }

        Class<? extends Check>[] anyChecks;
        Class<? extends Check>[] allChecks;
        Class<? extends Annotation> annotationClass = annotation.getClass();
        try {
            anyChecks = (Class<? extends Check>[]) annotationClass.getMethod("any")
                                                                  .invoke(annotation, (Object[]) null);
            allChecks = (Class<? extends Check>[]) annotationClass.getMethod("all")
                                                                  .invoke(annotation, (Object[]) null);
        } catch (ReflectiveOperationException e) {
            throw new InvalidSyntaxException("Unknown permission " + annotationClass.getName(), e);
        }

        if (anyChecks.length > 0) {
            return new FilterScope(requestScope, ANY, anyChecks);
        } else if (allChecks.length > 0) {
            return new FilterScope(requestScope, ALL, allChecks);
        } else {
            throw new InvalidSyntaxException("Unknown permission " + annotationClass.getName());
        }
    }

    /**
     * Check provided access permission.
     *
     * @param annotationClass one of Create, Read, Update or Delete permission annotations
     * @param resource given resource
     * @see com.yahoo.elide.annotation.CreatePermission
     * @see com.yahoo.elide.annotation.ReadPermission
     * @see com.yahoo.elide.annotation.UpdatePermission
     * @see com.yahoo.elide.annotation.DeletePermission
     */
    static <A extends Annotation> void checkPermission(Class<A> annotationClass,
            PersistentResource resource) {
        A annotation = resource.getDictionary().getAnnotation(resource, annotationClass);
        if (annotation == null) {
            return;
        }
        checkPermission(annotationClass, annotation, resource);
=======
    private static <A extends Annotation> void checkPermission(Class<A> annotationClass, PersistentResource resource) {
        resource.requestScope.getPermissionExecutor().checkPermission(annotationClass, resource);
>>>>>>> 91cc2070
    }

    private <A extends Annotation> void checkFieldAwarePermissions(Class<A> annotationClass) {
        requestScope.getPermissionExecutor().checkPermission(annotationClass, this);
    }

    private <A extends Annotation> void checkFieldAwarePermissions(Class<A> annotationClass,
                                                                   String fieldName,
                                                                   Object modified,
                                                                   Object original) {
        ChangeSpec changeSpec = (UpdatePermission.class.isAssignableFrom(annotationClass))
                                ? new ChangeSpec(this, fieldName, original, modified)
                                : null;
        requestScope
                .getPermissionExecutor()
                .checkSpecificFieldPermissions(this, changeSpec, annotationClass, fieldName);
    }

    protected static boolean checkIncludeSparseField(Map<String, Set<String>> sparseFields, String type,
                                                     String fieldName) {
        if (!sparseFields.isEmpty()) {
            if (!sparseFields.containsKey(type)) {
                return false;
            }

            if (!sparseFields.get(type).contains(fieldName)) {
                return false;
            }
        }

        return true;
    }

    /**
     * Audit an action on a field.
     * @param fieldName the field name
     */
    protected void audit(String fieldName) {
        Audit[] annotations = dictionary.getAttributeOrRelationAnnotations(getResourceClass(),
                Audit.class,
                fieldName
                );

        if (annotations == null) {
            return;
        }
        for (Audit annotation : annotations) {
            if (annotation.action() == Audit.Action.UPDATE) {
                LogMessage message = new LogMessage(annotation, this);
                getRequestScope().getAuditLogger().log(message);
            } else {
                throw new InvalidSyntaxException("Only Audit.Action.UPDATE is allowed on fields.");
            }
        }
    }

    /**
     * Audit an action on an entity.
     *
     * @param action the action
     */
    protected void audit(Audit.Action action) {
        Audit[] annotations = getResourceClass().getAnnotationsByType(Audit.class);

        if (annotations == null) {
            return;
        }
        for (Audit annotation : annotations) {
            if (annotation.action() == action) {
                LogMessage message = new LogMessage(annotation, this);
                getRequestScope().getAuditLogger().log(message);
            }
        }
    }

    /**
     * Shallow copy a collection.
     *
     * @param collection Collection to copy
     * @return New copy of collection
     */
    private Collection copyCollection(final Collection collection) {
        final ArrayList newCollection = new ArrayList();
        if (collection == null || collection.isEmpty()) {
            return newCollection;
        }
        collection.iterator().forEachRemaining(newCollection::add);
        return newCollection;
    }
}<|MERGE_RESOLUTION|>--- conflicted
+++ resolved
@@ -389,10 +389,6 @@
         deleted
                 .stream()
                 .forEach(toDelete -> {
-<<<<<<< HEAD
-                    checkFieldAwarePermissions(UpdatePermission.class, fieldName);
-=======
->>>>>>> 91cc2070
                     delFromCollection(collection, fieldName, toDelete);
                     deleteInverseRelation(fieldName, toDelete.getObject());
                     transaction.save(toDelete.getObject());
@@ -508,16 +504,7 @@
      * @param removeResource the remove resource
      */
     public void removeRelation(String fieldName, PersistentResource removeResource) {
-<<<<<<< HEAD
-        checkFieldAwarePermissions(UpdatePermission.class, fieldName);
-        String inverseField = getInverseRelationField(fieldName);
-        if (inverseField.length() > 0) {
-            removeResource.checkFieldAwarePermissions(UpdatePermission.class, inverseField);
-        }
-
-=======
         checkPermission(UpdatePermission.class, removeResource);
->>>>>>> 91cc2070
         Object relation = this.getValue(fieldName);
         Object original = (relation instanceof Collection) ? copyCollection((Collection) relation) : relation;
         Object modified =
@@ -755,21 +742,12 @@
 
         Set<PersistentResource<Object>> resources = Sets.newLinkedHashSet();
 
-        // check for deny access on relationship to avoid iterating a lazy collection
-        if (isDenyFilter(requestScope, dictionary.getParameterizedType(obj, relationName))) {
-            checkFieldAwarePermissions(ReadPermission.class, relationName);
-            return (Set) resources;
-        }
-
         RelationshipType type = getRelationshipType(relationName);
         Object val = this.getValue(relationName);
         if (val == null) {
             return (Set) resources;
-<<<<<<< HEAD
-=======
         } else if (shouldSkipCollection(ReadPermission.class, relationName)) {
             return (Set) resources;
->>>>>>> 91cc2070
         } else if (val instanceof Collection) {
             Collection filteredVal = (Collection) val;
 
@@ -805,24 +783,6 @@
         return false;
     }
 
-<<<<<<< HEAD
-         // Temporary fix for UserLevel checks. This concept will be reworked in Elide 2.0
-         // In short, check all fields.
-        List<String> fields = new ArrayList<>();
-        fields.addAll(dictionary.getAttributes(recordClass));
-        fields.addAll(dictionary.getRelationships(recordClass));
-        for (String field : fields) {
-            Annotation fieldAnnotation = dictionary.getAttributeOrRelationAnnotation(recordClass,
-                    ReadPermission.class, field);
-            if (fieldAnnotation == null) {
-                // no attribute to override this field
-                continue;
-            }
-            FilterScope fieldFilterScope = loadChecks(fieldAnnotation, requestScope);
-            if (fieldFilterScope.getUserPermission() != DENY) {
-                return false;
-            }
-=======
     /**
      * Determine whether or not to skip loading a collection.
      *
@@ -841,7 +801,6 @@
                     .checkUserPermissions(resourceClass, annotationClass);
         } catch (ForbiddenAccessException e) {
             return true;
->>>>>>> 91cc2070
         }
         return false;
     }
@@ -1032,10 +991,7 @@
         if (oldValue == null) {
             return;
         }
-        String inverseField = getInverseRelationField(fieldName);
-        if (inverseField.length() > 0) {
-            oldValue.checkFieldAwarePermissions(UpdatePermission.class, inverseField);
-        }
+        checkPermission(UpdatePermission.class, oldValue);
         this.setValueChecked(fieldName, null);
     }
 
@@ -1350,92 +1306,8 @@
         return filteredSet;
     }
 
-<<<<<<< HEAD
-    /**
-     * Check provided access permission.
-     *
-     * @param annotationClass one of Create, Read, Update or Delete permission annotations
-     * @param annotation the instance of the annotation
-     * @param resource given resource
-     * @see com.yahoo.elide.annotation.CreatePermission
-     * @see com.yahoo.elide.annotation.ReadPermission
-     * @see com.yahoo.elide.annotation.UpdatePermission
-     * @see com.yahoo.elide.annotation.DeletePermission
-     */
-    static <A extends Annotation> void checkPermission(
-            Class<A> annotationClass,
-            A annotation,
-            PersistentResource resource) {
-        if (resource.getRequestScope().getSecurityMode() == SecurityMode.SECURITY_INACTIVE) {
-            return;
-        }
-        Class<? extends Check>[] anyChecks;
-        Class<? extends Check>[] allChecks;
-        try {
-            anyChecks = (Class<? extends Check>[]) annotationClass.getMethod("any")
-                                                                  .invoke(annotation, (Object[]) null);
-            allChecks = (Class<? extends Check>[]) annotationClass.getMethod("all")
-                                                                  .invoke(annotation, (Object[]) null);
-        } catch (ReflectiveOperationException e) {
-            throw new InvalidSyntaxException("Unknown permission " + annotationClass.getName(), e);
-        }
-
-        if (anyChecks.length > 0) {
-            resource.requestScope.checkPermissions(annotationClass, anyChecks, ANY, resource);
-        } else if (allChecks.length > 0) {
-            resource.requestScope.checkPermissions(annotationClass, allChecks, ALL, resource);
-        } else {
-            throw new InvalidSyntaxException("Unknown permission " + annotationClass.getName());
-        }
-    }
-
-    static <A extends Annotation> FilterScope loadChecks(A annotation, RequestScope requestScope) {
-        if (annotation == null) {
-            return new FilterScope(requestScope);
-        }
-
-        Class<? extends Check>[] anyChecks;
-        Class<? extends Check>[] allChecks;
-        Class<? extends Annotation> annotationClass = annotation.getClass();
-        try {
-            anyChecks = (Class<? extends Check>[]) annotationClass.getMethod("any")
-                                                                  .invoke(annotation, (Object[]) null);
-            allChecks = (Class<? extends Check>[]) annotationClass.getMethod("all")
-                                                                  .invoke(annotation, (Object[]) null);
-        } catch (ReflectiveOperationException e) {
-            throw new InvalidSyntaxException("Unknown permission " + annotationClass.getName(), e);
-        }
-
-        if (anyChecks.length > 0) {
-            return new FilterScope(requestScope, ANY, anyChecks);
-        } else if (allChecks.length > 0) {
-            return new FilterScope(requestScope, ALL, allChecks);
-        } else {
-            throw new InvalidSyntaxException("Unknown permission " + annotationClass.getName());
-        }
-    }
-
-    /**
-     * Check provided access permission.
-     *
-     * @param annotationClass one of Create, Read, Update or Delete permission annotations
-     * @param resource given resource
-     * @see com.yahoo.elide.annotation.CreatePermission
-     * @see com.yahoo.elide.annotation.ReadPermission
-     * @see com.yahoo.elide.annotation.UpdatePermission
-     * @see com.yahoo.elide.annotation.DeletePermission
-     */
-    static <A extends Annotation> void checkPermission(Class<A> annotationClass,
-            PersistentResource resource) {
-        A annotation = resource.getDictionary().getAnnotation(resource, annotationClass);
-        if (annotation == null) {
-            return;
-        }
-        checkPermission(annotationClass, annotation, resource);
-=======
     private static <A extends Annotation> void checkPermission(Class<A> annotationClass, PersistentResource resource) {
         resource.requestScope.getPermissionExecutor().checkPermission(annotationClass, resource);
->>>>>>> 91cc2070
     }
 
     private <A extends Annotation> void checkFieldAwarePermissions(Class<A> annotationClass) {
