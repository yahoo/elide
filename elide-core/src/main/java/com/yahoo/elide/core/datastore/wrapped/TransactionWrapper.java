--- conflicted
+++ resolved
@@ -126,12 +126,7 @@
     }
 
     @Override
-<<<<<<< HEAD
-    public void cancel() {
-        tx.cancel();
-=======
     public void cancel(RequestScope scope) {
         tx.cancel(scope);
->>>>>>> 0a321b2a
     }
 }