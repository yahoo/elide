/*
 * Copyright 2015, Yahoo Inc.
 * Licensed under the Apache License, Version 2.0
 * See LICENSE file in project root for terms.
 */
package com.yahoo.elide.core;

import com.yahoo.elide.annotation.*;
import com.yahoo.elide.core.exceptions.DuplicateMappingException;
import com.yahoo.elide.generated.parsers.ExpressionLexer;
import com.yahoo.elide.generated.parsers.ExpressionParser;
import lombok.Getter;
import lombok.Setter;
import org.antlr.v4.runtime.*;
import org.antlr.v4.runtime.misc.ParseCancellationException;
import org.antlr.v4.runtime.tree.ParseTree;
import org.apache.commons.collections4.CollectionUtils;
import org.apache.commons.collections4.map.MultiValueMap;
import org.apache.commons.lang3.text.WordUtils;
import org.apache.commons.lang3.tuple.Pair;

import java.lang.annotation.Annotation;
<<<<<<< HEAD
import java.lang.reflect.AccessibleObject;
import java.lang.reflect.Field;
import java.lang.reflect.Method;
import java.lang.reflect.Modifier;
import java.lang.reflect.ParameterizedType;
import java.lang.reflect.Type;
=======
import java.lang.reflect.*;
>>>>>>> 91cc2070
import java.util.ArrayList;
import java.util.Arrays;
import java.util.Collection;
import java.util.Collections;
import java.util.Deque;
import java.util.List;
import java.util.concurrent.ConcurrentHashMap;
import java.util.concurrent.ConcurrentLinkedDeque;
import javax.persistence.Column;
import javax.persistence.Id;
import javax.persistence.ManyToMany;
import javax.persistence.ManyToOne;
import javax.persistence.OneToMany;
import javax.persistence.OneToOne;
import javax.persistence.Transient;
import javax.ws.rs.DELETE;

/**
 * Entity Dictionary maps JSON API Entity beans to/from Entity type names.
 *
 * @see com.yahoo.elide.annotation.Include#type
 */
class EntityBinding {
    private static final List<Method> OBJ_METHODS = Arrays.asList(Object.class.getMethods());

    public final String jsonApi;
    public final ConcurrentLinkedDeque<String> attrsDeque;
    public final List<String> attrs;
    public final ConcurrentLinkedDeque<String> relationshipsDeque;
    public final List<String> relationships;
    public final ConcurrentHashMap<String, RelationshipType> relationshipTypes;
    public final ConcurrentHashMap<String, String> relationshipToInverse;
    public final ConcurrentHashMap<String, AccessibleObject> fieldsToValues;
    public final ConcurrentHashMap<String, Class<?>> fieldsToTypes;
    public final ConcurrentHashMap<String, String> aliasesToFields;
    public final ConcurrentHashMap<String, AccessibleObject> accessibleObject;
    public final MultiValueMap<Pair<Class, String>, Method> fieldsToTriggers;

    public final ConcurrentHashMap<Pair<Class, Field>, ParseTree> fieldAnnotationToParseTree;
    public final ConcurrentHashMap<Class, ParseTree> annotationToParseTree;

    @Getter
    private AccessibleObject idField;
    @Getter
    private String idFieldName;
    @Getter
    private Class<?> idType;
    @Getter
    @Setter
    private Initializer initializer;

    public static final EntityBinding EMPTY_BINDING = new EntityBinding();

    /* empty binding constructor */
    private EntityBinding() {
        jsonApi = null;
        idField = null;
        idType = null;
        attrsDeque = null;
        attrs = null;
        relationshipsDeque = null;
        relationships = null;
        relationshipTypes = null;
        relationshipToInverse = null;
        fieldsToValues = null;
        fieldsToTypes = null;
        fieldsToTriggers = new MultiValueMap();
        aliasesToFields = null;
        accessibleObject = null;
        fieldAnnotationToParseTree = null;
        annotationToParseTree = null;
    }

    public EntityBinding(Class<?> cls, String type) {
        // Map id's, attributes, and relationships
        Collection<AccessibleObject> fieldOrMethodList = CollectionUtils.union(
                Arrays.asList(cls.getFields()),
                Arrays.asList(cls.getMethods()));

        jsonApi = type;
        // Initialize our maps for this entity. Duplicates are checked above.
        attrsDeque = new ConcurrentLinkedDeque<>();
        relationshipsDeque = new ConcurrentLinkedDeque<>();
        relationshipTypes = new ConcurrentHashMap<>();
        relationshipToInverse = new ConcurrentHashMap<>();
        fieldsToValues = new ConcurrentHashMap<>();
        fieldsToTypes = new ConcurrentHashMap<>();
        fieldsToTriggers = new MultiValueMap<>();
        aliasesToFields = new ConcurrentHashMap<>();
        accessibleObject = new ConcurrentHashMap<>();
        annotationToParseTree = new ConcurrentHashMap<>();
        fieldAnnotationToParseTree = new ConcurrentHashMap<>();
        bindEntityFields(cls, type, fieldOrMethodList);
        bindAccessibleObjects(cls, fieldOrMethodList);
        bindAnnotations(cls, fieldOrMethodList);

        attrs = dequeToList(attrsDeque);
        relationships = dequeToList(relationshipsDeque);
    }

    /**
     * Parses (using ANTLR) and Binds annotation expressions to the entity binding.
     */
    private void bindAnnotations(Class<?> cls, Collection<AccessibleObject> fieldOrMethodList) {
        Class[] annotationsToBind = new Class[]{
                ReadPermission.class,
                CreatePermission.class,
                DeletePermission.class,
                SharePermission.class,
                UpdatePermission.class
        };

        for (Class annotationClass : annotationsToBind) {
            try {
                Method expression = annotationClass.getMethod("expression", (Class[]) null);
                if (expression != null){
                    // Store the ParseTree for the particular entity
                    try {
                        try {
                            String expressionString = (String) expression.invoke(cls.getAnnotation(annotationClass));
                            annotationToParseTree.putIfAbsent(annotationClass, parseExpression(expressionString));
                        } catch (NullPointerException e){
                            // It is ok.
                        }
                    } catch (InvocationTargetException e) {
                        e.printStackTrace();
                    } catch (IllegalAccessException e) {
                        e.printStackTrace();
                    }
                }
            } catch (NoSuchMethodException e) {
                continue;
            }

            // Store the ParseTree for each field, if they exist
            fieldOrMethodList.forEach( obj -> {
                if (obj instanceof Field) {
                    Field f = (Field) obj;
                    ReadPermission r = f.getAnnotation(ReadPermission.class);
                    if (r != null) {
                        Pair<Class, Field> key = Pair.of(annotationClass, f);

                        fieldAnnotationToParseTree.putIfAbsent(
                                key,
                                parseExpression(r.expression())
                        );
                    }
                }
            });

        }
    }

    /**
     * Parses an expression in an annotation using ANTLR.
     *
     * @param annotationMessage
     * @return
     */
    private ParseTree parseExpression(String annotationMessage) {
        ANTLRInputStream is = new ANTLRInputStream(annotationMessage);
        ExpressionLexer lexer = new ExpressionLexer(is);
        lexer.removeErrorListeners();
        lexer.addErrorListener(new BaseErrorListener() {
            @Override
            public void syntaxError(Recognizer<?, ?> recognizer, Object offendingSymbol, int line,
                                    int charPositionInLine, String msg, RecognitionException e) {
                throw new ParseCancellationException(msg, e);
            }
        });
        ExpressionParser parser = new ExpressionParser(new CommonTokenStream(lexer));
        parser.setErrorHandler(new BailErrorStrategy());
        return parser.start();
    }


    /**
     * Bind fields of an entity including the Id field, attributes, and relationships.
     *
     * @param cls               Class type to bind fields
     * @param type              JSON API type identifier
     * @param fieldOrMethodList List of fields and methods on entity
     */
    private void bindEntityFields(Class<?> cls, String type, Collection<AccessibleObject> fieldOrMethodList) {
        for (AccessibleObject fieldOrMethod : fieldOrMethodList) {
            bindTrigger(OnCreate.class, fieldOrMethod);
            bindTrigger(OnDelete.class, fieldOrMethod);
            bindTrigger(OnUpdate.class, fieldOrMethod);
            bindTrigger(OnCommit.class, fieldOrMethod);

            if (fieldOrMethod.isAnnotationPresent(Id.class)) {
                bindEntityId(cls, type, fieldOrMethod);
            } else if (fieldOrMethod.isAnnotationPresent(Transient.class)
                    && !fieldOrMethod.isAnnotationPresent(ComputedAttribute.class)) {
                continue; // Transient. Don't serialize
            } else if (!fieldOrMethod.isAnnotationPresent(Exclude.class)) {
                if (fieldOrMethod instanceof Field && Modifier.isTransient(((Field) fieldOrMethod).getModifiers())) {
                    continue; // Transient. Don't serialize
                }
                if (fieldOrMethod instanceof Method && Modifier.isTransient(((Method) fieldOrMethod).getModifiers())) {
                    continue; // Transient. Don't serialize
                }
                if (fieldOrMethod instanceof Field
                        && !fieldOrMethod.isAnnotationPresent(Column.class)
                        && Modifier.isStatic(((Field) fieldOrMethod).getModifiers())) {
                    continue; // Field must have Column annotation?
                }
                bindAttrOrRelation(cls, fieldOrMethod);
            }
        }
    }

    private void bindAccessibleObjects(Class<?> targetClass, Collection<AccessibleObject> fieldOrMethodList) {
        for (AccessibleObject fieldOrMethod : fieldOrMethodList) {
            String fieldName = getFieldName(fieldOrMethod);
            if (fieldName != null) {
                this.accessibleObject.put(fieldName, fieldOrMethod);
            }
        }
    }

    /**
     * Bind an id field to an entity.
     *
     * @param cls           Class type to bind fields
     * @param type          JSON API type identifier
     * @param fieldOrMethod Field or method to bind
     */
    private void bindEntityId(Class<?> cls, String type, AccessibleObject fieldOrMethod) {
        String fieldName = getFieldName(fieldOrMethod);
        Class<?> fieldType = getFieldType(fieldOrMethod);

        //Add id field to type map for the entity
        fieldsToTypes.put(fieldName, fieldType);

        //Set id field, type, and name
        idField = fieldOrMethod;
        idType = fieldType;
        idFieldName = fieldName;

        if (idField != null && !fieldOrMethod.equals(idField)) {
            throw new DuplicateMappingException(type + " " + cls.getName() + ":" + fieldName);
        }
    }

    /**
     * Convert a deque to a list.
     *
     * @param deque Deque to convert
     * @return Deque as a list
     */
    private static List<String> dequeToList(final Deque<String> deque) {
        ArrayList<String> result = new ArrayList<>();
        deque.stream().forEachOrdered(result::add);
        result.sort(String.CASE_INSENSITIVE_ORDER);
        return Collections.unmodifiableList(result);
    }

    /**
     * Bind an attribute or relationship.
     *
     * @param cls           Class type to bind fields
     * @param fieldOrMethod Field or method to bind
     */
    private void bindAttrOrRelation(Class<?> cls, AccessibleObject fieldOrMethod) {
        boolean manyToMany = fieldOrMethod.isAnnotationPresent(ManyToMany.class);
        boolean manyToOne = fieldOrMethod.isAnnotationPresent(ManyToOne.class);
        boolean oneToMany = fieldOrMethod.isAnnotationPresent(OneToMany.class);
        boolean oneToOne = fieldOrMethod.isAnnotationPresent(OneToOne.class);
        boolean isRelation = manyToMany || manyToOne || oneToMany || oneToOne;

        String fieldName = getFieldName(fieldOrMethod);

        if (fieldName == null || fieldName.equals("id")
<<<<<<< HEAD
                ||  fieldName.equals("class") || OBJ_METHODS.contains(fieldOrMethod)
                || parameterizedFieldContainsAnnotation(fieldOrMethod, Arrays.asList(Exclude.class))) {
            return; // Reserved. Not attributes. Otherwise, potentially excluded.
=======
                || fieldName.equals("class") || OBJ_METHODS.contains(fieldOrMethod)) {
            return; // Reserved. Not attributes.
>>>>>>> 91cc2070
        }

        Class<?> fieldType = getFieldType(fieldOrMethod);

        ConcurrentLinkedDeque<String> fieldList;
        if (isRelation) {
            fieldList = relationshipsDeque;
            RelationshipType type;
            String mappedBy;
            if (oneToMany) {
                type = RelationshipType.ONE_TO_MANY;
                mappedBy = fieldOrMethod.getAnnotation(OneToMany.class).mappedBy();
            } else if (oneToOne) {
                type = RelationshipType.ONE_TO_ONE;
                mappedBy = fieldOrMethod.getAnnotation(OneToOne.class).mappedBy();
            } else if (manyToMany) {
                type = RelationshipType.MANY_TO_MANY;
                mappedBy = fieldOrMethod.getAnnotation(ManyToMany.class).mappedBy();
            } else if (manyToOne) {
                type = RelationshipType.MANY_TO_ONE;
                mappedBy = "";
            } else {
                type = RelationshipType.NONE;
                mappedBy = "";
            }
            relationshipTypes.put(fieldName, type);
            relationshipToInverse.put(fieldName, mappedBy);
        } else {
            fieldList = attrsDeque;
        }

        fieldList.push(fieldName);
        fieldsToValues.put(fieldName, fieldOrMethod);
        fieldsToTypes.put(fieldName, fieldType);
    }

    /**
     * Returns name of field whether public member or method.
     *
     * @param fieldOrMethod field or method
     * @return field or method name
     */
    private static String getFieldName(AccessibleObject fieldOrMethod) {
        if (fieldOrMethod instanceof Field) {
            return ((Field) fieldOrMethod).getName();
        } else {
            Method method = (Method) fieldOrMethod;
            String name = method.getName();

            if (name.startsWith("get") && method.getParameterCount() == 0) {
                name = WordUtils.uncapitalize(name.substring("get".length()));
            } else if (name.startsWith("is") && method.getParameterCount() == 0) {
                name = WordUtils.uncapitalize(name.substring("is".length()));
            } else {
                return null;
            }
            return name;
        }
    }

    /**
     * Returns type of field whether public member or method.
     *
     * @param fieldOrMethod field or method
     * @return field type
     */
    private static Class<?> getFieldType(AccessibleObject fieldOrMethod) {
        if (fieldOrMethod instanceof Field) {
            return ((Field) fieldOrMethod).getType();
        } else {
            return ((Method) fieldOrMethod).getReturnType();
        }
    }

    private static boolean parameterizedFieldContainsAnnotation(AccessibleObject fieldOrMethod,
                                                                List<Class<? extends Annotation>> annotations) {
        Type type;
        if (fieldOrMethod instanceof Method) {
            type = ((Method) fieldOrMethod).getGenericReturnType();
        } else {
            type = ((Field) fieldOrMethod).getGenericType();
        }

        if (type instanceof ParameterizedType) {
            Type[] types = ((ParameterizedType) type).getActualTypeArguments();
            if (types != null) {
                // NOTE: We look through all types to ensure nothing is exluded as part of complex representations
                // Consider, for instance, a Map<Relation1, Map<Relation2, ExcludedRelation3>>
                for (Type paramType : types) {
                    if (EntityDictionary.getFirstAnnotation((Class<?>) paramType, annotations) != null) {
                        return true;
                    }
                }
            }
        } else {
            return EntityDictionary.getFirstAnnotation(getFieldType(fieldOrMethod), annotations) != null;
        }

        return false;
    }

    private <A extends Annotation> void bindTrigger(Class<A> annotationClass, AccessibleObject fieldOrMethod) {
        if (fieldOrMethod instanceof Method && fieldOrMethod.isAnnotationPresent(annotationClass)) {
            A onTrigger = fieldOrMethod.getAnnotation(annotationClass);
            String value;
            try {
                value = (String) annotationClass.getMethod("value").invoke(onTrigger);
            } catch (ReflectiveOperationException | IllegalArgumentException | SecurityException e) {
                value = "";
            }
            fieldsToTriggers.put(Pair.of(annotationClass, value), fieldOrMethod);
        }
    }

    public <A extends Annotation> Collection<Method> getTriggers(Class<A> annotationClass, String fieldName) {
        Collection<Method> methods = fieldsToTriggers.getCollection(Pair.of(annotationClass, fieldName));
        return methods == null ? Collections.emptyList() : methods;
    }
}<|MERGE_RESOLUTION|>--- conflicted
+++ resolved
@@ -20,16 +20,7 @@
 import org.apache.commons.lang3.tuple.Pair;
 
 import java.lang.annotation.Annotation;
-<<<<<<< HEAD
-import java.lang.reflect.AccessibleObject;
-import java.lang.reflect.Field;
-import java.lang.reflect.Method;
-import java.lang.reflect.Modifier;
-import java.lang.reflect.ParameterizedType;
-import java.lang.reflect.Type;
-=======
 import java.lang.reflect.*;
->>>>>>> 91cc2070
 import java.util.ArrayList;
 import java.util.Arrays;
 import java.util.Collection;
@@ -304,14 +295,8 @@
         String fieldName = getFieldName(fieldOrMethod);
 
         if (fieldName == null || fieldName.equals("id")
-<<<<<<< HEAD
-                ||  fieldName.equals("class") || OBJ_METHODS.contains(fieldOrMethod)
-                || parameterizedFieldContainsAnnotation(fieldOrMethod, Arrays.asList(Exclude.class))) {
-            return; // Reserved. Not attributes. Otherwise, potentially excluded.
-=======
                 || fieldName.equals("class") || OBJ_METHODS.contains(fieldOrMethod)) {
             return; // Reserved. Not attributes.
->>>>>>> 91cc2070
         }
 
         Class<?> fieldType = getFieldType(fieldOrMethod);
@@ -386,33 +371,6 @@
         }
     }
 
-    private static boolean parameterizedFieldContainsAnnotation(AccessibleObject fieldOrMethod,
-                                                                List<Class<? extends Annotation>> annotations) {
-        Type type;
-        if (fieldOrMethod instanceof Method) {
-            type = ((Method) fieldOrMethod).getGenericReturnType();
-        } else {
-            type = ((Field) fieldOrMethod).getGenericType();
-        }
-
-        if (type instanceof ParameterizedType) {
-            Type[] types = ((ParameterizedType) type).getActualTypeArguments();
-            if (types != null) {
-                // NOTE: We look through all types to ensure nothing is exluded as part of complex representations
-                // Consider, for instance, a Map<Relation1, Map<Relation2, ExcludedRelation3>>
-                for (Type paramType : types) {
-                    if (EntityDictionary.getFirstAnnotation((Class<?>) paramType, annotations) != null) {
-                        return true;
-                    }
-                }
-            }
-        } else {
-            return EntityDictionary.getFirstAnnotation(getFieldType(fieldOrMethod), annotations) != null;
-        }
-
-        return false;
-    }
-
     private <A extends Annotation> void bindTrigger(Class<A> annotationClass, AccessibleObject fieldOrMethod) {
         if (fieldOrMethod instanceof Method && fieldOrMethod.isAnnotationPresent(annotationClass)) {
             A onTrigger = fieldOrMethod.getAnnotation(annotationClass);
