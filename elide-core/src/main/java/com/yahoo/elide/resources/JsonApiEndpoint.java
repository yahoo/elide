--- conflicted
+++ resolved
@@ -13,10 +13,7 @@
 import com.yahoo.elide.annotation.PATCH;
 import com.yahoo.elide.security.User;
 
-<<<<<<< HEAD
-=======
 import java.util.UUID;
->>>>>>> fbfc3b1c
 import javax.inject.Inject;
 import javax.inject.Named;
 import javax.inject.Singleton;
@@ -53,10 +50,7 @@
      * Create handler.
      *
      * @param path request path
-<<<<<<< HEAD
-=======
      * @param uriInfo URI info
->>>>>>> fbfc3b1c
      * @param apiVersion The api version
      * @param securityContext security context
      * @param jsonapiDocument post data as jsonapi document
@@ -67,14 +61,6 @@
     @Consumes(JSONAPI_CONTENT_TYPE)
     public Response post(
         @PathParam("path") String path,
-<<<<<<< HEAD
-        @HeaderParam("ApiVersion") String apiVersion,
-        @Context SecurityContext securityContext,
-        String jsonapiDocument) {
-        String safeApiVersion = apiVersion == null ? NO_VERSION : apiVersion;
-        User user = new SecurityContextUser(securityContext);
-        return build(elide.post(path, jsonapiDocument, user, safeApiVersion));
-=======
         @Context UriInfo uriInfo,
         @HeaderParam("ApiVersion") String apiVersion,
         @Context SecurityContext securityContext,
@@ -83,7 +69,6 @@
         String safeApiVersion = apiVersion == null ? NO_VERSION : apiVersion;
         User user = new SecurityContextUser(securityContext);
         return build(elide.post(path, jsonapiDocument, queryParams, user, safeApiVersion, UUID.randomUUID()));
->>>>>>> fbfc3b1c
     }
 
     /**
@@ -131,28 +116,19 @@
         @Context UriInfo uriInfo,
         @Context SecurityContext securityContext,
         String jsonapiDocument) {
-<<<<<<< HEAD
-        String safeApiVersion = apiVersion == null ? NO_VERSION : apiVersion;
-        User user = new SecurityContextUser(securityContext);
-        return build(elide.patch(contentType, accept, path, jsonapiDocument, user, safeApiVersion));
-=======
         MultivaluedMap<String, String> queryParams = uriInfo.getQueryParameters();
 
         String safeApiVersion = apiVersion == null ? NO_VERSION : apiVersion;
         User user = new SecurityContextUser(securityContext);
         return build(elide.patch(contentType, accept, path, jsonapiDocument, queryParams,
                 user, safeApiVersion, UUID.randomUUID()));
->>>>>>> fbfc3b1c
     }
 
     /**
      * Delete relationship handler (expects body with resource ids and types).
      *
      * @param path request path
-<<<<<<< HEAD
-=======
      * @param uriInfo URI info
->>>>>>> fbfc3b1c
      * @param apiVersion the API version.
      * @param securityContext security context
      * @param jsonApiDocument DELETE document
@@ -163,14 +139,6 @@
     @Consumes(JSONAPI_CONTENT_TYPE)
     public Response delete(
         @PathParam("path") String path,
-<<<<<<< HEAD
-        @HeaderParam("ApiVersion") String apiVersion,
-        @Context SecurityContext securityContext,
-        String jsonApiDocument) {
-        String safeApiVersion = apiVersion == null ? NO_VERSION : apiVersion;
-        User user = new SecurityContextUser(securityContext);
-        return build(elide.delete(path, jsonApiDocument, user, safeApiVersion));
-=======
         @Context UriInfo uriInfo,
         @HeaderParam("ApiVersion") String apiVersion,
         @Context SecurityContext securityContext,
@@ -179,7 +147,6 @@
         String safeApiVersion = apiVersion == null ? NO_VERSION : apiVersion;
         User user = new SecurityContextUser(securityContext);
         return build(elide.delete(path, jsonApiDocument, queryParams, user, safeApiVersion, UUID.randomUUID()));
->>>>>>> fbfc3b1c
     }
 
     private static Response build(ElideResponse response) {
