--- conflicted
+++ resolved
@@ -244,11 +244,7 @@
         }
 
         @Override
-<<<<<<< HEAD
-        public void cancel() {
-=======
         public void cancel(RequestScope scope) {
->>>>>>> 0a321b2a
             // Nothing
         }
     }
