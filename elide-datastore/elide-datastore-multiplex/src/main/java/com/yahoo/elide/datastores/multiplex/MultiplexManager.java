--- conflicted
+++ resolved
@@ -60,10 +60,6 @@
                 this.dataStoreMap.put(cls, dataStore);
                 // bind to multiplex dictionary
                 dictionary.bindEntity(cls);
-<<<<<<< HEAD
-                dictionary.bindInitializer(subordinateDictionary::initializeEntity, cls);
-=======
->>>>>>> ef111d6e
                 // copy attribute arguments
                 subordinateDictionary.getAttributes(cls).forEach(
                         attribute -> dictionary.addArgumentsToAttribute(
