--- conflicted
+++ resolved
@@ -10,11 +10,7 @@
     <parent>
         <groupId>com.yahoo.elide</groupId>
         <artifactId>elide-datastore-parent-pom</artifactId>
-<<<<<<< HEAD
-        <version>1.0.0.24-SNAPSHOT</version>
-=======
         <version>2.0.0-SNAPSHOT</version>
->>>>>>> 91cc2070
     </parent>
 
     <licenses>
@@ -47,11 +43,7 @@
         <dependency>
             <groupId>com.yahoo.elide</groupId>
             <artifactId>elide-datastore-inmemorydb</artifactId>
-<<<<<<< HEAD
-            <version>1.0.0.24-SNAPSHOT</version>
-=======
             <version>2.0.0-SNAPSHOT</version>
->>>>>>> 91cc2070
             <scope>test</scope>
         </dependency>
         <!-- For proper serialization in elide-core -->
