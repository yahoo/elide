--- conflicted
+++ resolved
@@ -7,7 +7,7 @@
 
 import com.yahoo.elide.core.EntityDictionary;
 import com.yahoo.elide.core.filter.FilterPredicate;
-import com.yahoo.elide.core.filter.FilterTranslator;
+import com.yahoo.elide.core.filter.HQLFilterOperation;
 import com.yahoo.elide.core.filter.expression.PredicateExtractionVisitor;
 import com.yahoo.elide.core.hibernate.Query;
 import com.yahoo.elide.core.hibernate.Session;
@@ -44,11 +44,7 @@
             Collection<FilterPredicate> predicates = filterExpression.get().accept(extractor);
 
             //Build the WHERE clause
-<<<<<<< HEAD
-            String filterClause = new FilterTranslator().apply(filterExpression.get(), USE_ALIAS);
-=======
             String filterClause = WHERE + new HQLFilterOperation().apply(filterExpression.get(), USE_ALIAS);
->>>>>>> 5bca5b5b
 
             //Build the JOIN clause
             String joinClause =  getJoinClauseFromFilters(filterExpression.get())
