--- conflicted
+++ resolved
@@ -8,6 +8,7 @@
 import com.yahoo.elide.core.EntityDictionary;
 import com.yahoo.elide.core.filter.FilterPredicate;
 import com.yahoo.elide.core.filter.FilterTranslator;
+import com.yahoo.elide.core.filter.HQLFilterOperation;
 import com.yahoo.elide.core.filter.expression.PredicateExtractionVisitor;
 import com.yahoo.elide.core.hibernate.Query;
 import com.yahoo.elide.core.hibernate.Session;
@@ -67,11 +68,7 @@
             predicates = filterExpression.get().accept(extractor);
 
             //Build the WHERE clause
-<<<<<<< HEAD
-            filterClause = new FilterTranslator().apply(filterExpression.get(), USE_ALIAS);
-=======
             filterClause = WHERE + new HQLFilterOperation().apply(filterExpression.get(), USE_ALIAS);
->>>>>>> 5bca5b5b
 
             //Build the JOIN clause
             joinClause =  getJoinClauseFromFilters(filterExpression.get());
