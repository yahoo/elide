/*
 * Copyright 2017, Oath Inc.
 * Licensed under the Apache License, Version 2.0
 * See LICENSE file in project root for terms.
 */
package com.yahoo.elide.core.hibernate.hql;

import static com.yahoo.elide.utils.TypeHelper.appendAlias;
import static com.yahoo.elide.utils.TypeHelper.getTypeAlias;

import com.yahoo.elide.core.EntityDictionary;
import com.yahoo.elide.core.Path;
import com.yahoo.elide.core.RelationshipType;
import com.yahoo.elide.core.filter.FilterPredicate;
import com.yahoo.elide.core.filter.expression.FilterExpression;
import com.yahoo.elide.core.filter.expression.PredicateExtractionVisitor;
import com.yahoo.elide.core.hibernate.Query;
import com.yahoo.elide.core.hibernate.Session;
import com.yahoo.elide.request.Pagination;
import com.yahoo.elide.request.Sorting;

import org.apache.commons.lang3.StringUtils;

import java.util.ArrayList;
import java.util.Collection;
import java.util.HashSet;
import java.util.List;
import java.util.Map;
import java.util.Optional;
import java.util.Set;
import java.util.function.Function;
import java.util.stream.Collectors;

/**
 * Abstract class used to construct HQL queries.
 */
public abstract class AbstractHQLQueryBuilder {
    protected final Session session;
    protected final EntityDictionary dictionary;

    protected Optional<Sorting> sorting;
    protected Optional<Pagination> pagination;
    protected Optional<FilterExpression> filterExpression;
    protected static final String SPACE = " ";
    protected static final String PERIOD = ".";
    protected static final String COMMA = ",";
    protected static final String FROM = " FROM ";
    protected static final String JOIN = " JOIN ";
    protected static final String LEFT = " LEFT";
    protected static final String FETCH = " FETCH ";
    protected static final String SELECT = "SELECT ";
    protected static final String AS = " AS ";
    protected static final String DISTINCT = "DISTINCT ";
    protected static final String WHERE = " WHERE ";

    protected static final boolean USE_ALIAS = true;
    protected static final boolean NO_ALIAS = false;
    protected Set<String> alreadyJoined = new HashSet<>();

    /**
     * Represents a relationship between two entities.
     */
    public interface Relationship {
        public Class<?> getParentType();

        public Class<?> getChildType();

        public String getRelationshipName();

        public Object getParent();

        public Collection<?> getChildren();
    }

    public AbstractHQLQueryBuilder(EntityDictionary dictionary, Session session) {
        this.session = session;
        this.dictionary = dictionary;

        sorting = Optional.empty();
        pagination = Optional.empty();
        filterExpression = Optional.empty();
    }

    public abstract Query build();

    public AbstractHQLQueryBuilder withPossibleFilterExpression(Optional<FilterExpression> filterExpression) {
        this.filterExpression = filterExpression;
        return this;
    }

    public AbstractHQLQueryBuilder withPossibleSorting(final Optional<Sorting> possibleSorting) {
        this.sorting = possibleSorting;
        return this;
    }

    public AbstractHQLQueryBuilder withPossiblePagination(final Optional<Pagination> possiblePagination) {
        this.pagination = possiblePagination;
        return this;
    }

    /**
     * Given a collection of filter predicates and a Hibernate query, populates the named parameters in the
     * Hibernate query.
     *
     * @param query The HQL query
     * @param predicates The predicates to extract named parameter values from
     */
    protected void supplyFilterQueryParameters(Query query, Collection<FilterPredicate> predicates) {
        for (FilterPredicate filterPredicate : predicates) {
            if (filterPredicate.getOperator().isParameterized()) {
                boolean shouldEscape = filterPredicate.isMatchingOperator();
                filterPredicate.getParameters().forEach(param -> {
                    query.setParameter(param.getName(), shouldEscape ? param.escapeMatching() : param.getValue());
                });
            }
        }
    }

    /**
     * Extracts all the HQL JOIN clauses from given filter expression.
     * @param filterExpression the filter expression to extract a join clause from
     * @return an HQL join clause
     */
    protected String getJoinClauseFromFilters(FilterExpression filterExpression) {
        return getJoinClauseFromFilters(filterExpression, false);
    }

    /**
     * Extracts all the HQL JOIN clauses from given filter expression.
     * @param filterExpression the filter expression to extract a join clause from
     * @param skipFetches JOIN but don't FETCH JOIN a relationship.
     * @return an HQL join clause
     */
    protected String getJoinClauseFromFilters(FilterExpression filterExpression, boolean skipFetches) {
        PredicateExtractionVisitor visitor = new PredicateExtractionVisitor(new ArrayList<>());
        Collection<FilterPredicate> predicates = filterExpression.accept(visitor);

        return predicates.stream()
                .map(predicate -> extractJoinClause(predicate, skipFetches))
                .collect(Collectors.joining(SPACE));
    }

    /**
     * Modifies the HQL query to add OFFSET and LIMIT.
     * @param query The HQL query object
     */
    protected void addPaginationToQuery(Query query) {
        if (pagination.isPresent()) {
            Pagination pagination = this.pagination.get();
            query.setFirstResult(pagination.getOffset());
            query.setMaxResults(pagination.getLimit());
        }
    }

    /**
     * Extracts a join clause from a filter predicate (if it exists).
     * @param predicate The predicate to examine
     * @param skipFetches Don't fetch join
     * @return A HQL string representing the join
     */
    private String extractJoinClause(FilterPredicate predicate, boolean skipFetches) {
        StringBuilder joinClause = new StringBuilder();

        String previousAlias = null;

        for (Path.PathElement pathElement : predicate.getPath().getPathElements()) {
            String fieldName = pathElement.getFieldName();
            Class<?> typeClass = dictionary.lookupEntityClass(pathElement.getType());
            String typeAlias = getTypeAlias(typeClass);

            // Nothing left to join.
            if (! dictionary.isRelation(pathElement.getType(), fieldName)) {
                return joinClause.toString();
            }

            String alias = previousAlias == null
                    ? appendAlias(typeAlias, fieldName)
                    : appendAlias(previousAlias, fieldName);

<<<<<<< HEAD
            String joinFragment = previousAlias == null
                    ? LEFT + JOIN + typeAlias + PERIOD + fieldName + SPACE + alias + SPACE
                    : LEFT + JOIN + previousAlias + PERIOD + fieldName + SPACE + alias + SPACE;

            //This is the first path element
=======
            String joinKey;

            //This is the first path element
            if (previousAlias == null) {
                joinKey = typeAlias + PERIOD + fieldName;
            } else {
                joinKey = previousAlias + PERIOD + fieldName;
            }
>>>>>>> 3dc187c5

            String fetch = "";
            RelationshipType type = dictionary.getRelationshipType(pathElement.getType(), fieldName);

            //This is a to-One relationship belonging to the collection being retrieved.
            if (!skipFetches && type.isToOne() && !type.isComputed() && previousAlias == null) {
                fetch = "FETCH ";

            }
            String joinFragment = LEFT + JOIN + fetch + joinKey + SPACE + alias + SPACE;

            if (!alreadyJoined.contains(joinKey)) {
                joinClause.append(joinFragment);
                alreadyJoined.add(joinKey);
            }

            previousAlias = alias;
        }

        return joinClause.toString();
    }

    /**
     * Builds a JOIN clause that eagerly fetches to-one relationships that Hibernate needs to hydrate.
     * @param entityClass The entity class that is being queried in the HQL query.
     * @param alias The HQL alias for the entity class.
     * @return The JOIN clause that can be added to the FROM clause.
     */
    protected String extractToOneMergeJoins(Class<?> entityClass, String alias) {
        return extractToOneMergeJoins(entityClass, alias, (unused) -> false);
    }

    protected String extractToOneMergeJoins(Class<?> entityClass, String alias,
                                            Function<String, Boolean> skipRelation) {
        List<String> relationshipNames = dictionary.getRelationships(entityClass);
        StringBuilder joinString = new StringBuilder("");
        for (String relationshipName : relationshipNames) {
            RelationshipType type = dictionary.getRelationshipType(entityClass, relationshipName);
            if (type.isToOne() && !type.isComputed()) {
                if (skipRelation.apply(relationshipName)) {
                    continue;
                }
                String joinKey = alias + PERIOD + relationshipName;

                if (alreadyJoined.contains(joinKey)) {
                    continue;
                }

                joinString.append(" LEFT JOIN FETCH ");
                joinString.append(joinKey);
                joinString.append(SPACE);
            }
        }
        return joinString.toString();
    }

    /**
     * Returns a sorting object into a HQL ORDER BY string.
     * @param sorting The sorting object passed from the client
     * @param sortClass The class to sort.
     * @param prefixWithAlias Whether the sorting fields should be prefixed by an alias.
     * @return The sorting clause
     */
    protected String getSortClause(final Optional<Sorting> sorting, Class<?> sortClass, boolean prefixWithAlias) {
        String sortingRules = "";
        if (sorting.isPresent() && !sorting.get().isDefaultInstance()) {
            final Map<Path, Sorting.SortOrder> validSortingRules = sorting.get().getSortingPaths();
            if (!validSortingRules.isEmpty()) {
                final List<String> ordering = new ArrayList<>();
                // pass over the sorting rules
                validSortingRules.forEach((path, order) -> {
                    String prefix = (prefixWithAlias) ? getTypeAlias(sortClass) + PERIOD : "";

                    ordering.add(prefix + path.getFieldPath() + SPACE
                            + (order.equals(Sorting.SortOrder.desc) ? "desc" : "asc"));
                });
                sortingRules = " order by " + StringUtils.join(ordering, COMMA);
            }
        }
        return sortingRules;
    }

    /**
     * Returns whether filter expression contains toMany relationship
     * @param filterExpression
     * @return
     */
    protected boolean containsOneToMany(FilterExpression filterExpression) {
        PredicateExtractionVisitor visitor = new PredicateExtractionVisitor(new ArrayList<>());
        Collection<FilterPredicate> predicates = filterExpression.accept(visitor);

        return predicates.stream()
                .anyMatch(predicate -> FilterPredicate.toManyInPath(dictionary, predicate.getPath()));
    }
}<|MERGE_RESOLUTION|>--- conflicted
+++ resolved
@@ -7,19 +7,6 @@
 
 import static com.yahoo.elide.utils.TypeHelper.appendAlias;
 import static com.yahoo.elide.utils.TypeHelper.getTypeAlias;
-
-import com.yahoo.elide.core.EntityDictionary;
-import com.yahoo.elide.core.Path;
-import com.yahoo.elide.core.RelationshipType;
-import com.yahoo.elide.core.filter.FilterPredicate;
-import com.yahoo.elide.core.filter.expression.FilterExpression;
-import com.yahoo.elide.core.filter.expression.PredicateExtractionVisitor;
-import com.yahoo.elide.core.hibernate.Query;
-import com.yahoo.elide.core.hibernate.Session;
-import com.yahoo.elide.request.Pagination;
-import com.yahoo.elide.request.Sorting;
-
-import org.apache.commons.lang3.StringUtils;
 
 import java.util.ArrayList;
 import java.util.Collection;
@@ -30,6 +17,20 @@
 import java.util.Set;
 import java.util.function.Function;
 import java.util.stream.Collectors;
+
+import javax.management.Query;
+
+import com.yahoo.elide.core.EntityDictionary;
+import com.yahoo.elide.core.RelationshipType;
+import com.yahoo.elide.core.filter.FilterPredicate;
+import com.yahoo.elide.core.filter.expression.FilterExpression;
+import com.yahoo.elide.core.filter.expression.PredicateExtractionVisitor;
+import com.yahoo.elide.core.hibernate.Session;
+import com.yahoo.elide.request.Sorting;
+
+import org.apache.commons.lang3.StringUtils;
+
+import javafx.scene.control.Pagination;
 
 /**
  * Abstract class used to construct HQL queries.
@@ -177,13 +178,6 @@
                     ? appendAlias(typeAlias, fieldName)
                     : appendAlias(previousAlias, fieldName);
 
-<<<<<<< HEAD
-            String joinFragment = previousAlias == null
-                    ? LEFT + JOIN + typeAlias + PERIOD + fieldName + SPACE + alias + SPACE
-                    : LEFT + JOIN + previousAlias + PERIOD + fieldName + SPACE + alias + SPACE;
-
-            //This is the first path element
-=======
             String joinKey;
 
             //This is the first path element
@@ -192,7 +186,6 @@
             } else {
                 joinKey = previousAlias + PERIOD + fieldName;
             }
->>>>>>> 3dc187c5
 
             String fetch = "";
             RelationshipType type = dictionary.getRelationshipType(pathElement.getType(), fieldName);
