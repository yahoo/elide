/*
 * Copyright 2020, Yahoo Inc.
 * Licensed under the Apache License, Version 2.0
 * See LICENSE file in project root for terms.
 */
package com.yahoo.elide.datastores.aggregation.core;

import com.yahoo.elide.core.EntityDictionary;
import com.yahoo.elide.core.Path;
import com.yahoo.elide.datastores.aggregation.annotation.Join;
import com.yahoo.elide.datastores.aggregation.metadata.MetaDataStore;

import java.util.ArrayList;
import java.util.List;

/**
 * JoinPath extends {@link Path} to allow navigation through {@link Join} annotation.
 */
public class JoinPath extends Path {
    public JoinPath(Path other) {
        this(other.getPathElements());
    }

    public JoinPath(List<PathElement> pathElements) {
        super(pathElements);
    }

    public JoinPath(Class<?> entityClass, EntityDictionary dictionary, String dotSeparatedPath) {
        super(entityClass, dictionary, dotSeparatedPath);
    }

    @Override
    protected boolean needNavigation(Class<?> entityClass, String fieldName, EntityDictionary dictionary) {
        return dictionary.isRelation(entityClass, fieldName)
                || MetaDataStore.isTableJoin(entityClass, fieldName, dictionary);
    }

    /**
<<<<<<< HEAD
     * Extend this path with a extension dot separated path
     *
     * @param extensionPath extension path append to this join path
     * @param dictionary dictionary
     * @return expended join path e.g. <code>[A.B]/[B.C] + C.D = [A.B]/[B.C]/[C.D]</code>
     */
    public JoinPath extend(String extensionPath, EntityDictionary dictionary) {
        return extendJoinPath(this, new JoinPath(lastElement().get().getType(), dictionary, extensionPath));
    }

    /**
=======
>>>>>>> e438bca9
     * Append an extension path to an original path, the last element of original path should be the same as the
     * first element of extension path.
     *
     * @param path original path, e.g. <code>[A.B]/[B.C]</code>
     * @param extension extension path, e.g. <code>[B.C]/[C.D]</code>
     * @param <P> path extension
     * @return extended path <code>[A.B]/[B.C]/[C.D]</code>
     */
<<<<<<< HEAD
    private static <P extends Path> JoinPath extendJoinPath(Path path, P extension) {
=======
    public static <P extends Path> JoinPath extendJoinPath(Path path, P extension) {
>>>>>>> e438bca9
        List<Path.PathElement> toExtend = new ArrayList<>(path.getPathElements());
        toExtend.remove(toExtend.size() - 1);
        toExtend.addAll(extension.getPathElements());
        return new JoinPath(toExtend);
    }
}<|MERGE_RESOLUTION|>--- conflicted
+++ resolved
@@ -36,20 +36,6 @@
     }
 
     /**
-<<<<<<< HEAD
-     * Extend this path with a extension dot separated path
-     *
-     * @param extensionPath extension path append to this join path
-     * @param dictionary dictionary
-     * @return expended join path e.g. <code>[A.B]/[B.C] + C.D = [A.B]/[B.C]/[C.D]</code>
-     */
-    public JoinPath extend(String extensionPath, EntityDictionary dictionary) {
-        return extendJoinPath(this, new JoinPath(lastElement().get().getType(), dictionary, extensionPath));
-    }
-
-    /**
-=======
->>>>>>> e438bca9
      * Append an extension path to an original path, the last element of original path should be the same as the
      * first element of extension path.
      *
@@ -58,11 +44,7 @@
      * @param <P> path extension
      * @return extended path <code>[A.B]/[B.C]/[C.D]</code>
      */
-<<<<<<< HEAD
-    private static <P extends Path> JoinPath extendJoinPath(Path path, P extension) {
-=======
     public static <P extends Path> JoinPath extendJoinPath(Path path, P extension) {
->>>>>>> e438bca9
         List<Path.PathElement> toExtend = new ArrayList<>(path.getPathElements());
         toExtend.remove(toExtend.size() - 1);
         toExtend.addAll(extension.getPathElements());
