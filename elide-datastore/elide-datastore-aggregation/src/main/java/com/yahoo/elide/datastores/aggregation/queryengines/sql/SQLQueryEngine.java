--- conflicted
+++ resolved
@@ -4,8 +4,6 @@
  * See LICENSE file in project root for terms.
  */
 package com.yahoo.elide.datastores.aggregation.queryengines.sql;
-
-import static com.yahoo.elide.core.filter.FilterPredicate.getPathAlias;
 
 import com.yahoo.elide.core.EntityDictionary;
 import com.yahoo.elide.core.Path;
@@ -23,10 +21,7 @@
 import com.yahoo.elide.datastores.aggregation.query.Query;
 import com.yahoo.elide.datastores.aggregation.query.TimeDimensionProjection;
 import com.yahoo.elide.datastores.aggregation.queryengines.sql.annotation.JoinTo;
-<<<<<<< HEAD
 import com.yahoo.elide.datastores.aggregation.queryengines.sql.annotation.SQLExpression;
-=======
->>>>>>> 6de94995
 import com.yahoo.elide.datastores.aggregation.queryengines.sql.metadata.SQLAnalyticView;
 import com.yahoo.elide.datastores.aggregation.queryengines.sql.metadata.SQLColumn;
 import com.yahoo.elide.datastores.aggregation.queryengines.sql.metadata.SQLTable;
@@ -252,31 +247,20 @@
     }
 
     /**
-<<<<<<< HEAD
-     * Converts a full relationship path into a SQL column reference.
-=======
      * Converts a filter predicate path into a SQL column reference.
->>>>>>> 6de94995
      * All other code should use this method to generate sql column reference, no matter where the reference is used (
      * select statement, group by clause, where clause, having clause or order by clause).
      *
      * @param path The predicate path to convert
      * @param dictionary dictionary to expand joinTo path
-<<<<<<< HEAD
      * @param expressions outer layer sql expression to be applied on this field
      * @return A SQL fragment that references a database column
      */
     public static String generateColumnReference(Path path, EntityDictionary dictionary, List<String> expressions) {
-=======
-     * @return A SQL fragment that references a database column
-     */
-    public static String generateColumnReference(Path path, EntityDictionary dictionary) {
->>>>>>> 6de94995
         Path.PathElement last = path.lastElement().get();
         Class<?> lastClass = last.getType();
         String fieldName = last.getFieldName();
 
-<<<<<<< HEAD
         SQLExpression expr = dictionary.getAttributeOrRelationAnnotation(
                 lastClass, SQLExpression.class, fieldName);
 
@@ -298,14 +282,6 @@
             return columnReference;
         } else {
             return generateColumnReference(new Path(lastClass, dictionary, joinTo.path()), dictionary, expressions);
-=======
-        JoinTo joinTo = dictionary.getAttributeOrRelationAnnotation(lastClass, JoinTo.class, fieldName);
-
-        if (joinTo == null) {
-            return getPathAlias(path) + "." + dictionary.getAnnotatedColumnName(lastClass, last.getFieldName());
-        } else {
-            return generateColumnReference(new Path(lastClass, dictionary, joinTo.path()), dictionary);
->>>>>>> 6de94995
         }
     }
 
