/*
 * Copyright 2019, Yahoo Inc.
 * Licensed under the Apache License, Version 2.0
 * See LICENSE file in project root for terms.
 */
package com.yahoo.elide.datastores.aggregation;

import com.yahoo.elide.core.DataStoreTransaction;
import com.yahoo.elide.core.RequestScope;
import com.yahoo.elide.datastores.aggregation.metadata.models.Table;
import com.yahoo.elide.datastores.aggregation.query.Query;
import com.yahoo.elide.request.EntityProjection;

import com.google.common.annotations.VisibleForTesting;

import java.io.IOException;

/**
 * Transaction handler for {@link AggregationDataStore}.
 */
public class AggregationDataStoreTransaction implements DataStoreTransaction {
    private QueryEngine queryEngine;

    public AggregationDataStoreTransaction(QueryEngine queryEngine) {
        this.queryEngine = queryEngine;
    }

    @Override
    public void save(Object entity, RequestScope scope) {

    }

    @Override
    public void delete(Object entity, RequestScope scope) {

    }

    @Override
    public void flush(RequestScope scope) {

    }

    @Override
    public void commit(RequestScope scope) {

    }

    @Override
    public void createObject(Object entity, RequestScope scope) {

    }

    @Override
    public Iterable<Object> loadObjects(EntityProjection entityProjection, RequestScope scope) {
        Query query = buildQuery(entityProjection, scope);
        return queryEngine.executeQuery(query);
    }

    @Override
    public void close() throws IOException {

    }

    @VisibleForTesting
    Query buildQuery(EntityProjection entityProjection, RequestScope scope) {
<<<<<<< HEAD
        Table table = queryEngine.getTable(entityProjection.getType());
        EntityProjectionTranslator agHelper = new EntityProjectionTranslator(table,
                entityProjection, scope.getDictionary());
        return agHelper.getQuery();
=======
        Schema schema = queryEngine.getSchema(entityProjection.getType());

        EntityProjectionTranslator translator = new EntityProjectionTranslator(schema,
                entityProjection, scope.getDictionary());
        return translator.getQuery();
>>>>>>> f9fa921b
    }
}<|MERGE_RESOLUTION|>--- conflicted
+++ resolved
@@ -63,17 +63,9 @@
 
     @VisibleForTesting
     Query buildQuery(EntityProjection entityProjection, RequestScope scope) {
-<<<<<<< HEAD
         Table table = queryEngine.getTable(entityProjection.getType());
-        EntityProjectionTranslator agHelper = new EntityProjectionTranslator(table,
-                entityProjection, scope.getDictionary());
-        return agHelper.getQuery();
-=======
-        Schema schema = queryEngine.getSchema(entityProjection.getType());
-
-        EntityProjectionTranslator translator = new EntityProjectionTranslator(schema,
+        EntityProjectionTranslator translator = new EntityProjectionTranslator(table,
                 entityProjection, scope.getDictionary());
         return translator.getQuery();
->>>>>>> f9fa921b
     }
 }