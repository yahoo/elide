--- conflicted
+++ resolved
@@ -111,14 +111,8 @@
             return null;
         }
         return new SQLDimensionProjection(dimension,
-<<<<<<< HEAD
-                isNullOrEmpty(alias) ? dimension.getName() : alias,
+                isBlank(alias) ? dimension.getName() : alias,
                 new HashMap<>(), true);
-=======
-                isBlank(alias) ? dimension.getName() : alias,
-                new HashMap<>());
->>>>>>> dc7a367e
-
     }
 
     @Override
@@ -148,13 +142,8 @@
         }
         return new SQLTimeDimensionProjection(dimension,
                 dimension.getTimezone(),
-<<<<<<< HEAD
-                isNullOrEmpty(alias) ? dimension.getName() : alias,
+                isBlank(alias) ? dimension.getName() : alias,
                 arguments, true);
-=======
-                isBlank(alias) ? dimension.getName() : alias,
-                arguments);
->>>>>>> dc7a367e
     }
 
     @Override
