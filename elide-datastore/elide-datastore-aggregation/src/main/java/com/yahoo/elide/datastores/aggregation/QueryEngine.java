/*
 * Copyright 2019, Yahoo Inc.
 * Licensed under the Apache License, Version 2.0
 * See LICENSE file in project root for terms.
 */
package com.yahoo.elide.datastores.aggregation;

import com.yahoo.elide.core.DataStore;
import com.yahoo.elide.core.DataStoreTransaction;
import com.yahoo.elide.core.EntityDictionary;
import com.yahoo.elide.core.exceptions.InvalidPredicateException;
import com.yahoo.elide.datastores.aggregation.metadata.MetaDataStore;
import com.yahoo.elide.datastores.aggregation.metadata.models.Dimension;
import com.yahoo.elide.datastores.aggregation.metadata.models.Metric;
import com.yahoo.elide.datastores.aggregation.metadata.models.Table;
import com.yahoo.elide.datastores.aggregation.metadata.models.TimeDimension;
import com.yahoo.elide.datastores.aggregation.query.ColumnProjection;
import com.yahoo.elide.datastores.aggregation.query.MetricProjection;
import com.yahoo.elide.datastores.aggregation.query.Query;
import com.yahoo.elide.datastores.aggregation.query.QueryResult;
import com.yahoo.elide.datastores.aggregation.query.TimeDimensionProjection;
import com.yahoo.elide.request.Argument;

import com.google.common.base.Functions;

import lombok.Getter;

import java.util.Map;
import java.util.concurrent.FutureTask;
import java.util.stream.Collectors;
/**
 * A {@link QueryEngine} is an abstraction that an AggregationDataStore leverages to run analytic queries (OLAP style)
 * against an underlying persistence layer.
 * <p>
 * The purpose of {@link QueryEngine} is to allow a single {@link DataStore} to utilize multiple query frameworks, such
 * as JPA on SQL or NoSQL query engine on Druid shown below.
 * <pre>
 *        +-----------+
 *        |           |
 *        | DataStore |
 *        |           |
 *        +-----+-----+
 *              |
 *              |
 *   +----------v-----------+
 *   |                      |
 *   | DataStoreTransaction |
 *   |                      |
 *   +----------+-----------+
 *              |
 *              |
 *       +------v------+
 *       |             |
 *       | QueryEngine |
 *       |             |
 *       +------+------+
 *              |
 *              |
 *     +--------+---------+
 *     |                  |
 * +---v---+          +---v---+
 * |       |          |       |
 * | Druid |          | MySQL |
 * |       |          |       |
 * +-------+          +-------+
 * </pre>
 * Implementor must assume that {@link DataStoreTransaction} will never keep reference to any internal state of a
 * {@link QueryEngine} object. This ensures the plugability of various {@link QueryEngine} implementations.
 */
public abstract class QueryEngine {
    @Getter
    private final MetaDataStore metaDataStore;

    @Getter
    private final EntityDictionary metadataDictionary;

    private final Map<String, Table> tables;

    /**
     * QueryEngine is constructed with a metadata store and is responsible for constructing all Tables and Entities
     * metadata in this metadata store.
     *  @param metaDataStore a metadata store
     *
     */
    public QueryEngine(MetaDataStore metaDataStore) {
        this.metaDataStore = metaDataStore;
        this.metadataDictionary = metaDataStore.getDictionary();
        populateMetaData(metaDataStore);
        this.tables = metaDataStore.getMetaData(Table.class).stream()
                .collect(Collectors.toMap(Table::getId, Functions.identity()));
    }

    /**
     * Construct Table metadata for an entity.
     *
     * @param entityClass entity class
     * @param metaDataDictionary metadata dictionary
     * @return constructed Table
     */
    protected abstract Table constructTable(Class<?> entityClass, EntityDictionary metaDataDictionary);

    /**
     * Construct a parameterized instance of a Column.
     * @param dimension The dimension column.
     * @param alias The client provide alias.
     * @param arguments The client provided parameterized arguments.
     * @return
     */
    public abstract ColumnProjection constructDimensionProjection(Dimension dimension,
                                                                  String alias,
                                                                  Map<String, Argument> arguments);

    /**
     * Construct a parameterized instance of a Column.
     * @param dimension The dimension column.
     * @param alias The client provide alias.
     * @param arguments The client provided parameterized arguments.
     * @return
     */
    public abstract TimeDimensionProjection constructTimeDimensionProjection(TimeDimension dimension,
                                                                             String alias,
                                                                             Map<String, Argument> arguments);
    /**
     * Construct a parameterized instance of a Column.
     * @param metric The metric column.
     * @param alias The client provide alias.
     * @param arguments The client provided parameterized arguments.
     * @return
     */
    public abstract MetricProjection constructMetricProjection(Metric metric,
                                                               String alias,
                                                               Map<String, Argument> arguments);

    /**
     * Query engine is responsible for constructing all Tables and Entities metadata in this metadata store.
     *
     * @param metaDataStore metadata store to populate
     */
    private void populateMetaData(MetaDataStore metaDataStore) {
        metaDataStore.getModelsToBind()
                .forEach(model -> {
                    if (!metadataDictionary.isJPAEntity(model)
                            && !metadataDictionary.getRelationships(model).isEmpty()) {
                        throw new InvalidPredicateException(
                                "Non-JPA entities " + model.getSimpleName() + " is not allowed to have relationship.");
                    }
        });

        metaDataStore.getModelsToBind().stream()
                .map(model -> constructTable(model, metadataDictionary))
                .forEach(metaDataStore::addTable);
    }

    /**
     * Contains state necessary for query execution.
     */
    public interface Transaction extends AutoCloseable {
        @Override
        void close();
    }

    public abstract Transaction beginTransaction();

    /**
     * Executes the specified {@link Query} against a specific persistent storage, which understand the provided
     * {@link Query}. Results may be taken from a cache, if configured.
     *
     * @param query The query customized for a particular persistent storage or storage client
     * @param transaction
     * @return query results
     */
<<<<<<< HEAD
    public abstract FutureTask<QueryResult> executeQuery(Query query);
=======
    public abstract QueryResult executeQuery(Query query, Transaction transaction);

    /**
     * Get a serial number or other token indicating the version of the data in the table.
     * No particular semantics are required, though it must change if the data changes.
     * If one is not available, returns null, which will prevent caching this table.
     * @param table The table to get version of
     * @param transaction The transaction to use for the lookup
     * @return a version token, or null if not available.
     */
    public abstract String getTableVersion(Table table, Transaction transaction);
>>>>>>> af132fd2

    /**
     * Returns the schema for a given entity class.
     * @param classAlias json type alias for that class
     * @return The schema that represents the provided entity.
     */
    public Table getTable(String classAlias) {
        return tables.get(classAlias);
    }
}<|MERGE_RESOLUTION|>--- conflicted
+++ resolved
@@ -169,9 +169,6 @@
      * @param transaction
      * @return query results
      */
-<<<<<<< HEAD
-    public abstract FutureTask<QueryResult> executeQuery(Query query);
-=======
     public abstract QueryResult executeQuery(Query query, Transaction transaction);
 
     /**
@@ -183,7 +180,6 @@
      * @return a version token, or null if not available.
      */
     public abstract String getTableVersion(Table table, Transaction transaction);
->>>>>>> af132fd2
 
     /**
      * Returns the schema for a given entity class.
