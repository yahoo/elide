/*
 * Copyright 2019, Yahoo Inc.
 * Licensed under the Apache License, Version 2.0
 * See LICENSE file in project root for terms.
 */
package com.yahoo.elide.datastores.aggregation;

import com.yahoo.elide.core.ArgumentType;
import com.yahoo.elide.core.DataStore;
import com.yahoo.elide.core.DataStoreTransaction;
import com.yahoo.elide.core.EntityDictionary;
import com.yahoo.elide.datastores.aggregation.annotation.Join;
import com.yahoo.elide.datastores.aggregation.metadata.models.Table;
import com.yahoo.elide.datastores.aggregation.metadata.models.TimeDimension;
import com.yahoo.elide.datastores.aggregation.query.Cache;
import com.yahoo.elide.datastores.aggregation.queryengines.sql.annotation.FromSubquery;
import com.yahoo.elide.datastores.aggregation.queryengines.sql.annotation.FromTable;
import com.yahoo.elide.utils.ClassScanner;

import lombok.Builder;
import lombok.NonNull;
import lombok.ToString;

import java.lang.annotation.Annotation;
import java.util.Arrays;
import java.util.Collections;
import java.util.List;
import java.util.Set;

/**
 * DataStore that supports Aggregation. Uses {@link QueryEngine} to return results.
 */
@Builder
@ToString
public class AggregationDataStore implements DataStore {
<<<<<<< HEAD
    private QueryEngine queryEngine;
    private Set<Class<?>> dynamicCompiledClasses;
=======
    @NonNull private final QueryEngine queryEngine;
    private final Cache cache;
    private final Set<Class<?>> dynamicCompiledClasses;

>>>>>>> af132fd2
    /**
     * These are the classes the Aggregation Store manages.
     */
    private static final List<Class<? extends Annotation>> AGGREGATION_STORE_CLASSES =
            Arrays.asList(FromTable.class, FromSubquery.class);

<<<<<<< HEAD
    public AggregationDataStore(QueryEngine queryEngine) {
        this.queryEngine = queryEngine;
    }

    public AggregationDataStore(QueryEngine qEngine, Set<Class<?>> dynamicCompiledClasses) {
        this.queryEngine = qEngine;
        this.dynamicCompiledClasses = dynamicCompiledClasses;
    }

=======
>>>>>>> af132fd2
    /**
     * Populate an {@link EntityDictionary} and use this dictionary to construct a {@link QueryEngine}.
     * @param dictionary the dictionary
     */
    @Override
    public void populateEntityDictionary(EntityDictionary dictionary) {

        if (dynamicCompiledClasses != null && dynamicCompiledClasses.size() != 0) {
            dynamicCompiledClasses.forEach(dynamicLoadedClass -> dictionary.bindEntity(dynamicLoadedClass,
                    Collections.singleton(Join.class)));
        }

        for (Class<? extends Annotation> annotation : AGGREGATION_STORE_CLASSES) {
            // bind non-jpa entity tables
            ClassScanner.getAnnotatedClasses(annotation)
                    .forEach(cls -> dictionary.bindEntity(cls, Collections.singleton(Join.class)));
        }

        /* Add 'grain' argument to each TimeDimensionColumn */
        for (Table table : queryEngine.getMetaDataStore().getMetaData(Table.class)) {
            for (TimeDimension timeDim : table.getColumns(TimeDimension.class)) {
                dictionary.addArgumentToAttribute(
                        dictionary.getEntityClass(table.getName(), table.getVersion()),
                        timeDim.getName(),
                        new ArgumentType("grain", String.class));
            }
        }
    }

    @Override
    public DataStoreTransaction beginTransaction() {
        return new AggregationDataStoreTransaction(queryEngine, cache);
    }
}<|MERGE_RESOLUTION|>--- conflicted
+++ resolved
@@ -33,33 +33,16 @@
 @Builder
 @ToString
 public class AggregationDataStore implements DataStore {
-<<<<<<< HEAD
-    private QueryEngine queryEngine;
-    private Set<Class<?>> dynamicCompiledClasses;
-=======
     @NonNull private final QueryEngine queryEngine;
     private final Cache cache;
     private final Set<Class<?>> dynamicCompiledClasses;
 
->>>>>>> af132fd2
     /**
      * These are the classes the Aggregation Store manages.
      */
     private static final List<Class<? extends Annotation>> AGGREGATION_STORE_CLASSES =
             Arrays.asList(FromTable.class, FromSubquery.class);
-
-<<<<<<< HEAD
-    public AggregationDataStore(QueryEngine queryEngine) {
-        this.queryEngine = queryEngine;
-    }
-
-    public AggregationDataStore(QueryEngine qEngine, Set<Class<?>> dynamicCompiledClasses) {
-        this.queryEngine = qEngine;
-        this.dynamicCompiledClasses = dynamicCompiledClasses;
-    }
-
-=======
->>>>>>> af132fd2
+  
     /**
      * Populate an {@link EntityDictionary} and use this dictionary to construct a {@link QueryEngine}.
      * @param dictionary the dictionary
