--- conflicted
+++ resolved
@@ -32,9 +32,6 @@
     @Getter
     private final List<JoinPath> joinPaths = new ArrayList<>();
 
-    @Getter
-    private EntityDictionary metadataDictionary;
-
     public SQLDimension(Table table, String fieldName, EntityDictionary dictionary) {
         super(table, fieldName, dictionary);
         Class<?> tableClass = dictionary.getEntityClass(table.getId());
@@ -46,26 +43,13 @@
                                 dictionary.getParameterizedType(tableClass, fieldName),
                                 fieldName)));
 
-<<<<<<< HEAD
         Map<JoinPath, String> resolvedReferences = new HashMap<>();
         this.reference = generateColumnReference(path, new LinkedHashSet<>(), resolvedReferences, dictionary);
         this.joinPaths.addAll(resolvedReferences.keySet());
-=======
-        if (joinTo == null || joinTo.path().equals("")) {
-            this.reference = getClassAlias(tableClass) + "." + dictionary.getAnnotatedColumnName(tableClass, fieldName);
-            this.joinPath = null;
-        } else {
-            JoinPath path = new JoinPath(tableClass, dictionary, joinTo.path());
-            this.reference = generateColumnReference(path, dictionary);
-            this.joinPath = path;
-        }
-
-        this.metadataDictionary = dictionary;
     }
 
     @Override
     public Path getSourcePath(EntityDictionary metadataDictionary) {
-        return joinPath == null ? super.getSourcePath(metadataDictionary) : joinPath;
->>>>>>> 68cfaf98
+        return joinPaths.isEmpty() ? super.getSourcePath(metadataDictionary) : joinPaths.get(0);
     }
 }