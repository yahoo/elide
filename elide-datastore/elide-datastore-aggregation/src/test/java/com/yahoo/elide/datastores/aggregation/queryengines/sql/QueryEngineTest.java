--- conflicted
+++ resolved
@@ -496,11 +496,8 @@
         stats2.setHighScore(1000);
         stats2.setRecordedDate(Timestamp.valueOf("2019-07-13 00:00:00"));
 
-<<<<<<< HEAD
-        assertEquals(ImmutableList.of(stats0), results);
-=======
         assertEquals(ImmutableList.of(stats0, stats1, stats2), results);
->>>>>>> 04f18fa5
+
     }
 
     /**
