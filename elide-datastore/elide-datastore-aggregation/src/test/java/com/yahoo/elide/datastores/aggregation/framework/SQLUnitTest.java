/*
 * Copyright 2019, Yahoo Inc.
 * Licensed under the Apache License, Version 2.0
 * See LICENSE file in project root for terms.
 */
package com.yahoo.elide.datastores.aggregation.framework;

import com.yahoo.elide.core.EntityDictionary;
import com.yahoo.elide.core.filter.dialect.RSQLFilterDialect;
import com.yahoo.elide.datastores.aggregation.QueryEngine;
import com.yahoo.elide.datastores.aggregation.example.Continent;
import com.yahoo.elide.datastores.aggregation.example.Country;
import com.yahoo.elide.datastores.aggregation.example.CountryView;
import com.yahoo.elide.datastores.aggregation.example.CountryViewNested;
import com.yahoo.elide.datastores.aggregation.example.Player;
import com.yahoo.elide.datastores.aggregation.example.PlayerStats;
import com.yahoo.elide.datastores.aggregation.example.PlayerStatsView;
import com.yahoo.elide.datastores.aggregation.example.PlayerStatsWithView;
import com.yahoo.elide.datastores.aggregation.example.SubCountry;
import com.yahoo.elide.datastores.aggregation.metadata.MetaDataStore;
import com.yahoo.elide.datastores.aggregation.metadata.enums.TimeGrain;
import com.yahoo.elide.datastores.aggregation.metadata.models.Dimension;
import com.yahoo.elide.datastores.aggregation.metadata.models.Metric;
import com.yahoo.elide.datastores.aggregation.metadata.models.Table;
import com.yahoo.elide.datastores.aggregation.metadata.models.TimeDimension;
import com.yahoo.elide.datastores.aggregation.query.ColumnProjection;
import com.yahoo.elide.datastores.aggregation.query.MetricProjection;
import com.yahoo.elide.datastores.aggregation.query.TimeDimensionProjection;
import com.yahoo.elide.datastores.aggregation.queryengines.sql.SQLQueryEngine;
import com.yahoo.elide.request.Argument;
import com.yahoo.elide.utils.ClassScanner;

<<<<<<< HEAD
import org.hibernate.Session;
=======
import org.junit.jupiter.api.AfterEach;
import org.junit.jupiter.api.BeforeEach;
>>>>>>> af132fd2

import java.util.Collections;
import java.util.HashMap;
import java.util.List;
import java.util.stream.Collectors;
import java.util.stream.StreamSupport;

import javax.persistence.EntityManager;
import javax.persistence.EntityManagerFactory;
import javax.persistence.Persistence;

public abstract class SQLUnitTest {

    protected static EntityManagerFactory emf;
    protected static Table playerStatsTable;
    protected static EntityDictionary dictionary;
    protected static RSQLFilterDialect filterParser;
    protected static MetaDataStore metaDataStore;

    protected static final Country HONG_KONG = new Country();
    protected static final Country USA = new Country();
    protected static final Continent ASIA = new Continent();
    protected static final Continent NA = new Continent();

    protected static QueryEngine engine;

    protected QueryEngine.Transaction transaction;

    public static void init() {
        emf = Persistence.createEntityManagerFactory("aggregationStore");
        EntityManager em = emf.createEntityManager();
        em.getTransaction().begin();
        em.createNativeQuery("DROP ALL OBJECTS;").executeUpdate();
        em.createNativeQuery("RUNSCRIPT FROM 'classpath:create_tables.sql'").executeUpdate();
        em.getTransaction().commit();

        metaDataStore = new MetaDataStore(ClassScanner.getAllClasses("com.yahoo.elide.datastores.aggregation.example"));

        dictionary = new EntityDictionary(new HashMap<>());
        dictionary.bindEntity(PlayerStatsWithView.class);
        dictionary.bindEntity(PlayerStatsView.class);
        dictionary.bindEntity(PlayerStats.class);
        dictionary.bindEntity(Country.class);
        dictionary.bindEntity(SubCountry.class);
        dictionary.bindEntity(Player.class);
        dictionary.bindEntity(CountryView.class);
        dictionary.bindEntity(CountryViewNested.class);
        dictionary.bindEntity(Continent.class);
        filterParser = new RSQLFilterDialect(dictionary);

        metaDataStore.populateEntityDictionary(dictionary);

<<<<<<< HEAD
        SQLQueryEngine.TransactionCancel transactionCancel = (entityManager) -> { entityManager.unwrap(Session.class).cancelQuery(); };
        engine = new SQLQueryEngine(metaDataStore, emf, transactionCancel);
=======
        engine = new SQLQueryEngine(metaDataStore, emf);
>>>>>>> af132fd2
        playerStatsTable = engine.getTable("playerStats");

        ASIA.setName("Asia");
        ASIA.setId("1");

        NA.setName("North America");
        NA.setId("2");

        HONG_KONG.setIsoCode("HKG");
        HONG_KONG.setName("Hong Kong");
        HONG_KONG.setId("344");
        HONG_KONG.setContinent(ASIA);

        USA.setIsoCode("USA");
        USA.setName("United States");
        USA.setId("840");
        USA.setContinent(NA);
    }

    @BeforeEach
    public void begin() {
        transaction = engine.beginTransaction();
    }

    @AfterEach
    public void end() {
        transaction.close();
    }

    public static ColumnProjection toProjection(Dimension dimension) {
        return engine.constructDimensionProjection(dimension, dimension.getName(), Collections.emptyMap());
    }

    public static TimeDimensionProjection toProjection(TimeDimension dimension, TimeGrain grain) {
        return engine.constructTimeDimensionProjection(
                dimension,
                dimension.getName(),
                Collections.singletonMap("grain", Argument.builder().name("grain").value(grain).build()));
    }

    public static MetricProjection invoke(Metric metric) {
        return engine.constructMetricProjection(metric, metric.getName(), Collections.emptyMap());
    }

    protected static List<Object> toList(Iterable<Object> data) {
        return StreamSupport.stream(data.spliterator(), false)
                .collect(Collectors.toList());
    }
}<|MERGE_RESOLUTION|>--- conflicted
+++ resolved
@@ -30,12 +30,9 @@
 import com.yahoo.elide.request.Argument;
 import com.yahoo.elide.utils.ClassScanner;
 
-<<<<<<< HEAD
 import org.hibernate.Session;
-=======
 import org.junit.jupiter.api.AfterEach;
 import org.junit.jupiter.api.BeforeEach;
->>>>>>> af132fd2
 
 import java.util.Collections;
 import java.util.HashMap;
@@ -88,12 +85,9 @@
 
         metaDataStore.populateEntityDictionary(dictionary);
 
-<<<<<<< HEAD
         SQLQueryEngine.TransactionCancel transactionCancel = (entityManager) -> { entityManager.unwrap(Session.class).cancelQuery(); };
         engine = new SQLQueryEngine(metaDataStore, emf, transactionCancel);
-=======
-        engine = new SQLQueryEngine(metaDataStore, emf);
->>>>>>> af132fd2
+
         playerStatsTable = engine.getTable("playerStats");
 
         ASIA.setName("Asia");
