/*
 * Copyright 2020, Yahoo Inc.
 * Licensed under the Apache License, Version 2.0
 * See LICENSE file in project root for terms.
 */

package com.yahoo.elide.datastores.aggregation.integration;

import static com.yahoo.elide.datastores.aggregation.integration.AggregationDataStoreIntegrationTest.COMPILER;
import static io.restassured.RestAssured.given;
import static org.hamcrest.CoreMatchers.equalTo;
import static org.hamcrest.CoreMatchers.hasItem;
import static org.hamcrest.CoreMatchers.hasItems;
import static org.hamcrest.CoreMatchers.nullValue;
import static org.hamcrest.Matchers.greaterThan;
import static org.hamcrest.Matchers.hasSize;

import com.yahoo.elide.contrib.dynamicconfighelpers.compile.ConnectionDetails;
import com.yahoo.elide.core.HttpStatus;
import com.yahoo.elide.core.datastore.test.DataStoreTestHarness;
import com.yahoo.elide.datastores.aggregation.framework.AggregationDataStoreTestHarness;
import com.yahoo.elide.initialization.IntegrationTest;
import com.zaxxer.hikari.HikariConfig;
import com.zaxxer.hikari.HikariDataSource;

import org.junit.jupiter.api.Test;

import java.io.File;
import java.util.Collections;
import java.util.HashMap;
import java.util.Map;
import java.util.Properties;

import javax.persistence.EntityManagerFactory;
import javax.persistence.Persistence;
import javax.sql.DataSource;

public class MetaDataStoreIntegrationTest extends IntegrationTest {

    @Override
    protected DataStoreTestHarness createHarness() {

        HikariConfig config = new HikariConfig(File.separator + "jpah2db.properties");
        DataSource defaultDataSource = new HikariDataSource(config);
        String defaultDialect = "h2";
        ConnectionDetails defaultConnectionDetails = new ConnectionDetails(defaultDataSource, defaultDialect);

        Properties prop = new Properties();
        prop.put("javax.persistence.jdbc.driver", config.getDriverClassName());
        prop.put("javax.persistence.jdbc.url", config.getJdbcUrl());
        EntityManagerFactory emf = Persistence.createEntityManagerFactory("aggregationStore", prop);

        Map<String, ConnectionDetails> connectionDetailsMap = new HashMap<>();

        // Add an entry for "mycon" connection which is not from hjson
        connectionDetailsMap.put("mycon", defaultConnectionDetails);
        // Add connection details fetched from hjson
        connectionDetailsMap.putAll(COMPILER.getConnectionDetailsMap());

        return new AggregationDataStoreTestHarness(emf, defaultConnectionDetails, connectionDetailsMap, COMPILER);
    }

    @Test
    public void tableWithRequiredFilter() {
        given()
                .accept("application/vnd.api+json")
                .get("/table/playerStatsFiltered")
                .then()
                .log().all()
                .body("data.attributes.requiredFilter", equalTo("recordedDate>={{start}};recordedDate<{{end}}"))
                .statusCode(HttpStatus.SC_OK);
    }

    @Test
    public void tableMetaDataTest() {

        given()
               .accept("application/vnd.api+json")
               .get("/table/planet")
               .then()
               .statusCode(HttpStatus.SC_OK)
               .body("data.attributes.isFact", equalTo(false)); //FromTable, TableMeta Present, isFact false
        given()
               .accept("application/vnd.api+json")
               .get("/table/continent")
               .then()
               .statusCode(HttpStatus.SC_OK)
               .body("data.attributes.isFact", equalTo(false)); //TableMeta Present, isFact false
        given()
                .accept("application/vnd.api+json")
                .get("/table/playerRanking") //Entity Annotated
                .then()
                .statusCode(HttpStatus.SC_OK)
                .body("data.attributes.cardinality", equalTo("MEDIUM"));
        given()
                .accept("application/vnd.api+json")
                .get("/table/country")
                .then()
                .statusCode(HttpStatus.SC_OK)
<<<<<<< HEAD
                .body("data.attributes.isFact", equalTo(true)) //TableMeta Present, isFact default true
                .body("data.attributes.cardinality", equalTo("UNKNOWN"))
=======
                .body("data.attributes.isFact", equalTo(false)) //TableMeta not Present
                .body("data.attributes.cardinality", equalTo("SMALL"))
>>>>>>> b446a908
                .body("data.relationships.columns.data.id", hasItems("country.id", "country.name", "country.isoCode"));
        given()
                .accept("application/vnd.api+json")
                .get("/table/playerStatsView")
                .then()
                .statusCode(HttpStatus.SC_OK)
                .body("data.attributes.isFact", equalTo(true)); //FromSubquery
        given()
                .accept("application/vnd.api+json")
                .get("/table/playerStats")
                .then()
                .statusCode(HttpStatus.SC_OK)
                .body("data.attributes.isFact", equalTo(true)) //FromTable
                .body("data.attributes.cardinality", equalTo("LARGE"))
                .body("data.attributes.category", equalTo("Sports Category"))
                .body("data.attributes.tags", hasItems("Statistics", "Game"))
                .body(
                        "data.relationships.dimensions.data.id",
                        hasItems(
                                "playerStats.id",
                                "playerStats.playerName",
                                "playerStats.player2Name",
                                "playerStats.countryIsoCode",
                                "playerStats.subCountryIsoCode",
                                "playerStats.overallRating"))
                .body("data.relationships.metrics.data.id", hasItems("playerStats.lowScore", "playerStats.highScore"))
                .body("data.relationships.timeDimensions.data.id", hasItems("playerStats.recordedDate"));
    }

    @Test
    public void dimensionMetaDataTest() {

        given()
                .accept("application/vnd.api+json")
                .get("/table/playerStats/dimensions/playerStats.playerName")
                .then()
                .statusCode(HttpStatus.SC_OK)
                .body("data.attributes.name", equalTo("playerName"))
                .body("data.attributes.valueType",  equalTo("TEXT"))
                .body("data.attributes.columnType",  equalTo("FORMULA"))
                .body("data.attributes.valueSourceType",  equalTo("NONE"))
                .body("data.attributes.expression",  equalTo("{{player.name}}"))
                .body("data.attributes.tableSource",  nullValue())
                .body("data.relationships.table.data.id", equalTo("playerStats"));
    }

    @Test
    public void dimensionValuesOnReferenceTest() {

        given()
                .accept("application/vnd.api+json")
                .get("/table/playerStats/dimensions/playerStats.countryIsoCode")
                .then()
                .body("data.attributes.values", hasItems("US", "HK"))
                .body("data.attributes.valueSourceType", equalTo("ENUM"))
                .body("data.attributes.tableSource", nullValue())
                .body("data.attributes.columnType", equalTo("FORMULA"))
                .statusCode(HttpStatus.SC_OK);
    }

    @Test
    public void dimensionValuesOnFieldTest() {

        given()
                .accept("application/vnd.api+json")
                .get("/table/playerStats/dimensions/playerStats.overallRating")
                .then()
                .body("data.attributes.values", hasItems("GOOD", "OK", "TERRIBLE"))
                .body("data.attributes.valueSourceType", equalTo("ENUM"))
                .body("data.attributes.tableSource", nullValue())
                .body("data.attributes.columnType", equalTo("FIELD"))
                .body("data.attributes.cardinality", equalTo("MEDIUM"))
                .statusCode(HttpStatus.SC_OK);
    }

    @Test
    public void dimensionTagsTest() {

        given()
                .accept("application/vnd.api+json")
                .get("/table/playerStats/dimensions/playerStats.overallRating")
                .then()
                .body("data.attributes.tags", hasItems("PUBLIC"))
                .statusCode(HttpStatus.SC_OK);
    }

    @Test
    public void dimensionTableSourceOverrideTest() {

        given()
                .accept("application/vnd.api+json")
                .get("/table/playerStats/dimensions/playerStats.countryNickName")
                .then()
                .body("data.attributes.valueSourceType", equalTo("TABLE"))
                .body("data.attributes.columnType", equalTo("FORMULA"))
                .body("data.attributes.tableSource",  equalTo("subcountry.nickName"))
                .body("data.attributes.expression",  equalTo("{{country.nickName}}"))
                .body("data.attributes.values", equalTo(Collections.emptyList()))
                .body("data.attributes.cardinality", equalTo("UNKNOWN"))
                .statusCode(HttpStatus.SC_OK);
    }

    @Test
    public void timeDimensionMetaDataTest() {

        given()
                .accept("application/vnd.api+json")
                .get("/table/playerStats/timeDimensions/playerStats.recordedDate?include=supportedGrain")
                .then()
                .statusCode(HttpStatus.SC_OK)
                .body("data.attributes.name", equalTo("recordedDate"))
                .body("data.attributes.valueType",  equalTo("TIME"))
                .body("data.attributes.columnType",  equalTo("FORMULA"))
                .body("data.attributes.expression",  equalTo("{{recordedDate}}"))
                .body("data.relationships.table.data.id", equalTo("playerStats"))
                .body("data.relationships.supportedGrain.data.id", hasItem("playerStats.recordedDate.day"))
                .body("included.id", hasItem("playerStats.recordedDate.day"))
                .body("included.attributes.grain", hasItem("DAY"))
                .body("included.attributes.expression",
                        hasItem("PARSEDATETIME(FORMATDATETIME({{}}, 'yyyy-MM-dd'), 'yyyy-MM-dd')"));
    }

    @Test
    public void metricMetaDataTest() {

        given()
                .accept("application/vnd.api+json")
                .get("/table/playerStats/metrics/playerStats.lowScore?include=metricFunction")
                .then()
                .statusCode(HttpStatus.SC_OK)
                .body("data.attributes.name", equalTo("lowScore"))
                .body("data.attributes.valueType",  equalTo("INTEGER"))
                .body("data.attributes.columnType",  equalTo("FORMULA"))
                .body("data.attributes.expression",  equalTo("MIN({{lowScore}})"))
                .body("data.attributes.category",  equalTo("Score Category"))
                .body("data.attributes.description",  equalTo("very low score"))
                .body("data.attributes.tags",  hasItems("PRIVATE"))
                .body("data.relationships.table.data.id", equalTo("playerStats"))
                .body("data.relationships.metricFunction.data.id", equalTo("playerStats.lowScore[lowScore]"))
                .body("included.id", hasItem("playerStats.lowScore[lowScore]"))
                .body("included.attributes.description", hasItem("very low score"));

        given()
                .accept("application/vnd.api+json")
                .get("/table/videoGame/metrics/videoGame.timeSpentPerSession")
                .then()
                .statusCode(HttpStatus.SC_OK)
                .body("data.attributes.name", equalTo("timeSpentPerSession"))
                .body("data.attributes.valueType",  equalTo("DECIMAL"))
                .body("data.attributes.columnType",  equalTo("FORMULA"))
                .body("data.attributes.expression",  equalTo("({{timeSpent}} / (CASE WHEN SUM({{game_rounds}}) = 0 THEN 1 ELSE {{sessions}} END))"))
                .body("data.relationships.table.data.id", equalTo("videoGame"));

    }

    @Test
    public void versioningTest() {

        given()
                .accept("application/vnd.api+json")
                .get("/table")
                .then()
                .statusCode(HttpStatus.SC_OK)
                .body("data", hasSize(greaterThan(30)));

        given()
                .header("ApiVersion", "")
                .accept("application/vnd.api+json")
                .get("/table")
                .then()
                .statusCode(HttpStatus.SC_OK)
                .body("data", hasSize(greaterThan(30)));

        given()
                .header("ApiVersion", "1.0")
                .accept("application/vnd.api+json")
                .get("/table")
                .then()
                .statusCode(HttpStatus.SC_OK)
                .body("data", hasSize(1))
                .body("data.attributes.name", hasItem("book"));

        given()
                .header("ApiVersion", "2.0")
                .accept("application/vnd.api+json")
                .get("/table")
                .then()
                .statusCode(HttpStatus.SC_BAD_REQUEST)
                .body("errors.detail", hasItem("API version 2.0 not found"));
    }

    @Test
    public void dynamicConfigCardinalityMetaDataTest() {

        given()
                .accept("application/vnd.api+json")
                .get("/table/orderDetails/dimensions/orderDetails.customerRegion")
                .then()
                .statusCode(HttpStatus.SC_OK)
                .body("data.attributes.name", equalTo("customerRegion"))
                .body("data.attributes.cardinality", equalTo("SMALL"))
                .body("data.attributes.expression", equalTo("{{customer.customerRegion}}"));

        given()
                .accept("application/vnd.api+json")
                .get("/table/orderDetails/dimensions/orderDetails.customerRegionRegion")
                .then()
                .statusCode(HttpStatus.SC_OK)
                .body("data.attributes.name", equalTo("customerRegionRegion"))
                .body("data.attributes.cardinality", equalTo("UNKNOWN"))
                .body("data.attributes.expression", equalTo("{{customer.region.region}}"));
    }
}<|MERGE_RESOLUTION|>--- conflicted
+++ resolved
@@ -97,13 +97,8 @@
                 .get("/table/country")
                 .then()
                 .statusCode(HttpStatus.SC_OK)
-<<<<<<< HEAD
                 .body("data.attributes.isFact", equalTo(true)) //TableMeta Present, isFact default true
                 .body("data.attributes.cardinality", equalTo("UNKNOWN"))
-=======
-                .body("data.attributes.isFact", equalTo(false)) //TableMeta not Present
-                .body("data.attributes.cardinality", equalTo("SMALL"))
->>>>>>> b446a908
                 .body("data.relationships.columns.data.id", hasItems("country.id", "country.name", "country.isoCode"));
         given()
                 .accept("application/vnd.api+json")
