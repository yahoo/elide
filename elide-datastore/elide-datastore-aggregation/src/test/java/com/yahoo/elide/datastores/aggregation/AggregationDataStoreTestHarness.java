/*
 * Copyright 2019, Yahoo Inc.
 * Licensed under the Apache License, Version 2.0
 * See LICENSE file in project root for terms.
 */
package com.yahoo.elide.datastores.aggregation;

import com.yahoo.elide.core.DataStore;
import com.yahoo.elide.core.datastore.test.DataStoreTestHarness;
<<<<<<< HEAD
import com.yahoo.elide.datastores.aggregation.example.Country;
import com.yahoo.elide.datastores.aggregation.example.CountryView;
import com.yahoo.elide.datastores.aggregation.example.CountryViewNested;
import com.yahoo.elide.datastores.aggregation.example.Player;
import com.yahoo.elide.datastores.aggregation.example.PlayerStats;
import com.yahoo.elide.datastores.aggregation.example.PlayerStatsView;
import com.yahoo.elide.datastores.aggregation.example.PlayerStatsWithView;
import com.yahoo.elide.datastores.aggregation.example.SubCountry;
=======
import com.yahoo.elide.datastores.aggregation.example.PlayerStats;
>>>>>>> 6c5bea9e
import com.yahoo.elide.datastores.aggregation.metadata.MetaDataStore;
import com.yahoo.elide.datastores.aggregation.queryengines.sql.SQLQueryEngineFactory;
import com.yahoo.elide.datastores.jpa.JpaDataStore;
import com.yahoo.elide.datastores.jpa.transaction.NonJtaTransaction;
import com.yahoo.elide.datastores.multiplex.MultiplexManager;

public class AggregationDataStoreTestHarness implements DataStoreTestHarness {
    private SQLQueryEngineFactory queryEngineFactory;

    public AggregationDataStoreTestHarness(SQLQueryEngineFactory queryEngineFactory) {
        this.queryEngineFactory = queryEngineFactory;
    }

    @Override
    public DataStore getDataStore() {
<<<<<<< HEAD
        MetaDataStore metaDataStore = new MetaDataStore();
        AggregationDataStore aggregationDataStore = new AggregationDataStore(queryEngineFactory, metaDataStore) {
            @Override
            public void populateEntityDictionary(EntityDictionary dictionary) {
                dictionary.bindEntity(PlayerStatsWithView.class);
                dictionary.bindEntity(PlayerStatsView.class);
                dictionary.bindEntity(PlayerStats.class);
                dictionary.bindEntity(Country.class);
                dictionary.bindEntity(SubCountry.class);
                dictionary.bindEntity(Player.class);
                dictionary.bindEntity(CountryView.class);
                dictionary.bindEntity(CountryViewNested.class);
                super.populateEntityDictionary(dictionary);
            }
        };
=======
        MetaDataStore metaDataStore = new MetaDataStore(PlayerStats.class.getPackage());
        AggregationDataStore aggregationDataStore = new AggregationDataStore(queryEngineFactory, metaDataStore);

        DataStore jpaStore = new JpaDataStore(
                () -> { return queryEngineFactory.getEmf().createEntityManager(); },
                (entityManager) -> { return new NonJtaTransaction(entityManager); }
        );
>>>>>>> 6c5bea9e

        // meta data store needs to be put at first to populate meta data models
        return new MultiplexManager(jpaStore, metaDataStore, aggregationDataStore);
    }

    public void cleanseTestData() {

    }
}<|MERGE_RESOLUTION|>--- conflicted
+++ resolved
@@ -7,18 +7,7 @@
 
 import com.yahoo.elide.core.DataStore;
 import com.yahoo.elide.core.datastore.test.DataStoreTestHarness;
-<<<<<<< HEAD
-import com.yahoo.elide.datastores.aggregation.example.Country;
-import com.yahoo.elide.datastores.aggregation.example.CountryView;
-import com.yahoo.elide.datastores.aggregation.example.CountryViewNested;
-import com.yahoo.elide.datastores.aggregation.example.Player;
 import com.yahoo.elide.datastores.aggregation.example.PlayerStats;
-import com.yahoo.elide.datastores.aggregation.example.PlayerStatsView;
-import com.yahoo.elide.datastores.aggregation.example.PlayerStatsWithView;
-import com.yahoo.elide.datastores.aggregation.example.SubCountry;
-=======
-import com.yahoo.elide.datastores.aggregation.example.PlayerStats;
->>>>>>> 6c5bea9e
 import com.yahoo.elide.datastores.aggregation.metadata.MetaDataStore;
 import com.yahoo.elide.datastores.aggregation.queryengines.sql.SQLQueryEngineFactory;
 import com.yahoo.elide.datastores.jpa.JpaDataStore;
@@ -34,31 +23,13 @@
 
     @Override
     public DataStore getDataStore() {
-<<<<<<< HEAD
-        MetaDataStore metaDataStore = new MetaDataStore();
-        AggregationDataStore aggregationDataStore = new AggregationDataStore(queryEngineFactory, metaDataStore) {
-            @Override
-            public void populateEntityDictionary(EntityDictionary dictionary) {
-                dictionary.bindEntity(PlayerStatsWithView.class);
-                dictionary.bindEntity(PlayerStatsView.class);
-                dictionary.bindEntity(PlayerStats.class);
-                dictionary.bindEntity(Country.class);
-                dictionary.bindEntity(SubCountry.class);
-                dictionary.bindEntity(Player.class);
-                dictionary.bindEntity(CountryView.class);
-                dictionary.bindEntity(CountryViewNested.class);
-                super.populateEntityDictionary(dictionary);
-            }
-        };
-=======
         MetaDataStore metaDataStore = new MetaDataStore(PlayerStats.class.getPackage());
         AggregationDataStore aggregationDataStore = new AggregationDataStore(queryEngineFactory, metaDataStore);
 
         DataStore jpaStore = new JpaDataStore(
-                () -> { return queryEngineFactory.getEmf().createEntityManager(); },
-                (entityManager) -> { return new NonJtaTransaction(entityManager); }
+                () -> queryEngineFactory.getEmf().createEntityManager(),
+                NonJtaTransaction::new
         );
->>>>>>> 6c5bea9e
 
         // meta data store needs to be put at first to populate meta data models
         return new MultiplexManager(jpaStore, metaDataStore, aggregationDataStore);
