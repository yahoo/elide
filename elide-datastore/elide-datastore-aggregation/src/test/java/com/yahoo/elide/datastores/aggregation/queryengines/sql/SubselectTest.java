/*
 * Copyright 2019, Yahoo Inc.
 * Licensed under the Apache License, Version 2.0
 * See LICENSE file in project root for terms.
 */

package com.yahoo.elide.datastores.aggregation.queryengines.sql;

import static org.junit.jupiter.api.Assertions.assertEquals;

import com.yahoo.elide.core.sort.SortingImpl;
import com.yahoo.elide.datastores.aggregation.example.PlayerStats;
import com.yahoo.elide.datastores.aggregation.example.SubCountry;
import com.yahoo.elide.datastores.aggregation.framework.SQLUnitTest;
import com.yahoo.elide.datastores.aggregation.query.Query;
import com.yahoo.elide.request.Sorting;

import org.junit.jupiter.api.BeforeAll;
import org.junit.jupiter.api.Test;

import java.util.List;
import java.util.Map;
import java.util.TreeMap;

public class SubselectTest extends SQLUnitTest {
    private static final SubCountry SUB_HONG_KONG = new SubCountry();
    private static final SubCountry SUB_USA = new SubCountry();

    @BeforeAll
    public static void init() {
        SQLUnitTest.init();

        SUB_HONG_KONG.setIsoCode("HKG");
        SUB_HONG_KONG.setName("Hong Kong");
        SUB_HONG_KONG.setId("344");

        SUB_USA.setIsoCode("USA");
        SUB_USA.setName("United States");
        SUB_USA.setId("840");
    }

    /**
     * Test grouping by a dimension with a JoinTo annotation.
     *
     * @throws Exception exception
     */
    @Test
    public void testJoinToGroupBy() throws Exception {
        Query query = Query.builder()
                .table(playerStatsTable)
                .metric(invoke(playerStatsTable.getMetric("highScore")))
                .groupByDimension(toProjection(playerStatsTable.getDimension("subCountryIsoCode")))
                .build();
<<<<<<< HEAD
 
        List<Object> results = toList(engine.executeQuery(query, transaction).getData());
        
=======

        List<Object> results = toList(engine.executeQuery(query, transaction).getData());

>>>>>>> af132fd2
        PlayerStats stats1 = new PlayerStats();
        stats1.setId("0");
        stats1.setHighScore(2412);
        stats1.setSubCountryIsoCode("USA");

        PlayerStats stats2 = new PlayerStats();
        stats2.setId("1");
        stats2.setHighScore(1000);
        stats2.setSubCountryIsoCode("HKG");

        assertEquals(2, results.size());
        assertEquals(stats1, results.get(0));
        assertEquals(stats2, results.get(1));
    }

    /**
     * Test grouping by a dimension with a JoinTo annotation.
     *
     * @throws Exception exception
     */
    @Test
    public void testJoinToFilter() throws Exception {
        Query query = Query.builder()
                .table(playerStatsTable)
                .metric(invoke(playerStatsTable.getMetric("highScore")))
                .groupByDimension(toProjection(playerStatsTable.getDimension("overallRating")))
                .whereFilter(filterParser.parseFilterExpression("subCountryIsoCode==USA",
                        PlayerStats.class, false))
                .build();

        List<Object> results = toList(engine.executeQuery(query, transaction).getData());

        PlayerStats stats1 = new PlayerStats();
        stats1.setId("0");
        stats1.setOverallRating("Good");
        stats1.setHighScore(1234);

        PlayerStats stats2 = new PlayerStats();
        stats2.setId("1");
        stats2.setOverallRating("Great");
        stats2.setHighScore(2412);

        assertEquals(2, results.size());
        assertEquals(stats1, results.get(0));
        assertEquals(stats2, results.get(1));
    }

    /**
     * Test grouping by a dimension with a JoinTo annotation.
     *
     * @throws Exception exception
     */
    @Test
    public void testJoinToSort() throws Exception {
        Map<String, Sorting.SortOrder> sortMap = new TreeMap<>();
        sortMap.put("subCountryIsoCode", Sorting.SortOrder.asc);
        sortMap.put("highScore", Sorting.SortOrder.asc);

        Query query = Query.builder()
                .table(playerStatsTable)
                .metric(invoke(playerStatsTable.getMetric("highScore")))
                .groupByDimension(toProjection(playerStatsTable.getDimension("overallRating")))
                .groupByDimension(toProjection(playerStatsTable.getDimension("subCountryIsoCode")))
                .sorting(new SortingImpl(sortMap, PlayerStats.class, dictionary))
                .build();

        List<Object> results = toList(engine.executeQuery(query, transaction).getData());

        PlayerStats stats1 = new PlayerStats();
        stats1.setId("0");
        stats1.setOverallRating("Good");
        stats1.setSubCountryIsoCode("HKG");
        stats1.setHighScore(1000);

        PlayerStats stats2 = new PlayerStats();
        stats2.setId("1");
        stats2.setOverallRating("Good");
        stats2.setSubCountryIsoCode("USA");
        stats2.setHighScore(1234);

        PlayerStats stats3 = new PlayerStats();
        stats3.setId("2");
        stats3.setOverallRating("Great");
        stats3.setSubCountryIsoCode("USA");
        stats3.setHighScore(2412);

        assertEquals(3, results.size());
        assertEquals(stats1, results.get(0));
        assertEquals(stats2, results.get(1));
        assertEquals(stats3, results.get(2));
    }

    //TODO - Add Invalid Request Tests
}<|MERGE_RESOLUTION|>--- conflicted
+++ resolved
@@ -51,15 +51,9 @@
                 .metric(invoke(playerStatsTable.getMetric("highScore")))
                 .groupByDimension(toProjection(playerStatsTable.getDimension("subCountryIsoCode")))
                 .build();
-<<<<<<< HEAD
- 
-        List<Object> results = toList(engine.executeQuery(query, transaction).getData());
-        
-=======
 
         List<Object> results = toList(engine.executeQuery(query, transaction).getData());
 
->>>>>>> af132fd2
         PlayerStats stats1 = new PlayerStats();
         stats1.setId("0");
         stats1.setHighScore(2412);
