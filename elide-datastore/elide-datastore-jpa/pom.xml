<!--
  ~ Copyright 2016, Yahoo Inc.
  ~ Licensed under the Apache License, Version 2.0
  ~ See LICENSE file in project root for terms.
  -->

<project xmlns="http://maven.apache.org/POM/4.0.0" xmlns:xsi="http://www.w3.org/2001/XMLSchema-instance" xsi:schemaLocation="http://maven.apache.org/POM/4.0.0 http://maven.apache.org/xsd/maven-4.0.0.xsd">
    <modelVersion>4.0.0</modelVersion>
    <artifactId>elide-datastore-jpa</artifactId>
    <packaging>jar</packaging>
    <name>Elide Data Store: JPA</name>
    <description>Elide Data Store for JPA support</description>
    <url>https://github.com/yahoo/elide</url>
    <parent>
        <groupId>com.yahoo.elide</groupId>
        <artifactId>elide-datastore-parent-pom</artifactId>
<<<<<<< HEAD
        <version>5.0.0-pr14-SNAPSHOT</version>
=======
        <version>5.0.0-pr16-SNAPSHOT</version>
>>>>>>> 0a321b2a
    </parent>

    <licenses>
        <license>
            <name>The Apache Software License, Version 2.0</name>
            <url>http://www.apache.org/licenses/LICENSE-2.0.txt</url>
            <distribution>repo</distribution>
        </license>
    </licenses>

    <developers>
        <developer>
            <name>Belov Aleksandr</name>
            <url>https://github.com/belovaf</url>
        </developer>
    </developers>

    <scm>
        <developerConnection>scm:git:ssh://git@github.com/yahoo/elide.git</developerConnection>
        <url>https://github.com/yahoo/elide.git</url>
        <tag>HEAD</tag>
    </scm>

    <properties>
        <dataStoreHarness>com.yahoo.elide.datastores.jpa.JpaDataStoreHarness</dataStoreHarness>
        <excludeTags>excludeOnJPA</excludeTags>
    </properties>

    <dependencies>
        <!-- Elide -->
        <dependency>
            <groupId>com.yahoo.elide</groupId>
            <artifactId>elide-core</artifactId>
        </dependency>
        <dependency>
            <groupId>com.yahoo.elide</groupId>
            <artifactId>elide-datastore-hibernate</artifactId>
<<<<<<< HEAD
            <version>5.0.0-pr14-SNAPSHOT</version>
=======
            <version>5.0.0-pr16-SNAPSHOT</version>
>>>>>>> 0a321b2a
        </dependency>

        <!-- JPA -->
        <dependency>
            <groupId>org.eclipse.persistence</groupId>
            <artifactId>javax.persistence</artifactId>
            <version>2.2.1</version>
            <scope>provided</scope>
        </dependency>

        <!-- JTA (Optional) -->
        <dependency>
            <groupId>javax.transaction</groupId>
            <artifactId>javax.transaction-api</artifactId>
            <version>1.3</version>
            <scope>provided</scope>
            <optional>true</optional>
        </dependency>

        <dependency>
            <groupId>com.yahoo.elide</groupId>
            <artifactId>elide-integration-tests</artifactId>
<<<<<<< HEAD
            <version>5.0.0-pr14-SNAPSHOT</version>
=======
            <version>5.0.0-pr16-SNAPSHOT</version>
>>>>>>> 0a321b2a
            <type>test-jar</type>
            <scope>test</scope>
        </dependency>

        <dependency>
            <groupId>org.mockito</groupId>
            <artifactId>mockito-core</artifactId>
            <scope>test</scope>
            <exclusions>
                <exclusion>
                    <groupId>net.bytebuddy</groupId>
                    <artifactId>byte-buddy</artifactId>
                </exclusion>
                <exclusion>
                    <groupId>net.bytebuddy</groupId>
                    <artifactId>byte-buddy-agent</artifactId>
                </exclusion>
            </exclusions>
        </dependency>

        <!-- Integration test -->
        <dependency>
            <groupId>ch.qos.logback</groupId>
            <artifactId>logback-classic</artifactId>
            <scope>test</scope>
        </dependency>
        <dependency>
            <groupId>ch.qos.logback</groupId>
            <artifactId>logback-core</artifactId>
            <scope>test</scope>
        </dependency>

        <dependency>
            <groupId>org.junit.jupiter</groupId>
            <artifactId>junit-jupiter-api</artifactId>
        </dependency>

        <dependency>
            <groupId>org.junit.jupiter</groupId>
            <artifactId>junit-jupiter-engine</artifactId>
        </dependency>
        <dependency>
            <groupId>io.rest-assured</groupId>
            <artifactId>rest-assured</artifactId>
            <scope>test</scope>
        </dependency>
        <dependency>
            <groupId>org.glassfish.jersey.containers</groupId>
            <artifactId>jersey-container-servlet</artifactId>
            <scope>test</scope>
        </dependency>
        <dependency>
            <groupId>org.glassfish.jersey.inject</groupId>
            <artifactId>jersey-hk2</artifactId>
            <scope>test</scope>
        </dependency>
        <dependency>
            <groupId>org.hibernate</groupId>
            <artifactId>hibernate-validator</artifactId>
            <scope>test</scope>
        </dependency>
        <dependency>
            <groupId>org.eclipse.jetty</groupId>
            <artifactId>jetty-webapp</artifactId>
            <scope>test</scope>
        </dependency>
        <dependency>
            <groupId>org.hibernate</groupId>
            <artifactId>hibernate-core</artifactId>
            <version>${hibernate5.version}</version>
            <exclusions>
                <exclusion>
                    <artifactId>slf4j-api</artifactId>
                    <groupId>org.slf4j</groupId>
                </exclusion>
                <exclusion>
                    <artifactId>xml-apis</artifactId>
                    <groupId>xml-apis</groupId>
                </exclusion>
                <exclusion>
                    <artifactId>jasper-runtime</artifactId>
                    <groupId>tomcat</groupId>
                </exclusion>
                <exclusion>
                    <artifactId>xerces</artifactId>
                    <groupId>xerces</groupId>
                </exclusion>
                <exclusion>
                    <artifactId>jasper-compiler</artifactId>
                    <groupId>tomcat</groupId>
                </exclusion>
            </exclusions>
            <scope>test</scope>
        </dependency>

        <!-- Envers testing -->
        <dependency>
            <groupId>org.hibernate</groupId>
            <artifactId>hibernate-envers</artifactId>
            <version>${hibernate5.version}</version>
            <scope>test</scope>
        </dependency>

    </dependencies>

    <build>
        <plugins>
            <plugin>
                <groupId>org.codehaus.mojo</groupId>
                <artifactId>build-helper-maven-plugin</artifactId>
            </plugin>
            <plugin>
                <groupId>org.apache.maven.plugins</groupId>
                <artifactId>maven-dependency-plugin</artifactId>
            </plugin>
            <plugin>
                <groupId>org.apache.maven.plugins</groupId>
                <artifactId>maven-surefire-plugin</artifactId>
            </plugin>
            <plugin>
                <groupId>org.apache.maven.plugins</groupId>
                <artifactId>maven-checkstyle-plugin</artifactId>
            </plugin>
            <plugin>
                <groupId>org.apache.maven.plugins</groupId>
                <artifactId>maven-failsafe-plugin</artifactId>
                <configuration>
                    <forkCount>1</forkCount>
                    <reuseForks>true</reuseForks>
                    <failIfNoTests>true</failIfNoTests>
                    <excludedGroups>${excludeTags}</excludedGroups>
                </configuration>
            </plugin>
        </plugins>
    </build>
</project><|MERGE_RESOLUTION|>--- conflicted
+++ resolved
@@ -14,11 +14,7 @@
     <parent>
         <groupId>com.yahoo.elide</groupId>
         <artifactId>elide-datastore-parent-pom</artifactId>
-<<<<<<< HEAD
-        <version>5.0.0-pr14-SNAPSHOT</version>
-=======
         <version>5.0.0-pr16-SNAPSHOT</version>
->>>>>>> 0a321b2a
     </parent>
 
     <licenses>
@@ -56,11 +52,7 @@
         <dependency>
             <groupId>com.yahoo.elide</groupId>
             <artifactId>elide-datastore-hibernate</artifactId>
-<<<<<<< HEAD
-            <version>5.0.0-pr14-SNAPSHOT</version>
-=======
             <version>5.0.0-pr16-SNAPSHOT</version>
->>>>>>> 0a321b2a
         </dependency>
 
         <!-- JPA -->
@@ -83,11 +75,7 @@
         <dependency>
             <groupId>com.yahoo.elide</groupId>
             <artifactId>elide-integration-tests</artifactId>
-<<<<<<< HEAD
-            <version>5.0.0-pr14-SNAPSHOT</version>
-=======
             <version>5.0.0-pr16-SNAPSHOT</version>
->>>>>>> 0a321b2a
             <type>test-jar</type>
             <scope>test</scope>
         </dependency>
