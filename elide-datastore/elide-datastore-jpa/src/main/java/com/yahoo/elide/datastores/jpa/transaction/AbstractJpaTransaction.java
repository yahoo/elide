--- conflicted
+++ resolved
@@ -191,14 +191,6 @@
         Pagination pagination = projection.getPagination();
         FilterExpression filterExpression = projection.getFilterExpression();
         Sorting sorting = projection.getSorting();
-<<<<<<< HEAD
-
-        if (pagination != null && pagination.returnPageTotals()) {
-            pagination.setPageTotals(getTotalRecords(entityClass,
-                    Optional.ofNullable(filterExpression), scope.getDictionary()));
-        }
-=======
->>>>>>> 0a321b2a
 
         QueryWrapper query =
                 (QueryWrapper) new RootCollectionFetchQueryBuilder(entityClass, scope.getDictionary(), emWrapper)
@@ -319,11 +311,7 @@
     }
 
     @Override
-<<<<<<< HEAD
-    public void cancel() {
-=======
     public void cancel(RequestScope scope) {
->>>>>>> 0a321b2a
         jpaTransactionCancel.accept(em);
     }
 }