/*
 * Copyright 2017, Oath Inc.
 * Licensed under the Apache License, Version 2.0
 * See LICENSE file in project root for terms.
 */
package com.yahoo.elide.tests;

import static com.yahoo.elide.contrib.testhelpers.jsonapi.JsonApiDSL.data;
import static com.yahoo.elide.contrib.testhelpers.jsonapi.JsonApiDSL.id;
import static com.yahoo.elide.contrib.testhelpers.jsonapi.JsonApiDSL.linkage;
import static com.yahoo.elide.contrib.testhelpers.jsonapi.JsonApiDSL.type;
import static com.yahoo.elide.core.EntityDictionary.NO_VERSION;
import static org.junit.jupiter.api.Assertions.assertEquals;

import com.yahoo.elide.Elide;
import com.yahoo.elide.ElideResponse;
import com.yahoo.elide.ElideSettingsBuilder;
import com.yahoo.elide.audit.TestAuditLogger;
import com.yahoo.elide.contrib.testhelpers.jsonapi.elements.Data;
import com.yahoo.elide.core.DataStoreTransaction;
import com.yahoo.elide.core.EntityDictionary;
import com.yahoo.elide.initialization.IntegrationTest;
import com.yahoo.elide.security.User;
import com.yahoo.elide.security.checks.Check;

import com.fasterxml.jackson.databind.JsonNode;
import com.fasterxml.jackson.databind.ObjectMapper;

import example.Author;
import example.Book;
import example.Chapter;
import example.Filtered;
import example.TestCheckMappings;

import org.apache.http.HttpStatus;
import org.junit.jupiter.api.BeforeEach;
import org.junit.jupiter.api.Test;

import java.io.IOException;
import java.util.Arrays;
import java.util.HashMap;
import java.util.HashSet;
import java.util.Map;
import java.util.Set;

import javax.ws.rs.core.MultivaluedHashMap;

public class DataStoreIT extends IntegrationTest {
    private final ObjectMapper mapper;
    private final Elide elide;
    private final User goodUser;
    private final User badUser;

    private static final String CLASH_OF_KINGS = "A Clash of Kings";
    private static final String STORM_OF_SWORDS = "A Storm of Swords";
    private static final String SONG_OF_ICE_AND_FIRE = "A Song of Ice and Fire";
    private static final String DATA = "data";
    private static final String ATTRIBUTES = "attributes";
    private static final String TITLE = "title";
    private static final String CHAPTER_COUNT = "chapterCount";
    private static final String BASEURL = "http://localhost:8080/api";

    private static final int ICE_AND_FIRE_CHAPTER_COUNT = 10;
    private static final int CLASH_OF_KINGS_CHAPTER_COUNT = 20;
    private static final int STORM_OF_SWORDS_CHAPTER_COUNT = 30;
    private static final int ALL_BOOKS_COUNT = 3;

    public DataStoreIT() {
        goodUser = new User(() -> "1");
        badUser = new User(() -> "-1");

        mapper = new ObjectMapper();
        Map<String, Class<? extends Check>> checks = new HashMap(TestCheckMappings.MAPPINGS);
        checks.put("filterCheck", Filtered.FilterCheck.class);
        checks.put("filterCheck3", Filtered.FilterCheck3.class);

        elide = new Elide(new ElideSettingsBuilder(dataStore)
                .withAuditLogger(new TestAuditLogger())
                .withEntityDictionary(new EntityDictionary(checks))
                .build());
    }

    @BeforeEach
    public void setUp() throws IOException {
        try (DataStoreTransaction tx = dataStore.beginTransaction()) {

            tx.save(tx.createNewObject(Filtered.class), null);
            tx.save(tx.createNewObject(Filtered.class), null);
            tx.save(tx.createNewObject(Filtered.class), null);

            Author georgeMartin = new Author();
            georgeMartin.setName("George R. R. Martin");

            Book book1 = new Book();
            book1.setTitle(SONG_OF_ICE_AND_FIRE);
            book1.setAuthors(Arrays.asList(georgeMartin));
            Book book2 = new Book();
            book2.setTitle(CLASH_OF_KINGS);
            book2.setAuthors(Arrays.asList(georgeMartin));
            Book book3 = new Book();
            book3.setTitle(STORM_OF_SWORDS);
            book3.setAuthors(Arrays.asList(georgeMartin));

            georgeMartin.setBooks(Arrays.asList(book1, book2, book3));

            addChapters(ICE_AND_FIRE_CHAPTER_COUNT, book1, tx);
            addChapters(CLASH_OF_KINGS_CHAPTER_COUNT, book2, tx);
            addChapters(STORM_OF_SWORDS_CHAPTER_COUNT, book3, tx);

            tx.save(book1, null);
            tx.save(book2, null);
            tx.save(book3, null);
            tx.save(georgeMartin, null);

            tx.commit(null);
        }
    }

    private static void addChapters(int numberOfChapters, Book book, DataStoreTransaction tx) {
        Set<Chapter> chapters = new HashSet<>();
        for (int idx = 0; idx < numberOfChapters; idx++) {
            Chapter chapter = new Chapter();
            chapter.setTitle("Chapter" + idx);
            tx.save(chapter, null);
            chapters.add(chapter);
        }
        book.setChapters(chapters);
    }

    @Test
    public void testRootEntityFormulaFetch() throws Exception {
        MultivaluedHashMap<String, String> queryParams = new MultivaluedHashMap<>();
        queryParams.put("fields[book]", Arrays.asList("title,chapterCount"));
<<<<<<< HEAD
        ElideResponse response = elide.get("/book", queryParams, goodUser, NO_VERSION);
=======
        ElideResponse response = elide.get(BASEURL, "/book", queryParams, goodUser, NO_VERSION);
>>>>>>> 0a321b2a

        JsonNode result = mapper.readTree(response.getBody());
        assertEquals(ALL_BOOKS_COUNT, result.get(DATA).size());
        assertEquals(SONG_OF_ICE_AND_FIRE, result.get(DATA).get(0).get(ATTRIBUTES).get(TITLE).asText());
        assertEquals(CLASH_OF_KINGS, result.get(DATA).get(1).get(ATTRIBUTES).get(TITLE).asText());
        assertEquals(STORM_OF_SWORDS, result.get(DATA).get(2).get(ATTRIBUTES).get(TITLE).asText());

        assertEquals(ICE_AND_FIRE_CHAPTER_COUNT, result.get(DATA).get(0).get(ATTRIBUTES).get(CHAPTER_COUNT).asInt());
        assertEquals(CLASH_OF_KINGS_CHAPTER_COUNT, result.get(DATA).get(1).get(ATTRIBUTES).get(CHAPTER_COUNT).asInt());
        assertEquals(STORM_OF_SWORDS_CHAPTER_COUNT, result.get(DATA).get(2).get(ATTRIBUTES).get(CHAPTER_COUNT).asInt());
    }

    @Test
    public void testSubcollectionEntityFormulaFetch() throws Exception {
        MultivaluedHashMap<String, String> queryParams = new MultivaluedHashMap<>();
        queryParams.put("fields[book]", Arrays.asList("title,chapterCount"));
<<<<<<< HEAD
        ElideResponse response = elide.get("/author/1/books", queryParams, goodUser, NO_VERSION);
=======
        ElideResponse response = elide.get(BASEURL, "/author/1/books", queryParams, goodUser, NO_VERSION);
>>>>>>> 0a321b2a

        JsonNode result = mapper.readTree(response.getBody());
        assertEquals(ALL_BOOKS_COUNT, result.get(DATA).size());
        assertEquals(SONG_OF_ICE_AND_FIRE, result.get(DATA).get(0).get(ATTRIBUTES).get(TITLE).asText());
        assertEquals(CLASH_OF_KINGS, result.get(DATA).get(1).get(ATTRIBUTES).get(TITLE).asText());
        assertEquals(STORM_OF_SWORDS, result.get(DATA).get(2).get(ATTRIBUTES).get(TITLE).asText());

        assertEquals(ICE_AND_FIRE_CHAPTER_COUNT, result.get(DATA).get(0).get(ATTRIBUTES).get(CHAPTER_COUNT).asInt());
        assertEquals(CLASH_OF_KINGS_CHAPTER_COUNT, result.get(DATA).get(1).get(ATTRIBUTES).get(CHAPTER_COUNT).asInt());
        assertEquals(STORM_OF_SWORDS_CHAPTER_COUNT, result.get(DATA).get(2).get(ATTRIBUTES).get(CHAPTER_COUNT).asInt());
    }

    @Test
    public void testRootEntityFormulaWithFilter() throws Exception {
        MultivaluedHashMap<String, String> queryParams = new MultivaluedHashMap<>();
        queryParams.put("fields[book]", Arrays.asList("title,chapterCount"));
        queryParams.put("filter[book.chapterCount]", Arrays.asList("20"));
<<<<<<< HEAD
        ElideResponse response = elide.get("/book", queryParams, goodUser, NO_VERSION);
=======
        ElideResponse response = elide.get(BASEURL, "/book", queryParams, goodUser, NO_VERSION);
>>>>>>> 0a321b2a

        JsonNode result = mapper.readTree(response.getBody());
        assertEquals(1, result.get(DATA).size());
        assertEquals(CLASH_OF_KINGS, result.get(DATA).get(0).get(ATTRIBUTES).get(TITLE).asText());

        assertEquals(CLASH_OF_KINGS_CHAPTER_COUNT, result.get(DATA).get(0).get(ATTRIBUTES).get(CHAPTER_COUNT).asInt());
    }

    @Test
    public void testSubCollectionEntityFormulaWithFilter() throws Exception {
        MultivaluedHashMap<String, String> queryParams = new MultivaluedHashMap<>();
        queryParams.put("fields[book]", Arrays.asList("title,chapterCount"));
        queryParams.put("filter[book.chapterCount]", Arrays.asList("20"));
<<<<<<< HEAD
        ElideResponse response = elide.get("/author/1/books", queryParams, goodUser, NO_VERSION);
=======
        ElideResponse response = elide.get(BASEURL, "/author/1/books", queryParams, goodUser, NO_VERSION);
>>>>>>> 0a321b2a

        JsonNode result = mapper.readTree(response.getBody());
        assertEquals(1, result.get(DATA).size());
        assertEquals(CLASH_OF_KINGS, result.get(DATA).get(0).get(ATTRIBUTES).get(TITLE).asText());

        assertEquals(CLASH_OF_KINGS_CHAPTER_COUNT, result.get(DATA).get(0).get(ATTRIBUTES).get(CHAPTER_COUNT).asInt());
    }

    @Test
    public void testRootEntityFormulaWithSorting() throws Exception {
        MultivaluedHashMap<String, String> queryParams = new MultivaluedHashMap<>();
        queryParams.put("fields[book]", Arrays.asList("title,chapterCount"));
        queryParams.put("sort", Arrays.asList("-chapterCount"));
<<<<<<< HEAD
        ElideResponse response = elide.get("/book", queryParams, goodUser, NO_VERSION);
=======
        ElideResponse response = elide.get(BASEURL, "/book", queryParams, goodUser, NO_VERSION);
>>>>>>> 0a321b2a

        JsonNode result = mapper.readTree(response.getBody());
        assertEquals(ALL_BOOKS_COUNT, result.get(DATA).size());
        assertEquals(STORM_OF_SWORDS, result.get(DATA).get(0).get(ATTRIBUTES).get(TITLE).asText());
        assertEquals(CLASH_OF_KINGS, result.get(DATA).get(1).get(ATTRIBUTES).get(TITLE).asText());
        assertEquals(SONG_OF_ICE_AND_FIRE, result.get(DATA).get(2).get(ATTRIBUTES).get(TITLE).asText());

        assertEquals(STORM_OF_SWORDS_CHAPTER_COUNT, result.get(DATA).get(0).get(ATTRIBUTES).get(CHAPTER_COUNT).asInt());
        assertEquals(CLASH_OF_KINGS_CHAPTER_COUNT, result.get(DATA).get(1).get(ATTRIBUTES).get(CHAPTER_COUNT).asInt());
        assertEquals(ICE_AND_FIRE_CHAPTER_COUNT, result.get(DATA).get(2).get(ATTRIBUTES).get(CHAPTER_COUNT).asInt());
    }

    @Test
    public void testSubcollectionEntityFormulaWithSorting() throws Exception {
        MultivaluedHashMap<String, String> queryParams = new MultivaluedHashMap<>();
        queryParams.put("fields[book]", Arrays.asList("title,chapterCount"));
        queryParams.put("sort", Arrays.asList("-chapterCount"));
<<<<<<< HEAD
        ElideResponse response = elide.get("/author/1/books", queryParams, goodUser, NO_VERSION);
=======
        ElideResponse response = elide.get(BASEURL, "/author/1/books", queryParams, goodUser, NO_VERSION);
>>>>>>> 0a321b2a

        JsonNode result = mapper.readTree(response.getBody());
        assertEquals(ALL_BOOKS_COUNT, result.get(DATA).size());
        assertEquals(STORM_OF_SWORDS, result.get(DATA).get(0).get(ATTRIBUTES).get(TITLE).asText());
        assertEquals(CLASH_OF_KINGS, result.get(DATA).get(1).get(ATTRIBUTES).get(TITLE).asText());
        assertEquals(SONG_OF_ICE_AND_FIRE, result.get(DATA).get(2).get(ATTRIBUTES).get(TITLE).asText());

        assertEquals(STORM_OF_SWORDS_CHAPTER_COUNT, result.get(DATA).get(0).get(ATTRIBUTES).get(CHAPTER_COUNT).asInt());
        assertEquals(CLASH_OF_KINGS_CHAPTER_COUNT, result.get(DATA).get(1).get(ATTRIBUTES).get(CHAPTER_COUNT).asInt());
        assertEquals(ICE_AND_FIRE_CHAPTER_COUNT, result.get(DATA).get(2).get(ATTRIBUTES).get(CHAPTER_COUNT).asInt());
    }

    @Test
    public void testFilteredWithPassingCheck() {
        Data data = data(
                linkage(type("filtered"), id("1")),
                linkage(type("filtered"), id("2")),
                linkage(type("filtered"), id("3"))
        );

<<<<<<< HEAD
        ElideResponse response = elide.get("filtered", new MultivaluedHashMap<>(), goodUser, NO_VERSION);
=======
        ElideResponse response = elide.get(BASEURL, "filtered", new MultivaluedHashMap<>(), goodUser, NO_VERSION);
>>>>>>> 0a321b2a
        assertEquals(response.getResponseCode(), HttpStatus.SC_OK);
        assertEquals(data.toJSON(), response.getBody());
    }

    @Test
    public void testFilteredWithFailingCheck() {
        Data data = data(
                linkage(type("filtered"), id("1")),
                linkage(type("filtered"), id("3"))
        );

<<<<<<< HEAD
        ElideResponse response = elide.get("filtered", new MultivaluedHashMap<>(), badUser, NO_VERSION);
=======
        ElideResponse response = elide.get(BASEURL, "filtered", new MultivaluedHashMap<>(), badUser, NO_VERSION);
>>>>>>> 0a321b2a
        assertEquals(HttpStatus.SC_OK, response.getResponseCode());
        assertEquals(data.toJSON(), response.getBody());
    }
}<|MERGE_RESOLUTION|>--- conflicted
+++ resolved
@@ -131,11 +131,7 @@
     public void testRootEntityFormulaFetch() throws Exception {
         MultivaluedHashMap<String, String> queryParams = new MultivaluedHashMap<>();
         queryParams.put("fields[book]", Arrays.asList("title,chapterCount"));
-<<<<<<< HEAD
-        ElideResponse response = elide.get("/book", queryParams, goodUser, NO_VERSION);
-=======
         ElideResponse response = elide.get(BASEURL, "/book", queryParams, goodUser, NO_VERSION);
->>>>>>> 0a321b2a
 
         JsonNode result = mapper.readTree(response.getBody());
         assertEquals(ALL_BOOKS_COUNT, result.get(DATA).size());
@@ -152,11 +148,7 @@
     public void testSubcollectionEntityFormulaFetch() throws Exception {
         MultivaluedHashMap<String, String> queryParams = new MultivaluedHashMap<>();
         queryParams.put("fields[book]", Arrays.asList("title,chapterCount"));
-<<<<<<< HEAD
-        ElideResponse response = elide.get("/author/1/books", queryParams, goodUser, NO_VERSION);
-=======
         ElideResponse response = elide.get(BASEURL, "/author/1/books", queryParams, goodUser, NO_VERSION);
->>>>>>> 0a321b2a
 
         JsonNode result = mapper.readTree(response.getBody());
         assertEquals(ALL_BOOKS_COUNT, result.get(DATA).size());
@@ -174,11 +166,7 @@
         MultivaluedHashMap<String, String> queryParams = new MultivaluedHashMap<>();
         queryParams.put("fields[book]", Arrays.asList("title,chapterCount"));
         queryParams.put("filter[book.chapterCount]", Arrays.asList("20"));
-<<<<<<< HEAD
-        ElideResponse response = elide.get("/book", queryParams, goodUser, NO_VERSION);
-=======
         ElideResponse response = elide.get(BASEURL, "/book", queryParams, goodUser, NO_VERSION);
->>>>>>> 0a321b2a
 
         JsonNode result = mapper.readTree(response.getBody());
         assertEquals(1, result.get(DATA).size());
@@ -192,11 +180,7 @@
         MultivaluedHashMap<String, String> queryParams = new MultivaluedHashMap<>();
         queryParams.put("fields[book]", Arrays.asList("title,chapterCount"));
         queryParams.put("filter[book.chapterCount]", Arrays.asList("20"));
-<<<<<<< HEAD
-        ElideResponse response = elide.get("/author/1/books", queryParams, goodUser, NO_VERSION);
-=======
         ElideResponse response = elide.get(BASEURL, "/author/1/books", queryParams, goodUser, NO_VERSION);
->>>>>>> 0a321b2a
 
         JsonNode result = mapper.readTree(response.getBody());
         assertEquals(1, result.get(DATA).size());
@@ -210,11 +194,7 @@
         MultivaluedHashMap<String, String> queryParams = new MultivaluedHashMap<>();
         queryParams.put("fields[book]", Arrays.asList("title,chapterCount"));
         queryParams.put("sort", Arrays.asList("-chapterCount"));
-<<<<<<< HEAD
-        ElideResponse response = elide.get("/book", queryParams, goodUser, NO_VERSION);
-=======
         ElideResponse response = elide.get(BASEURL, "/book", queryParams, goodUser, NO_VERSION);
->>>>>>> 0a321b2a
 
         JsonNode result = mapper.readTree(response.getBody());
         assertEquals(ALL_BOOKS_COUNT, result.get(DATA).size());
@@ -232,11 +212,7 @@
         MultivaluedHashMap<String, String> queryParams = new MultivaluedHashMap<>();
         queryParams.put("fields[book]", Arrays.asList("title,chapterCount"));
         queryParams.put("sort", Arrays.asList("-chapterCount"));
-<<<<<<< HEAD
-        ElideResponse response = elide.get("/author/1/books", queryParams, goodUser, NO_VERSION);
-=======
         ElideResponse response = elide.get(BASEURL, "/author/1/books", queryParams, goodUser, NO_VERSION);
->>>>>>> 0a321b2a
 
         JsonNode result = mapper.readTree(response.getBody());
         assertEquals(ALL_BOOKS_COUNT, result.get(DATA).size());
@@ -257,11 +233,7 @@
                 linkage(type("filtered"), id("3"))
         );
 
-<<<<<<< HEAD
-        ElideResponse response = elide.get("filtered", new MultivaluedHashMap<>(), goodUser, NO_VERSION);
-=======
         ElideResponse response = elide.get(BASEURL, "filtered", new MultivaluedHashMap<>(), goodUser, NO_VERSION);
->>>>>>> 0a321b2a
         assertEquals(response.getResponseCode(), HttpStatus.SC_OK);
         assertEquals(data.toJSON(), response.getBody());
     }
@@ -273,11 +245,7 @@
                 linkage(type("filtered"), id("3"))
         );
 
-<<<<<<< HEAD
-        ElideResponse response = elide.get("filtered", new MultivaluedHashMap<>(), badUser, NO_VERSION);
-=======
         ElideResponse response = elide.get(BASEURL, "filtered", new MultivaluedHashMap<>(), badUser, NO_VERSION);
->>>>>>> 0a321b2a
         assertEquals(HttpStatus.SC_OK, response.getResponseCode());
         assertEquals(data.toJSON(), response.getBody());
     }
