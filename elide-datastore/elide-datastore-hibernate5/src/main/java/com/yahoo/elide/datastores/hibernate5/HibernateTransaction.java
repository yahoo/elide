--- conflicted
+++ resolved
@@ -169,14 +169,6 @@
         Pagination pagination = projection.getPagination();
         FilterExpression filterExpression = projection.getFilterExpression();
         Sorting sorting = projection.getSorting();
-<<<<<<< HEAD
-
-        if (pagination != null && pagination.returnPageTotals()) {
-                pagination.setPageTotals(getTotalRecords(entityClass,
-                        Optional.ofNullable(filterExpression), scope.getDictionary()));
-        }
-=======
->>>>>>> 0a321b2a
 
         final QueryWrapper query =
                 (QueryWrapper) new RootCollectionFetchQueryBuilder(entityClass, scope.getDictionary(), sessionWrapper)
@@ -310,11 +302,7 @@
     }
 
     @Override
-<<<<<<< HEAD
-    public void cancel() {
-=======
     public void cancel(RequestScope scope) {
->>>>>>> 0a321b2a
         session.cancelQuery();
     }
 }