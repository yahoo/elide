<!--
  ~ Copyright 2016, Yahoo Inc.
  ~ Licensed under the Apache License, Version 2.0
  ~ See LICENSE file in project root for terms.
  -->

<project xmlns="http://maven.apache.org/POM/4.0.0" xmlns:xsi="http://www.w3.org/2001/XMLSchema-instance" xsi:schemaLocation="http://maven.apache.org/POM/4.0.0 http://maven.apache.org/xsd/maven-4.0.0.xsd">
    <modelVersion>4.0.0</modelVersion>
    <artifactId>elide-datastore-hibernate5</artifactId>
    <packaging>jar</packaging>
    <name>Elide Data Store: Hibernate 5</name>
    <description>Elide Data Store for Hibernate 5 support</description>
    <url>https://github.com/yahoo/elide</url>
    <parent>
        <groupId>com.yahoo.elide</groupId>
        <artifactId>elide-datastore-parent-pom</artifactId>
<<<<<<< HEAD
        <version>1.0.0.24-SNAPSHOT</version>
=======
        <version>2.0.0-SNAPSHOT</version>
>>>>>>> 91cc2070
    </parent>

    <licenses>
        <license>
            <name>The Apache Software License, Version 2.0</name>
            <url>http://www.apache.org/licenses/LICENSE-2.0.txt</url>
            <distribution>repo</distribution>
        </license>
    </licenses>

    <developers>
        <developer>
            <name>Yahoo Inc.</name>
            <url>https://github.com/yahoo</url>
        </developer>
    </developers>

    <scm>
        <developerConnection>scm:git:ssh://git@github.com/yahoo/elide.git</developerConnection>
        <url>https://github.com/yahoo/elide.git</url>
        <tag>HEAD</tag>
    </scm>

    <properties>
        <dataStoreSupplier>com.yahoo.elide.datastores.hibernate5.HibernateDataStoreSupplier</dataStoreSupplier>
    </properties>

    <dependencies>
        <!-- Elide (including integration tests) -->
        <dependency>
            <groupId>com.yahoo.elide</groupId>
            <artifactId>elide-core</artifactId>
        </dependency>
        <dependency>
            <groupId>com.yahoo.elide</groupId>
            <artifactId>elide-datastore-hibernate</artifactId>
<<<<<<< HEAD
            <version>1.0.0.24-SNAPSHOT</version>
=======
            <version>2.0.0-SNAPSHOT</version>
>>>>>>> 91cc2070
        </dependency>
        <dependency>
            <groupId>com.yahoo.elide</groupId>
            <artifactId>elide-datastore-hibernate</artifactId>
<<<<<<< HEAD
            <version>1.0.0.24-SNAPSHOT</version>
=======
            <version>2.0.0-SNAPSHOT</version>
>>>>>>> 91cc2070
            <type>test-jar</type>
            <scope>test</scope>
        </dependency>
        <dependency>
            <groupId>com.yahoo.elide</groupId>
            <artifactId>elide-integration-tests</artifactId>
<<<<<<< HEAD
            <version>1.0.0.24-SNAPSHOT</version>
=======
            <version>2.0.0-SNAPSHOT</version>
>>>>>>> 91cc2070
            <type>test-jar</type>
            <scope>test</scope>
        </dependency>

        <!-- Hibernate 5 -->
        <dependency>
            <groupId>org.hibernate</groupId>
            <artifactId>hibernate-core</artifactId>
            <version>5.0.2.Final</version>
            <exclusions>
                <exclusion>
                    <artifactId>slf4j-api</artifactId>
                    <groupId>org.slf4j</groupId>
                </exclusion>
                <exclusion>
                    <artifactId>xml-apis</artifactId>
                    <groupId>xml-apis</groupId>
                </exclusion>
                <exclusion>
                    <artifactId>jasper-runtime</artifactId>
                    <groupId>tomcat</groupId>
                </exclusion>
                <exclusion>
                    <artifactId>xerces</artifactId>
                    <groupId>xerces</groupId>
                </exclusion>
                <exclusion>
                    <artifactId>jasper-compiler</artifactId>
                    <groupId>tomcat</groupId>
                </exclusion>
            </exclusions>
        </dependency>
        <!-- For proper serialization in elide-core -->
        <dependency>
            <groupId>com.fasterxml.jackson.datatype</groupId>
            <artifactId>jackson-datatype-hibernate5</artifactId>
            <version>2.6.3</version>
        </dependency>

        <!-- Integration test -->
        <dependency>
            <groupId>org.testng</groupId>
            <artifactId>testng</artifactId>
            <scope>test</scope>
        </dependency>
        <dependency>
            <groupId>com.jayway.restassured</groupId>
            <artifactId>rest-assured</artifactId>
            <scope>test</scope>
        </dependency>
        <dependency>
            <groupId>org.glassfish.jersey.containers</groupId>
            <artifactId>jersey-container-servlet</artifactId>
            <scope>test</scope>
        </dependency>
        <dependency>
            <groupId>org.hibernate</groupId>
            <artifactId>hibernate-validator</artifactId>
            <scope>test</scope>
        </dependency>
        <dependency>
            <groupId>mysql</groupId>
            <artifactId>mysql-connector-java</artifactId>
            <scope>test</scope>
        </dependency>
        <dependency>
            <groupId>org.eclipse.jetty</groupId>
            <artifactId>jetty-webapp</artifactId>
            <scope>test</scope>
        </dependency>
    </dependencies>

    <build>
        <plugins>
            <plugin>
                <groupId>org.codehaus.mojo</groupId>
                <artifactId>build-helper-maven-plugin</artifactId>
            </plugin>
            <plugin>
                <groupId>org.apache.maven.plugins</groupId>
                <artifactId>maven-dependency-plugin</artifactId>
            </plugin>
            <plugin>
                <groupId>com.jcabi</groupId>
                <artifactId>jcabi-mysql-maven-plugin</artifactId>
            </plugin>
            <plugin>
                <groupId>org.apache.maven.plugins</groupId>
                <artifactId>maven-failsafe-plugin</artifactId>
            </plugin>
            <plugin>
                <groupId>org.apache.maven.plugins</groupId>
                <artifactId>maven-surefire-plugin</artifactId>
            </plugin>
            <plugin>
                <groupId>org.apache.maven.plugins</groupId>
                <artifactId>maven-checkstyle-plugin</artifactId>
            </plugin>
        </plugins>
    </build>
</project><|MERGE_RESOLUTION|>--- conflicted
+++ resolved
@@ -14,11 +14,7 @@
     <parent>
         <groupId>com.yahoo.elide</groupId>
         <artifactId>elide-datastore-parent-pom</artifactId>
-<<<<<<< HEAD
-        <version>1.0.0.24-SNAPSHOT</version>
-=======
         <version>2.0.0-SNAPSHOT</version>
->>>>>>> 91cc2070
     </parent>
 
     <licenses>
@@ -55,31 +51,19 @@
         <dependency>
             <groupId>com.yahoo.elide</groupId>
             <artifactId>elide-datastore-hibernate</artifactId>
-<<<<<<< HEAD
-            <version>1.0.0.24-SNAPSHOT</version>
-=======
             <version>2.0.0-SNAPSHOT</version>
->>>>>>> 91cc2070
         </dependency>
         <dependency>
             <groupId>com.yahoo.elide</groupId>
             <artifactId>elide-datastore-hibernate</artifactId>
-<<<<<<< HEAD
-            <version>1.0.0.24-SNAPSHOT</version>
-=======
             <version>2.0.0-SNAPSHOT</version>
->>>>>>> 91cc2070
             <type>test-jar</type>
             <scope>test</scope>
         </dependency>
         <dependency>
             <groupId>com.yahoo.elide</groupId>
             <artifactId>elide-integration-tests</artifactId>
-<<<<<<< HEAD
-            <version>1.0.0.24-SNAPSHOT</version>
-=======
             <version>2.0.0-SNAPSHOT</version>
->>>>>>> 91cc2070
             <type>test-jar</type>
             <scope>test</scope>
         </dependency>
