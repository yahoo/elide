<?xml version="1.0" encoding="UTF-8"?>
<project xmlns="http://maven.apache.org/POM/4.0.0" xmlns:xsi="http://www.w3.org/2001/XMLSchema-instance" xsi:schemaLocation="http://maven.apache.org/POM/4.0.0 http://maven.apache.org/xsd/maven-4.0.0.xsd">
    <modelVersion>4.0.0</modelVersion>

    <artifactId>elide-datastore-search</artifactId>

    <packaging>jar</packaging>
    <name>Elide Data Store: Search Store</name>
    <description>Elide Data Store for Indexed Search</description>
    <url>https://github.com/yahoo/elide/tree/master/elide-datastore/elide-datastore-search</url>

    <parent>
        <groupId>com.yahoo.elide</groupId>
        <artifactId>elide-datastore-parent-pom</artifactId>
<<<<<<< HEAD
        <version>5.0.0-pr14-SNAPSHOT</version>
=======
        <version>5.0.0-pr16-SNAPSHOT</version>
>>>>>>> 0a321b2a
    </parent>

    <licenses>
        <license>
            <name>The Apache Software License, Version 2.0</name>
            <url>http://www.apache.org/licenses/LICENSE-2.0.txt</url>
            <distribution>repo</distribution>
        </license>
    </licenses>

    <developers>
        <developer>
            <name>Yahoo Inc.</name>
            <url>https://github.com/yahoo</url>
        </developer>
    </developers>

    <scm>
        <developerConnection>scm:git:ssh://git@github.com/yahoo/elide.git</developerConnection>
        <url>https://github.com/yahoo/elide.git</url>
        <tag>HEAD</tag>
    </scm>

    <dependencies>
        <dependency>
            <groupId>com.yahoo.elide</groupId>
            <artifactId>elide-core</artifactId>
        </dependency>

        <dependency>
            <groupId>org.hibernate</groupId>
            <artifactId>hibernate-search-orm</artifactId>
            <version>5.11.5.Final</version>
            <exclusions>
                <exclusion>
                    <groupId>dom4j</groupId>
                    <artifactId>dom4j</artifactId>
                </exclusion>
            </exclusions>
        </dependency>
        <dependency>
            <groupId>org.dom4j</groupId>
            <artifactId>dom4j</artifactId>
            <version>2.1.3</version>
        </dependency>
        <dependency>
            <groupId>com.fasterxml.jackson.core</groupId>
            <artifactId>jackson-databind</artifactId>
            <scope>test</scope>
        </dependency>

        <dependency>
            <groupId>com.yahoo.elide</groupId>
            <artifactId>elide-integration-tests</artifactId>
<<<<<<< HEAD
            <version>5.0.0-pr14-SNAPSHOT</version>
=======
            <version>5.0.0-pr16-SNAPSHOT</version>
>>>>>>> 0a321b2a
            <type>test-jar</type>
            <scope>test</scope>
        </dependency>

        <dependency>
            <groupId>com.yahoo.elide</groupId>
            <artifactId>elide-datastore-jpa</artifactId>
<<<<<<< HEAD
            <version>5.0.0-pr14-SNAPSHOT</version>
=======
            <version>5.0.0-pr16-SNAPSHOT</version>
>>>>>>> 0a321b2a
            <scope>test</scope>
        </dependency>

        <dependency>
            <groupId>org.glassfish.jersey.containers</groupId>
            <artifactId>jersey-container-servlet</artifactId>
            <scope>test</scope>
        </dependency>

        <dependency>
            <groupId>org.glassfish.jersey.inject</groupId>
            <artifactId>jersey-hk2</artifactId>
            <scope>test</scope>
        </dependency>

        <dependency>
            <groupId>io.rest-assured</groupId>
            <artifactId>rest-assured</artifactId>
            <scope>test</scope>
        </dependency>

        <dependency>
            <groupId>org.eclipse.jetty</groupId>
            <artifactId>jetty-webapp</artifactId>
            <scope>test</scope>
        </dependency>

        <dependency>
            <groupId>org.mockito</groupId>
            <artifactId>mockito-core</artifactId>
            <scope>test</scope>
            <exclusions>
                <exclusion>
                    <groupId>net.bytebuddy</groupId>
                    <artifactId>byte-buddy</artifactId>
                </exclusion>
                <exclusion>
                    <groupId>net.bytebuddy</groupId>
                    <artifactId>byte-buddy-agent</artifactId>
                </exclusion>
            </exclusions>
        </dependency>
    </dependencies>

    <build>
        <plugins>
            <plugin>
                <groupId>org.apache.maven.plugins</groupId>
                <artifactId>maven-checkstyle-plugin</artifactId>
            </plugin>
        </plugins>
    </build>

</project><|MERGE_RESOLUTION|>--- conflicted
+++ resolved
@@ -12,11 +12,7 @@
     <parent>
         <groupId>com.yahoo.elide</groupId>
         <artifactId>elide-datastore-parent-pom</artifactId>
-<<<<<<< HEAD
-        <version>5.0.0-pr14-SNAPSHOT</version>
-=======
         <version>5.0.0-pr16-SNAPSHOT</version>
->>>>>>> 0a321b2a
     </parent>
 
     <licenses>
@@ -71,11 +67,7 @@
         <dependency>
             <groupId>com.yahoo.elide</groupId>
             <artifactId>elide-integration-tests</artifactId>
-<<<<<<< HEAD
-            <version>5.0.0-pr14-SNAPSHOT</version>
-=======
             <version>5.0.0-pr16-SNAPSHOT</version>
->>>>>>> 0a321b2a
             <type>test-jar</type>
             <scope>test</scope>
         </dependency>
@@ -83,11 +75,7 @@
         <dependency>
             <groupId>com.yahoo.elide</groupId>
             <artifactId>elide-datastore-jpa</artifactId>
-<<<<<<< HEAD
-            <version>5.0.0-pr14-SNAPSHOT</version>
-=======
             <version>5.0.0-pr16-SNAPSHOT</version>
->>>>>>> 0a321b2a
             <scope>test</scope>
         </dependency>
 
