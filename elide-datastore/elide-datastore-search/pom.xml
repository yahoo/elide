--- conflicted
+++ resolved
@@ -12,11 +12,7 @@
     <parent>
         <groupId>com.yahoo.elide</groupId>
         <artifactId>elide-datastore-parent-pom</artifactId>
-<<<<<<< HEAD
-        <version>5.0.0-pr4-SNAPSHOT</version>
-=======
         <version>5.0.0-pr6-SNAPSHOT</version>
->>>>>>> ef111d6e
     </parent>
 
     <licenses>
@@ -61,11 +57,7 @@
         <dependency>
             <groupId>com.yahoo.elide</groupId>
             <artifactId>elide-integration-tests</artifactId>
-<<<<<<< HEAD
-            <version>5.0.0-pr4-SNAPSHOT</version>
-=======
             <version>5.0.0-pr6-SNAPSHOT</version>
->>>>>>> ef111d6e
             <type>test-jar</type>
             <scope>test</scope>
         </dependency>
@@ -73,11 +65,7 @@
         <dependency>
             <groupId>com.yahoo.elide</groupId>
             <artifactId>elide-datastore-jpa</artifactId>
-<<<<<<< HEAD
-            <version>5.0.0-pr4-SNAPSHOT</version>
-=======
             <version>5.0.0-pr6-SNAPSHOT</version>
->>>>>>> ef111d6e
             <scope>test</scope>
         </dependency>
 
