--- conflicted
+++ resolved
@@ -328,12 +328,7 @@
                 .build(), mockScope);
 
         assertListMatches(loaded, Lists.newArrayList(2L));
-<<<<<<< HEAD
-        Assert.assertEquals(pagination.getPageTotals(), 3);
-=======
-
         assertEquals(pagination.getPageTotals(), 3);
->>>>>>> e24313a9
         verify(wrappedTransaction, never()).loadObjects(any(), any());
     }
 
@@ -359,12 +354,7 @@
                 .build(), mockScope);
 
         assertListMatches(loaded, Lists.newArrayList(5L));
-<<<<<<< HEAD
-        Assert.assertEquals(pagination.getPageTotals(), 3);
-=======
-
         assertEquals(pagination.getPageTotals(), 3);
->>>>>>> e24313a9
         verify(wrappedTransaction, never()).loadObjects(any(), any());
     }
 
