<?xml version="1.0" encoding="UTF-8"?>
<project xmlns="http://maven.apache.org/POM/4.0.0" xmlns:xsi="http://www.w3.org/2001/XMLSchema-instance" xsi:schemaLocation="http://maven.apache.org/POM/4.0.0 http://maven.apache.org/xsd/maven-4.0.0.xsd">
    <modelVersion>4.0.0</modelVersion>
    <artifactId>elide-datastore-noop</artifactId>
    <name>Elide Data Store: No-Operation Library</name>
    <parent>
        <groupId>com.yahoo.elide</groupId>
        <artifactId>elide-datastore-parent-pom</artifactId>
<<<<<<< HEAD
        <version>5.0.0-pr10-SNAPSHOT</version>
=======
        <version>5.0.0-pr11-SNAPSHOT</version>
>>>>>>> 3dc187c5
    </parent>

    <licenses>
        <license>
            <name>The Apache Software License, Version 2.0</name>
            <url>http://www.apache.org/licenses/LICENSE-2.0.txt</url>
            <distribution>repo</distribution>
        </license>
    </licenses>

    <developers>
        <developer>
            <name>Yahoo Inc.</name>
            <url>https://github.com/yahoo</url>
        </developer>
    </developers>

    <scm>
        <developerConnection>scm:git:ssh://git@github.com/yahoo/elide.git</developerConnection>
        <url>https://github.com/yahoo/elide.git</url>
        <tag>HEAD</tag>
    </scm>

    <dependencies>
        <!-- Elide dependencies (include test dependencies) -->
        <dependency>
            <groupId>com.yahoo.elide</groupId>
            <artifactId>elide-core</artifactId>
        </dependency>
        <!-- Jackson data-binder -->
        <dependency>
            <groupId>com.fasterxml.jackson.core</groupId>
            <artifactId>jackson-databind</artifactId>
        </dependency>
        <dependency>
            <groupId>com.fasterxml.jackson.core</groupId>
            <artifactId>jackson-core</artifactId>
        </dependency>
        <!-- Test dependencies -->
        <dependency>
            <groupId>javax.persistence</groupId>
            <artifactId>javax.persistence-api</artifactId>
            <version>2.2</version>
            <scope>test</scope>
        </dependency>
        <dependency>
            <groupId>org.mockito</groupId>
            <artifactId>mockito-all</artifactId>
            <version>1.10.19</version>
            <scope>test</scope>
        </dependency>
    </dependencies>

    <build>
        <plugins>
            <plugin>
                <groupId>org.apache.maven.plugins</groupId>
                <artifactId>maven-checkstyle-plugin</artifactId>
            </plugin>
        </plugins>
    </build>
</project><|MERGE_RESOLUTION|>--- conflicted
+++ resolved
@@ -6,11 +6,7 @@
     <parent>
         <groupId>com.yahoo.elide</groupId>
         <artifactId>elide-datastore-parent-pom</artifactId>
-<<<<<<< HEAD
-        <version>5.0.0-pr10-SNAPSHOT</version>
-=======
         <version>5.0.0-pr11-SNAPSHOT</version>
->>>>>>> 3dc187c5
     </parent>
 
     <licenses>
