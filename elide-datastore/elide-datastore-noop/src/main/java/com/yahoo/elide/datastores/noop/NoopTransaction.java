/*
 * Copyright 2016, Yahoo Inc.
 * Licensed under the Apache License, Version 2.0
 * See LICENSE file in project root for terms.
 */
package com.yahoo.elide.datastores.noop;

import com.yahoo.elide.core.DataStoreTransaction;
import com.yahoo.elide.core.PersistentResource;
import com.yahoo.elide.core.RequestScope;

import com.yahoo.elide.request.EntityProjection;
import lombok.extern.slf4j.Slf4j;

import java.io.IOException;
import java.io.Serializable;
import java.util.Collections;

/**
 * Noop transaction. Specifically, this transaction does not perform any actions (i.e. no operation).
 */
@Slf4j
public class NoopTransaction implements DataStoreTransaction {
    /**
     * No-op transaction, do nothing.
     * @param entity - the object to save.
     * @param scope - contains request level metadata.
     */
    @Override
    public void save(Object entity, RequestScope scope) {
        // No-op transaction, do nothing.
    }

    /**
     * No-op transaction, do nothing.
     * @param entity - the object to delete.
     * @param scope - contains request level metadata.
     */
    @Override
    public void delete(Object entity, RequestScope scope) {
        // No-op transaction, do nothing.
    }

    /**
     * No-op transaction, do nothing.
     * @param scope the request scope for the current request
     */
    @Override
    public void flush(RequestScope scope) {
        // No-op transaction, do nothing.
    }

    /**
     * No-op transaction, do nothing.
     * @param scope the request scope for the current request
     */
    @Override
    public void commit(RequestScope scope) {
        // No-op transaction, do nothing.
    }

    /**
     * No-op transaction, do nothing.
     * @param entity - the object to create in the data store.
     * @param scope - contains request level metadata.
     */
    @Override
    public void createObject(Object entity, RequestScope scope) {
        // No-op transaction, do nothing.
    }

    /**
     * No-op transaction, do nothing.
     * @param projection the projection to query
     * @param id - the ID of the object to load.
     * @param scope - the current request scope. It is optional for the data store to attempt evaluation.
     * @return a new persistent resource with a new instance of {@code entityClass}
     */
    @Override
    public Object loadObject(EntityProjection projection,
                             Serializable id,
                             RequestScope scope) {
        // Loads are supported but empty object (with specified id) is returned.
        // NOTE: This is primarily useful for enabling objects of solely computed properties to be fetched.
        Object entity;
        try {
            entity = projection.getType().newInstance();
        } catch (IllegalAccessException | InstantiationException e) {
            log.error("Could not load object {} through NoopStore", projection.getType(), e);
            throw new RuntimeException(e);
        }

        String uuid = scope.getUUIDFor(entity);
        // Side-effecting method of the PersistentResource :( however, it enables us to do this without reinventing
        // the wheel. Should probably be refactored eventually nonetheless.
        new PersistentResource<>(entity, null, uuid, scope).setId(id.toString());

        return entity;
    }

    /**
     * No-op transaction, do nothing.
     * @param projection - the projection to load
     * @param scope - contains request level metadata.
     * @return a {@link Collections#singletonList} with a new persistent resource with id 1
     */
    @Override
    public Iterable<Object> loadObjects(EntityProjection projection,
                                        RequestScope scope) {
        // Default behavior: load object 1 and return as an array
        return Collections.singletonList(this.loadObject(projection, 1L, scope));
    }

    /**
     * No-op transaction, do nothing.
     */
    @Override
    public void close() throws IOException {
        // No-op transaction, do nothing.
    }

    /**
     * No-op transaction, do nothing.
     */
    @Override
<<<<<<< HEAD
    public void cancel() {
=======
    public void cancel(RequestScope scope) {
>>>>>>> 0a321b2a
        // No-op transaction, do nothing.
    }
}<|MERGE_RESOLUTION|>--- conflicted
+++ resolved
@@ -123,11 +123,7 @@
      * No-op transaction, do nothing.
      */
     @Override
-<<<<<<< HEAD
-    public void cancel() {
-=======
     public void cancel(RequestScope scope) {
->>>>>>> 0a321b2a
         // No-op transaction, do nothing.
     }
 }