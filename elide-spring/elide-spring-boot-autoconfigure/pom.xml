--- conflicted
+++ resolved
@@ -2,11 +2,7 @@
     <modelVersion>4.0.0</modelVersion>
     <groupId>com.yahoo.elide</groupId>
     <artifactId>elide-spring-boot-autoconfigure</artifactId>
-<<<<<<< HEAD
-    <version>5.0.0-pr4-SNAPSHOT</version>
-=======
-    <version>5.0.0-pr6-SNAPSHOT</version>
->>>>>>> ef111d6e
+            <version>5.0.0-pr6-SNAPSHOT</version>
     <packaging>jar</packaging>
     <name>Elide Spring Boot Autoconfigure</name>
     <description>Elide Spring Boot Autoconfigure</description>
@@ -14,11 +10,7 @@
     <parent>
         <groupId>com.yahoo.elide</groupId>
         <artifactId>elide-spring-parent-pom</artifactId>
-<<<<<<< HEAD
-        <version>5.0.0-pr4-SNAPSHOT</version>
-=======
         <version>5.0.0-pr6-SNAPSHOT</version>
->>>>>>> ef111d6e
     </parent>
 
     <licenses>
@@ -62,66 +54,42 @@
         <dependency>
             <groupId>com.yahoo.elide</groupId>
             <artifactId>elide-core</artifactId>
-<<<<<<< HEAD
-            <version>5.0.0-pr4-SNAPSHOT</version>
-=======
-            <version>5.0.0-pr6-SNAPSHOT</version>
->>>>>>> ef111d6e
+            <version>5.0.0-pr6-SNAPSHOT</version>
             <optional>true</optional>
         </dependency>
 
         <dependency>
             <groupId>com.yahoo.elide</groupId>
             <artifactId>elide-graphql</artifactId>
-<<<<<<< HEAD
-            <version>5.0.0-pr4-SNAPSHOT</version>
-=======
-            <version>5.0.0-pr6-SNAPSHOT</version>
->>>>>>> ef111d6e
+            <version>5.0.0-pr6-SNAPSHOT</version>
             <optional>true</optional>
         </dependency>
 
         <dependency>
             <groupId>com.yahoo.elide</groupId>
             <artifactId>elide-annotations</artifactId>
-<<<<<<< HEAD
-            <version>5.0.0-pr4-SNAPSHOT</version>
-=======
-            <version>5.0.0-pr6-SNAPSHOT</version>
->>>>>>> ef111d6e
+            <version>5.0.0-pr6-SNAPSHOT</version>
             <optional>true</optional>
         </dependency>
 
         <dependency>
             <groupId>com.yahoo.elide</groupId>
             <artifactId>elide-datastore-aggregation</artifactId>
-<<<<<<< HEAD
-            <version>5.0.0-pr4-SNAPSHOT</version>
-=======
-            <version>5.0.0-pr6-SNAPSHOT</version>
->>>>>>> ef111d6e
+            <version>5.0.0-pr6-SNAPSHOT</version>
             <optional>true</optional>
         </dependency>
 
         <dependency>
             <groupId>com.yahoo.elide</groupId>
             <artifactId>elide-datastore-jpa</artifactId>
-<<<<<<< HEAD
-            <version>5.0.0-pr4-SNAPSHOT</version>
-=======
-            <version>5.0.0-pr6-SNAPSHOT</version>
->>>>>>> ef111d6e
+            <version>5.0.0-pr6-SNAPSHOT</version>
             <optional>true</optional>
         </dependency>
 
         <dependency>
             <groupId>com.yahoo.elide</groupId>
             <artifactId>elide-swagger</artifactId>
-<<<<<<< HEAD
-            <version>5.0.0-pr4-SNAPSHOT</version>
-=======
-            <version>5.0.0-pr6-SNAPSHOT</version>
->>>>>>> ef111d6e
+            <version>5.0.0-pr6-SNAPSHOT</version>
             <optional>true</optional>
         </dependency>
 
@@ -183,11 +151,7 @@
         <dependency>
             <groupId>com.yahoo.elide</groupId>
             <artifactId>elide-test-helpers</artifactId>
-<<<<<<< HEAD
-            <version>5.0.0-pr4-SNAPSHOT</version>
-=======
-            <version>5.0.0-pr6-SNAPSHOT</version>
->>>>>>> ef111d6e
+            <version>5.0.0-pr6-SNAPSHOT</version>
             <scope>test</scope>
         </dependency>
 
