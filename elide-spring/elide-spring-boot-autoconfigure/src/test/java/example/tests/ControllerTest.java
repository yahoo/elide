/*
 * Copyright 2019, Yahoo Inc.
 * Licensed under the Apache License, Version 2.0
 * See LICENSE file in project root for terms.
 */
package example.tests;

import static com.yahoo.elide.contrib.testhelpers.graphql.GraphQLDSL.argument;
import static com.yahoo.elide.contrib.testhelpers.graphql.GraphQLDSL.arguments;
import static com.yahoo.elide.contrib.testhelpers.graphql.GraphQLDSL.field;
import static com.yahoo.elide.contrib.testhelpers.graphql.GraphQLDSL.query;
import static com.yahoo.elide.contrib.testhelpers.graphql.GraphQLDSL.selection;
import static com.yahoo.elide.contrib.testhelpers.graphql.GraphQLDSL.selections;
import static com.yahoo.elide.contrib.testhelpers.jsonapi.JsonApiDSL.attr;
import static com.yahoo.elide.contrib.testhelpers.jsonapi.JsonApiDSL.attributes;
import static com.yahoo.elide.contrib.testhelpers.jsonapi.JsonApiDSL.data;
import static com.yahoo.elide.contrib.testhelpers.jsonapi.JsonApiDSL.datum;
import static com.yahoo.elide.contrib.testhelpers.jsonapi.JsonApiDSL.id;
import static com.yahoo.elide.contrib.testhelpers.jsonapi.JsonApiDSL.linkage;
import static com.yahoo.elide.contrib.testhelpers.jsonapi.JsonApiDSL.patchOperation;
import static com.yahoo.elide.contrib.testhelpers.jsonapi.JsonApiDSL.patchSet;
import static com.yahoo.elide.contrib.testhelpers.jsonapi.JsonApiDSL.relation;
import static com.yahoo.elide.contrib.testhelpers.jsonapi.JsonApiDSL.relationships;
import static com.yahoo.elide.contrib.testhelpers.jsonapi.JsonApiDSL.resource;
import static com.yahoo.elide.contrib.testhelpers.jsonapi.JsonApiDSL.type;
import static com.yahoo.elide.contrib.testhelpers.jsonapi.elements.PatchOperationType.add;
import static io.restassured.RestAssured.given;
import static io.restassured.RestAssured.when;
import static org.hamcrest.Matchers.contains;
import static org.hamcrest.Matchers.containsInAnyOrder;
import static org.hamcrest.Matchers.equalTo;

import com.yahoo.elide.contrib.testhelpers.graphql.GraphQLDSL;
import com.yahoo.elide.core.HttpStatus;
import com.yahoo.elide.spring.controllers.JsonApiController;
import example.models.jpa.ArtifactGroup;

import org.junit.jupiter.api.Test;
import org.springframework.test.context.jdbc.Sql;
import org.springframework.test.context.jdbc.SqlMergeMode;

import java.io.IOException;
import javax.ws.rs.core.MediaType;

/**
 * Example functional test.
 */
@SqlMergeMode(SqlMergeMode.MergeMode.MERGE)
@Sql(executionPhase = Sql.ExecutionPhase.BEFORE_TEST_METHOD,
        statements = "INSERT INTO ArtifactGroup (name, commonName, description, deprecated) VALUES\n"
                + "\t\t('com.example.repository','Example Repository','The code for this project', false);")
@Sql(executionPhase = Sql.ExecutionPhase.AFTER_TEST_METHOD,
        statements = "DELETE FROM ArtifactVersion; DELETE FROM ArtifactProduct; DELETE FROM ArtifactGroup;")
public class ControllerTest extends IntegrationTest {
    /**
     * This test demonstrates an example test using the JSON-API DSL.
     */
    @Test
    public void jsonApiGetTest() {
        when()
                .get("/json/group")
                .then()
                .body(equalTo(
                        data(
                                resource(
                                        type("group"),
                                        id("com.example.repository"),
                                        attributes(
                                                attr("commonName", "Example Repository"),
                                                attr("deprecated", false),
                                                attr("description", "The code for this project")
                                        ),
                                        relationships(
                                                relation("products")
                                        )
                                )
                        ).toJSON())
                )
                .statusCode(HttpStatus.SC_OK);
    }

    @Test
    public void versionedJsonApiGetTest() {
        given()
                .header("ApiVersion", "1.0")
                .when()
                .get("/json/group")
                .then()
                .body(equalTo(
                        data(
                                resource(
                                        type("group"),
                                        id("com.example.repository"),
                                        attributes(
                                                attr("title", "Example Repository")
                                        )
                                )
                        ).toJSON())
                )
                .statusCode(HttpStatus.SC_OK);
    }

    @Test
    public void jsonApiPatchTest() {
        given()
            .contentType(JsonApiController.JSON_API_CONTENT_TYPE)
            .body(
                datum(
                    resource(
                        type("group"),
                        id("com.example.repository"),
                        attributes(
                            attr("commonName", "Changed It.")
                        )
                    )
                )
            )
            .when()
                .patch("/json/group/com.example.repository")
            .then()
                .statusCode(HttpStatus.SC_NO_CONTENT);


        when()
                .get("/json/group")
                .then()
                .body(equalTo(
                        data(
                                resource(
                                        type("group"),
                                        id("com.example.repository"),
                                        attributes(
                                                attr("commonName", "Changed It."),
                                                attr("deprecated", false),
                                                attr("description", "The code for this project")
                                        ),
                                        relationships(
                                                relation("products")
                                        )
                                )
                        ).toJSON())
                )
                .statusCode(HttpStatus.SC_OK);
    }

    @Test
    public void jsonForbiddenApiPatchTest() {
        given()
                .contentType(JsonApiController.JSON_API_CONTENT_TYPE)
                .body(
                        datum(
                                resource(
                                        type("group"),
                                        id("com.example.repository"),
                                        attributes(
                                                attr("commonName", "Changed It."),
                                                attr("deprecated", true)
                                        )
                                )
                        )
                )
                .when()
                .patch("/json/group/com.example.repository")
                .then()
                .statusCode(HttpStatus.SC_FORBIDDEN);
    }

    @Test
    public void jsonApiPatchExtensionTest() {
        given()
                .contentType(JsonApiController.JSON_API_PATCH_CONTENT_TYPE)
                .accept(JsonApiController.JSON_API_PATCH_CONTENT_TYPE)
                .body(
                        patchSet(
                                patchOperation(add, "/group",
                                        resource(
                                                type("group"),
                                                id("com.example.repository.foo"),
                                                attributes(
                                                    attr("commonName", "Foo")
                                                )
                                        )
                                )
                        )
                )
                .when()
                .patch("/json")
                .then()
                .statusCode(HttpStatus.SC_OK);
    }

    @Test
    public void jsonApiPostTest() {
        given()
                .contentType(JsonApiController.JSON_API_CONTENT_TYPE)
                .body(
                        datum(
                                resource(
                                        type("group"),
                                        id("com.example.repository2"),
                                        attributes(
                                                attr("commonName", "New group.")
                                        )
                                )
                        )
                )
                .when()
                .post("/json/group")
                .then()
                .body(equalTo(datum(
                        resource(
                                type("group"),
                                id("com.example.repository2"),
                                attributes(
                                        attr("commonName", "New group."),
                                        attr("deprecated", false),
                                        attr("description", "")
                                ),
                                relationships(
                                        relation("products")
                                )
                        )
                ).toJSON()))
                .statusCode(HttpStatus.SC_CREATED);
    }

    @Test
    public void jsonApiDeleteTest() {
        when()
            .delete("/json/group/com.example.repository")
        .then()
            .statusCode(HttpStatus.SC_NO_CONTENT);
    }

    @Test
    @Sql(statements = {
            "INSERT INTO ArtifactProduct (name, commonName, description, group_name) VALUES\n"
                    + "\t\t('foo','foo Core','The guts of foo','com.example.repository');"
    })
    public void jsonApiDeleteRelationshipTest() {
        given()
            .contentType(JsonApiController.JSON_API_CONTENT_TYPE)
            .body(datum(
                linkage(type("product"), id("foo"))
            ))
        .when()
                .delete("/json/group/com.example.repository")
                .then()
                .statusCode(HttpStatus.SC_NO_CONTENT);
    }

    /**
     * This test demonstrates an example test using the GraphQL DSL.
     */
    @Test
    public void graphqlTest() {
        given()
            .contentType(MediaType.APPLICATION_JSON)
            .accept(MediaType.APPLICATION_JSON)
            .body("{ \"query\" : \"" + GraphQLDSL.document(
                query(
                    selection(
                        field("group",
                            selections(
                                field("name"),
                                field("commonName"),
                                field("description")
                            )
                        )
                    )
                )
            ).toQuery() + "\" }"
        )
        .when()
            .post("/graphql")
            .then()
            .body(equalTo(GraphQLDSL.document(
                selection(
                    field(
                        "group",
                        selections(
                            field("name", "com.example.repository"),
                            field("commonName", "Example Repository"),
                            field("description", "The code for this project")
                        )
                    )
                )
            ).toResponse()))
            .statusCode(HttpStatus.SC_OK);
    }

    @Test
    public void testInvalidApiVersion() throws IOException {

        String graphQLRequest = GraphQLDSL.document(
                selection(
                        field(
                                "group",
                                selections(
                                        field("name")
                                )
                        )
                )
        ).toQuery();

        String expected = "{\"errors\":[{\"message\":\"Invalid operation: Invalid API Version\"}]}";

        given()
                .contentType(MediaType.APPLICATION_JSON)
                .accept(MediaType.APPLICATION_JSON)
                .header("ApiVersion", "2.0")
                .body("{ \"query\" : \"" + graphQLRequest + "\" }")
                .post("/graphql")
                .then()
                .body(equalTo(expected))
                .statusCode(HttpStatus.SC_BAD_REQUEST);
    }

    /**
     * This test demonstrates an example test using the GraphQL DSL.
     */
    @Test
    public void versionedGraphqlTest() {
        given()
                .contentType(MediaType.APPLICATION_JSON)
                .accept(MediaType.APPLICATION_JSON)
                .header("ApiVersion", "1.0")
                .body("{ \"query\" : \"" + GraphQLDSL.document(
                        query(
                                selection(
                                        field("group",
                                                selections(
                                                        field("name"),
                                                        field("title")
                                                )
                                        )
                                )
                        )
                        ).toQuery() + "\" }"
                )
                .when()
                .post("/graphql")
                .then()
                .body(equalTo(GraphQLDSL.document(
                        selection(
                                field(
                                        "group",
                                        selections(
                                                field("name", "com.example.repository"),
                                                field("title", "Example Repository")
                                        )
                                )
                        )
                ).toResponse()))
                .statusCode(HttpStatus.SC_OK);
    }

    @Test
    public void swaggerDocumentTest() {
        when()
                .get("/doc")
                .then()
                .statusCode(HttpStatus.SC_OK)
                .body("tags.name", containsInAnyOrder("group", "functionArgument", "metric",
<<<<<<< HEAD
                        "metricFunction", "dimension", "column", "table", "asyncQuery",
                        "timeDimensionGrain", "timeDimension"));
=======
                        "metricFunction", "dimension", "column", "table", "asyncQuery", "asyncQueryResult",
                        "timeDimensionGrain", "timeDimension", "product", "playerCountry", "version", "playerStats",
                        "stats"));
>>>>>>> af132fd2
    }

    @Test
    public void versionedSwaggerDocumentTest() {
        given()
                .header("ApiVersion", "1.0")
        .when()
                .get("/doc")
                .then()
                .statusCode(HttpStatus.SC_OK)
                .body(equalTo("[]"));
    }

    @Test
    public void swaggerXSSDocumentTest() {
        when()
                .get("/doc/<script>")
                .then()
                .statusCode(HttpStatus.SC_NOT_FOUND)
                .body(equalTo("Unknown document: &lt;script&gt;"));
    }

    @Test
    public void graphqlTestForbiddenCreate() {
        ArtifactGroup group = new ArtifactGroup();
        group.setDeprecated(true);
        given()
                .contentType(MediaType.APPLICATION_JSON)
                .accept(MediaType.APPLICATION_JSON)
                .body("{ \"query\" : \"" + GraphQLDSL.document(
                        query(
                                selection(
                                        field("group",
                                                arguments(
                                                        argument("op", "UPSERT"),
                                                        argument("data", group)
                                                ),
                                                selections(
                                                        field("name"),
                                                        field("commonName"),
                                                        field("description")
                                                )
                                        )
                                )
                        )
                        ).toQuery() + "\" }"
                )
                .when()
                .post("/graphql")
                .then()
                .body("errors.message", contains("CreatePermission Denied"))
                .statusCode(200);
    }
}<|MERGE_RESOLUTION|>--- conflicted
+++ resolved
@@ -362,14 +362,9 @@
                 .then()
                 .statusCode(HttpStatus.SC_OK)
                 .body("tags.name", containsInAnyOrder("group", "functionArgument", "metric",
-<<<<<<< HEAD
                         "metricFunction", "dimension", "column", "table", "asyncQuery",
-                        "timeDimensionGrain", "timeDimension"));
-=======
-                        "metricFunction", "dimension", "column", "table", "asyncQuery", "asyncQueryResult",
-                        "timeDimensionGrain", "timeDimension", "product", "playerCountry", "version", "playerStats",
+                        "timeDimensionGrain", "timeDimension","product", "playerCountry", "version", "playerStats",
                         "stats"));
->>>>>>> af132fd2
     }
 
     @Test
