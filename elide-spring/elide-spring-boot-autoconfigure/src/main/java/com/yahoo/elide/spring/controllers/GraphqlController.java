--- conflicted
+++ resolved
@@ -45,10 +45,7 @@
 @ConditionalOnExpression("${elide.graphql.enabled:false}")
 public class GraphqlController {
 
-<<<<<<< HEAD
-=======
     private final ElideConfigProperties settings;
->>>>>>> 0a321b2a
     private final Map<String, QueryRunner> runners;
     private final Elide elide;
 
@@ -57,10 +54,7 @@
     @Autowired
     public GraphqlController(Elide elide, ElideConfigProperties settings) {
         log.debug("Started ~~");
-<<<<<<< HEAD
-=======
         this.settings = settings;
->>>>>>> 0a321b2a
         this.elide = elide;
         this.runners = new HashMap<>();
         for (String apiVersion : elide.getElideSettings().getDictionary().getApiVersions()) {
@@ -82,12 +76,9 @@
         final User user = new AuthenticationUser(principal);
         final String apiVersion = Utils.getApiVersion(requestHeaders);
         final QueryRunner runner = runners.get(apiVersion);
-<<<<<<< HEAD
-=======
         final String baseUrl = ServletUriComponentsBuilder.fromCurrentContextPath().build().toUriString()
                 + settings.getGraphql().getPath() + "/";
 
->>>>>>> 0a321b2a
 
         return new Callable<ResponseEntity<String>>() {
             @Override
@@ -96,11 +87,7 @@
                 if (runner == null) {
                     response = buildErrorResponse(elide, new InvalidOperationException("Invalid API Version"), false);
                 } else {
-<<<<<<< HEAD
-                    response = runner.run(graphQLDocument, user);
-=======
                     response = runner.run(baseUrl, graphQLDocument, user);
->>>>>>> 0a321b2a
                 }
 
                 return ResponseEntity.status(response.getResponseCode()).body(response.getBody());
