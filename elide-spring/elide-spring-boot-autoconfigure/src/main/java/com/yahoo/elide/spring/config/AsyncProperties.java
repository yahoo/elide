/*
 * Copyright 2020, Yahoo Inc.
 * Licensed under the Apache License, Version 2.0
 * See LICENSE file in project root for terms.
 */
package com.yahoo.elide.spring.config;

import lombok.Data;

/**
 * Extra properties for setting up async query support.
 */
@Data
public class AsyncProperties {

    /**
     * Default thread pool size.
     */
    private int threadPoolSize = 5;

    /**
     * Default max query run time.
     */
    private int maxRunTimeSeconds = 3600;

    /**
     * Whether or not the cleanup is enabled.
     */
    private boolean cleanupEnabled = false;

    /**
     * Default retention of async query and results.
     */
    private int queryCleanupDays = 7;

    /**
<<<<<<< HEAD
     * Default time interval for cancelling async query transactions
     * that are in cancelled status or running beyond max runtime.
     */
    private int queryCancellationIntervalSeconds = 300;
=======
     * Polling interval to identify async queries that should be canceled.
     */
    private int queryCancellationIntervalSeconds = 10;
>>>>>>> 71135c78

    /**
     * Whether or not to use the default implementation of AsyncQueryDAO.
     * If false, the user will provide custom implementation of AsyncQueryDAO.
     */
    private boolean defaultAsyncQueryDAO = true;

    /**
     * Whether or not the controller is enabled.
     */
    private boolean enabled = false;

    /**
     * Settings for the Download controller.
     */
    private AsyncDownloadProperties download;

}<|MERGE_RESOLUTION|>--- conflicted
+++ resolved
@@ -34,16 +34,9 @@
     private int queryCleanupDays = 7;
 
     /**
-<<<<<<< HEAD
-     * Default time interval for cancelling async query transactions
-     * that are in cancelled status or running beyond max runtime.
-     */
-    private int queryCancellationIntervalSeconds = 300;
-=======
      * Polling interval to identify async queries that should be canceled.
      */
     private int queryCancellationIntervalSeconds = 10;
->>>>>>> 71135c78
 
     /**
      * Whether or not to use the default implementation of AsyncQueryDAO.
