/*
 * Copyright 2019, Yahoo Inc.
 * Licensed under the Apache License, Version 2.0
 * See LICENSE file in project root for terms.
 */
package com.yahoo.elide.spring.config;

import com.yahoo.elide.Elide;
import com.yahoo.elide.ElideSettingsBuilder;
import com.yahoo.elide.Injector;
import com.yahoo.elide.annotation.SecurityCheck;
import com.yahoo.elide.audit.Slf4jLogger;
import com.yahoo.elide.contrib.dynamicconfighelpers.compile.ElideDynamicEntityCompiler;
import com.yahoo.elide.contrib.swagger.SwaggerBuilder;
import com.yahoo.elide.core.DataStore;
import com.yahoo.elide.core.EntityDictionary;
import com.yahoo.elide.core.filter.dialect.RSQLFilterDialect;
import com.yahoo.elide.datastores.aggregation.AggregationDataStore;
import com.yahoo.elide.datastores.aggregation.QueryEngine;
import com.yahoo.elide.datastores.aggregation.cache.Cache;
import com.yahoo.elide.datastores.aggregation.cache.CaffeineCache;
<<<<<<< HEAD
=======
import com.yahoo.elide.datastores.aggregation.core.NoopQueryLogger;
import com.yahoo.elide.datastores.aggregation.core.QueryLogger;
>>>>>>> 0a321b2a
import com.yahoo.elide.datastores.aggregation.metadata.MetaDataStore;
import com.yahoo.elide.datastores.aggregation.queryengines.sql.SQLQueryEngine;
import com.yahoo.elide.datastores.aggregation.queryengines.sql.annotation.FromSubquery;
import com.yahoo.elide.datastores.aggregation.queryengines.sql.annotation.FromTable;
import com.yahoo.elide.datastores.jpa.JpaDataStore;
import com.yahoo.elide.datastores.jpa.transaction.NonJtaTransaction;
import com.yahoo.elide.datastores.multiplex.MultiplexManager;

import org.hibernate.Session;
import org.springframework.beans.factory.ObjectProvider;
import org.springframework.beans.factory.annotation.Autowired;
import org.springframework.beans.factory.config.AutowireCapableBeanFactory;
import org.springframework.boot.autoconfigure.condition.ConditionalOnMissingBean;
import org.springframework.boot.autoconfigure.condition.ConditionalOnProperty;
import org.springframework.boot.context.properties.EnableConfigurationProperties;
import org.springframework.context.annotation.Bean;
import org.springframework.context.annotation.Configuration;

import io.micrometer.core.instrument.MeterRegistry;
import io.micrometer.core.instrument.binder.cache.CaffeineCacheMetrics;
import io.swagger.models.Info;
import io.swagger.models.Swagger;
import lombok.extern.slf4j.Slf4j;

import java.util.HashMap;
import java.util.Set;
import java.util.TimeZone;
import java.util.function.Consumer;
import javax.persistence.EntityManager;
import javax.persistence.EntityManagerFactory;

/**
 * Auto Configuration For Elide Services.  Override any of the beans (by defining your own) to change
 * the default behavior.
 */
@Configuration
@EnableConfigurationProperties(ElideConfigProperties.class)
@Slf4j
public class ElideAutoConfiguration {

    @Autowired(required = false)
    private MeterRegistry meterRegistry;

    /**
     * Creates a entity compiler for compiling dynamic config classes.
     * @param settings Config Settings.
     * @return An instance of ElideDynamicEntityCompiler.
     * @throws Exception Exception thrown.
     */

    private final Consumer<EntityManager> txCancel = (em) -> { em.unwrap(Session.class).cancelQuery(); };

    @Bean
    @ConditionalOnMissingBean
<<<<<<< HEAD
=======
    @ConditionalOnProperty(name = "elide.aggregation-store.enabled", havingValue = "true")
>>>>>>> 0a321b2a
    public ElideDynamicEntityCompiler buildElideDynamicEntityCompiler(ElideConfigProperties settings) throws Exception {

        ElideDynamicEntityCompiler compiler = null;

        if (isDynamicConfigEnabled(settings)) {
            compiler = new ElideDynamicEntityCompiler(settings.getDynamicConfig().getPath());
        }
        return compiler;
    }

    /**
     * Creates the Elide instance with standard settings.
     * @param dictionary Stores the static metadata about Elide models.
     * @param dataStore The persistence store.
     * @param settings Elide settings.
     * @return A new elide instance.
     */
    @Bean
    @ConditionalOnMissingBean
    public Elide initializeElide(EntityDictionary dictionary,
            DataStore dataStore, ElideConfigProperties settings) {

        ElideSettingsBuilder builder = new ElideSettingsBuilder(dataStore)
                .withEntityDictionary(dictionary)
                .withDefaultMaxPageSize(settings.getMaxPageSize())
                .withDefaultPageSize(settings.getPageSize())
                .withJoinFilterDialect(new RSQLFilterDialect(dictionary))
                .withSubqueryFilterDialect(new RSQLFilterDialect(dictionary))
                .withAuditLogger(new Slf4jLogger())
                .withISO8601Dates("yyyy-MM-dd'T'HH:mm'Z'", TimeZone.getTimeZone("UTC"));

        return new Elide(builder.build());
    }

    /**
     * Creates the entity dictionary for Elide which contains static metadata about Elide models.
     * Override to load check classes or life cycle hooks.
     * @param beanFactory Injector to inject Elide models.
     * @param dynamicCompiler An instance of objectprovider for ElideDynamicEntityCompiler.
     * @param settings Elide configuration settings.
     * @return a newly configured EntityDictionary.
     * @throws ClassNotFoundException Exception thrown.
     */
    @Bean
    @ConditionalOnMissingBean
    public EntityDictionary buildDictionary(AutowireCapableBeanFactory beanFactory,
            ObjectProvider<ElideDynamicEntityCompiler> dynamicCompiler, ElideConfigProperties settings)
            throws ClassNotFoundException {
        EntityDictionary dictionary = new EntityDictionary(new HashMap<>(),
                new Injector() {
                    @Override
                    public void inject(Object entity) {
                        beanFactory.autowireBean(entity);
                    }

                    @Override
                    public <T> T instantiate(Class<T> cls) {
                        return beanFactory.createBean(cls);
                    }
                });

        dictionary.scanForSecurityChecks();

<<<<<<< HEAD
        if (isDynamicConfigEnabled(settings)) {
=======
        if (isAggregationStoreEnabled(settings) && isDynamicConfigEnabled(settings)) {
>>>>>>> 0a321b2a
            ElideDynamicEntityCompiler compiler = dynamicCompiler.getIfAvailable();
            Set<Class<?>> annotatedClass = compiler.findAnnotatedClasses(SecurityCheck.class);
            dictionary.addSecurityChecks(annotatedClass);
        }

        return dictionary;
    }

    /**
     * Create a QueryEngine instance for aggregation data store to use.
     * @param entityManagerFactory The JPA factory which creates entity managers.
     * @param dynamicCompiler An instance of objectprovider for ElideDynamicEntityCompiler.
     * @param settings Elide configuration settings.
     * @return An instance of a QueryEngine
     * @throws ClassNotFoundException Exception thrown.
     */
    @Bean
    @ConditionalOnMissingBean
<<<<<<< HEAD
=======
    @ConditionalOnProperty(name = "elide.aggregation-store.enabled", havingValue = "true")
>>>>>>> 0a321b2a
    public QueryEngine buildQueryEngine(EntityManagerFactory entityManagerFactory,
            ObjectProvider<ElideDynamicEntityCompiler> dynamicCompiler, ElideConfigProperties settings)
            throws ClassNotFoundException {

        MetaDataStore metaDataStore = null;
<<<<<<< HEAD

=======
>>>>>>> 0a321b2a
        if (isDynamicConfigEnabled(settings)) {
            metaDataStore = new MetaDataStore(dynamicCompiler.getIfAvailable());
        } else {
            metaDataStore = new MetaDataStore();
        }

        return new SQLQueryEngine(metaDataStore, entityManagerFactory, txCancel);
    }

    /**
     * Creates the DataStore Elide.  Override to use a different store.
     * @param entityManagerFactory The JPA factory which creates entity managers.
     * @param queryEngine QueryEngine instance for aggregation data store.
<<<<<<< HEAD
     * @param dynamicCompiler An instance of objectprovider for ElideDynamicEntityCompiler.
=======
     * @param compiler ElideDynamicEntityCompiler.
>>>>>>> 0a321b2a
     * @param settings Elide configuration settings.
     * @return An instance of a JPA DataStore.
     * @throws ClassNotFoundException Exception thrown.
     */
    @Bean
    @ConditionalOnMissingBean
<<<<<<< HEAD
    public DataStore buildDataStore(EntityManagerFactory entityManagerFactory, QueryEngine queryEngine,
            ObjectProvider<ElideDynamicEntityCompiler> dynamicCompiler, ElideConfigProperties settings,
            @Autowired(required = false) Cache cache)
            throws ClassNotFoundException {
        AggregationDataStore.AggregationDataStoreBuilder aggregationDataStoreBuilder = AggregationDataStore.builder()
                .queryEngine(queryEngine);
        if (isDynamicConfigEnabled(settings)) {
            ElideDynamicEntityCompiler compiler = dynamicCompiler.getIfAvailable();
            Set<Class<?>> annotatedClass = compiler.findAnnotatedClasses(FromTable.class);
            annotatedClass.addAll(compiler.findAnnotatedClasses(FromSubquery.class));
            aggregationDataStoreBuilder.dynamicCompiledClasses(annotatedClass);
        }
        aggregationDataStoreBuilder.cache(cache);
        AggregationDataStore aggregationDataStore = aggregationDataStoreBuilder.build();

        JpaDataStore jpaDataStore = new JpaDataStore(entityManagerFactory::createEntityManager,
                                                     (em) -> { return new NonJtaTransaction(em, txCancel); });

        // meta data store needs to be put at first to populate meta data models
        return new MultiplexManager(jpaDataStore, queryEngine.getMetaDataStore(), aggregationDataStore);
    }

=======
    public DataStore buildDataStore(EntityManagerFactory entityManagerFactory,
                                    @Autowired(required = false) QueryEngine queryEngine,
                                    @Autowired(required = false) ElideDynamicEntityCompiler compiler,
                                    ElideConfigProperties settings,
                                    @Autowired(required = false) Cache cache,
                                    @Autowired(required = false) QueryLogger querylogger)
            throws ClassNotFoundException {

        JpaDataStore jpaDataStore = new JpaDataStore(entityManagerFactory::createEntityManager,
                                                     (em) -> { return new NonJtaTransaction(em, txCancel); });

        if (isAggregationStoreEnabled(settings)) {
            AggregationDataStore.AggregationDataStoreBuilder aggregationDataStoreBuilder =
                            AggregationDataStore.builder().queryEngine(queryEngine);
            if (isDynamicConfigEnabled(settings)) {
                Set<Class<?>> annotatedClass = compiler.findAnnotatedClasses(FromTable.class);
                annotatedClass.addAll(compiler.findAnnotatedClasses(FromSubquery.class));
                aggregationDataStoreBuilder.dynamicCompiledClasses(annotatedClass);
            }
            aggregationDataStoreBuilder.cache(cache);
            aggregationDataStoreBuilder.queryLogger(querylogger);
            AggregationDataStore aggregationDataStore = aggregationDataStoreBuilder.build();

            // meta data store needs to be put at first to populate meta data models
            return new MultiplexManager(jpaDataStore, queryEngine.getMetaDataStore(), aggregationDataStore);
        }

        return jpaDataStore;
    }

>>>>>>> 0a321b2a
    /**
     * Creates a query result cache to be used by {@link #buildDataStore}, or null if cache is to be disabled.
     * @param settings Elide configuration settings.
     * @return An instance of a query cache, or null.
     */
    @Bean
    @ConditionalOnMissingBean
<<<<<<< HEAD
=======
    @ConditionalOnProperty(name = "elide.aggregation-store.enabled", havingValue = "true")
>>>>>>> 0a321b2a
    public Cache buildQueryCache(ElideConfigProperties settings) {
        CaffeineCache cache = null;
        if (settings.getQueryCacheMaximumEntries() > 0) {
            cache = new CaffeineCache(settings.getQueryCacheMaximumEntries());
            if (meterRegistry != null) {
                CaffeineCacheMetrics.monitor(meterRegistry, cache.getImplementation(), "elideQueryCache");
            }
        }
        return cache;
<<<<<<< HEAD
=======
    }

    /**
     * Creates a querylogger to be used by {@link #buildDataStore} for aggregation
     * @return The default Noop QueryLogger.
     */
    @Bean
    @ConditionalOnMissingBean
    @ConditionalOnProperty(name = "elide.aggregation-store.enabled", havingValue = "true")
    public QueryLogger buildQueryLogger() {
        return new NoopQueryLogger();
>>>>>>> 0a321b2a
    }

    /**
     * Creates a singular swagger document for JSON-API.
     * @param dictionary Contains the static metadata about Elide models.
     * @param settings Elide configuration settings.
     * @return An instance of a JPA DataStore.
     */
    @Bean
    @ConditionalOnMissingBean
    public Swagger buildSwagger(EntityDictionary dictionary, ElideConfigProperties settings) {
        Info info = new Info()
                .title(settings.getSwagger().getName())
                .version(settings.getSwagger().getVersion());

        SwaggerBuilder builder = new SwaggerBuilder(dictionary, info).withLegacyFilterDialect(false);

        Swagger swagger = builder.build().basePath(settings.getJsonApi().getPath());

        return swagger;
    }

    private boolean isDynamicConfigEnabled(ElideConfigProperties settings) {

        boolean enabled = false;
        if (settings.getDynamicConfig() != null) {
            enabled = settings.getDynamicConfig().isEnabled();
        }

        return enabled;

    }
<<<<<<< HEAD
=======

    private boolean isAggregationStoreEnabled(ElideConfigProperties settings) {

        boolean enabled = false;
        if (settings.getAggregationStore() != null) {
            enabled = settings.getAggregationStore().isEnabled();
        }

        return enabled;

    }
>>>>>>> 0a321b2a
}<|MERGE_RESOLUTION|>--- conflicted
+++ resolved
@@ -19,11 +19,8 @@
 import com.yahoo.elide.datastores.aggregation.QueryEngine;
 import com.yahoo.elide.datastores.aggregation.cache.Cache;
 import com.yahoo.elide.datastores.aggregation.cache.CaffeineCache;
-<<<<<<< HEAD
-=======
 import com.yahoo.elide.datastores.aggregation.core.NoopQueryLogger;
 import com.yahoo.elide.datastores.aggregation.core.QueryLogger;
->>>>>>> 0a321b2a
 import com.yahoo.elide.datastores.aggregation.metadata.MetaDataStore;
 import com.yahoo.elide.datastores.aggregation.queryengines.sql.SQLQueryEngine;
 import com.yahoo.elide.datastores.aggregation.queryengines.sql.annotation.FromSubquery;
@@ -78,10 +75,7 @@
 
     @Bean
     @ConditionalOnMissingBean
-<<<<<<< HEAD
-=======
-    @ConditionalOnProperty(name = "elide.aggregation-store.enabled", havingValue = "true")
->>>>>>> 0a321b2a
+    @ConditionalOnProperty(name = "elide.aggregation-store.enabled", havingValue = "true")
     public ElideDynamicEntityCompiler buildElideDynamicEntityCompiler(ElideConfigProperties settings) throws Exception {
 
         ElideDynamicEntityCompiler compiler = null;
@@ -145,11 +139,7 @@
 
         dictionary.scanForSecurityChecks();
 
-<<<<<<< HEAD
-        if (isDynamicConfigEnabled(settings)) {
-=======
         if (isAggregationStoreEnabled(settings) && isDynamicConfigEnabled(settings)) {
->>>>>>> 0a321b2a
             ElideDynamicEntityCompiler compiler = dynamicCompiler.getIfAvailable();
             Set<Class<?>> annotatedClass = compiler.findAnnotatedClasses(SecurityCheck.class);
             dictionary.addSecurityChecks(annotatedClass);
@@ -168,19 +158,12 @@
      */
     @Bean
     @ConditionalOnMissingBean
-<<<<<<< HEAD
-=======
-    @ConditionalOnProperty(name = "elide.aggregation-store.enabled", havingValue = "true")
->>>>>>> 0a321b2a
+    @ConditionalOnProperty(name = "elide.aggregation-store.enabled", havingValue = "true")
     public QueryEngine buildQueryEngine(EntityManagerFactory entityManagerFactory,
             ObjectProvider<ElideDynamicEntityCompiler> dynamicCompiler, ElideConfigProperties settings)
             throws ClassNotFoundException {
 
         MetaDataStore metaDataStore = null;
-<<<<<<< HEAD
-
-=======
->>>>>>> 0a321b2a
         if (isDynamicConfigEnabled(settings)) {
             metaDataStore = new MetaDataStore(dynamicCompiler.getIfAvailable());
         } else {
@@ -194,41 +177,13 @@
      * Creates the DataStore Elide.  Override to use a different store.
      * @param entityManagerFactory The JPA factory which creates entity managers.
      * @param queryEngine QueryEngine instance for aggregation data store.
-<<<<<<< HEAD
-     * @param dynamicCompiler An instance of objectprovider for ElideDynamicEntityCompiler.
-=======
      * @param compiler ElideDynamicEntityCompiler.
->>>>>>> 0a321b2a
      * @param settings Elide configuration settings.
      * @return An instance of a JPA DataStore.
      * @throws ClassNotFoundException Exception thrown.
      */
     @Bean
     @ConditionalOnMissingBean
-<<<<<<< HEAD
-    public DataStore buildDataStore(EntityManagerFactory entityManagerFactory, QueryEngine queryEngine,
-            ObjectProvider<ElideDynamicEntityCompiler> dynamicCompiler, ElideConfigProperties settings,
-            @Autowired(required = false) Cache cache)
-            throws ClassNotFoundException {
-        AggregationDataStore.AggregationDataStoreBuilder aggregationDataStoreBuilder = AggregationDataStore.builder()
-                .queryEngine(queryEngine);
-        if (isDynamicConfigEnabled(settings)) {
-            ElideDynamicEntityCompiler compiler = dynamicCompiler.getIfAvailable();
-            Set<Class<?>> annotatedClass = compiler.findAnnotatedClasses(FromTable.class);
-            annotatedClass.addAll(compiler.findAnnotatedClasses(FromSubquery.class));
-            aggregationDataStoreBuilder.dynamicCompiledClasses(annotatedClass);
-        }
-        aggregationDataStoreBuilder.cache(cache);
-        AggregationDataStore aggregationDataStore = aggregationDataStoreBuilder.build();
-
-        JpaDataStore jpaDataStore = new JpaDataStore(entityManagerFactory::createEntityManager,
-                                                     (em) -> { return new NonJtaTransaction(em, txCancel); });
-
-        // meta data store needs to be put at first to populate meta data models
-        return new MultiplexManager(jpaDataStore, queryEngine.getMetaDataStore(), aggregationDataStore);
-    }
-
-=======
     public DataStore buildDataStore(EntityManagerFactory entityManagerFactory,
                                     @Autowired(required = false) QueryEngine queryEngine,
                                     @Autowired(required = false) ElideDynamicEntityCompiler compiler,
@@ -259,7 +214,6 @@
         return jpaDataStore;
     }
 
->>>>>>> 0a321b2a
     /**
      * Creates a query result cache to be used by {@link #buildDataStore}, or null if cache is to be disabled.
      * @param settings Elide configuration settings.
@@ -267,10 +221,7 @@
      */
     @Bean
     @ConditionalOnMissingBean
-<<<<<<< HEAD
-=======
-    @ConditionalOnProperty(name = "elide.aggregation-store.enabled", havingValue = "true")
->>>>>>> 0a321b2a
+    @ConditionalOnProperty(name = "elide.aggregation-store.enabled", havingValue = "true")
     public Cache buildQueryCache(ElideConfigProperties settings) {
         CaffeineCache cache = null;
         if (settings.getQueryCacheMaximumEntries() > 0) {
@@ -280,8 +231,6 @@
             }
         }
         return cache;
-<<<<<<< HEAD
-=======
     }
 
     /**
@@ -293,7 +242,6 @@
     @ConditionalOnProperty(name = "elide.aggregation-store.enabled", havingValue = "true")
     public QueryLogger buildQueryLogger() {
         return new NoopQueryLogger();
->>>>>>> 0a321b2a
     }
 
     /**
@@ -326,8 +274,6 @@
         return enabled;
 
     }
-<<<<<<< HEAD
-=======
 
     private boolean isAggregationStoreEnabled(ElideConfigProperties settings) {
 
@@ -339,5 +285,4 @@
         return enabled;
 
     }
->>>>>>> 0a321b2a
 }