--- conflicted
+++ resolved
@@ -194,13 +194,8 @@
         aggregationDataStoreBuilder.cache(cache);
         AggregationDataStore aggregationDataStore = aggregationDataStoreBuilder.build();
 
-<<<<<<< HEAD
-        JpaDataStore jpaDataStore = new JpaDataStore(entityManagerFactory::createEntityManager, NonJtaTransaction::new);
-=======
-        JpaDataStore jpaDataStore = new JpaDataStore(
-                () -> { return entityManagerFactory.createEntityManager(); },
-                    (em) -> { return new NonJtaTransaction(em, txCancel); });
->>>>>>> ff86c56f
+        JpaDataStore jpaDataStore = new JpaDataStore(entityManagerFactory::createEntityManager, 
+                                                     (em) -> { return new NonJtaTransaction(em, txCancel); });
 
         // meta data store needs to be put at first to populate meta data models
         return new MultiplexManager(jpaDataStore, queryEngine.getMetaDataStore(), aggregationDataStore);
