/*
 * Copyright 2019, the original author or authors.
 * Licensed under the Apache License, Version 2.0
 * See LICENSE file in project root for terms.
 */
package com.yahoo.elide.spring.controllers;

import static com.yahoo.elide.Elide.JSONAPI_CONTENT_TYPE;
import static com.yahoo.elide.Elide.JSONAPI_CONTENT_TYPE_WITH_JSON_PATCH_EXTENSION;

import com.yahoo.elide.Elide;
import com.yahoo.elide.ElideResponse;
import com.yahoo.elide.security.User;
import com.yahoo.elide.spring.config.ElideConfigProperties;
import com.yahoo.elide.spring.security.AuthenticationUser;
import org.springframework.beans.factory.annotation.Autowired;
import org.springframework.boot.autoconfigure.condition.ConditionalOnExpression;
import org.springframework.context.annotation.Configuration;
import org.springframework.http.ResponseEntity;
import org.springframework.security.core.Authentication;
import org.springframework.web.bind.annotation.DeleteMapping;
import org.springframework.web.bind.annotation.GetMapping;
import org.springframework.web.bind.annotation.PatchMapping;
import org.springframework.web.bind.annotation.PostMapping;
import org.springframework.web.bind.annotation.RequestBody;
import org.springframework.web.bind.annotation.RequestHeader;
import org.springframework.web.bind.annotation.RequestMapping;
import org.springframework.web.bind.annotation.RequestParam;
import org.springframework.web.bind.annotation.RestController;
import org.springframework.web.servlet.HandlerMapping;

import lombok.extern.slf4j.Slf4j;

import java.util.Map;
<<<<<<< HEAD
=======
import java.util.UUID;
>>>>>>> fbfc3b1c
import java.util.concurrent.Callable;
import javax.servlet.http.HttpServletRequest;
import javax.ws.rs.core.MultivaluedHashMap;

/**
 * Spring rest controller for Elide JSON-API.
 * Based on 'https://github.com/illyasviel/elide-spring-boot/'
 */
@Slf4j
@RestController
@Configuration
@RequestMapping(value = "${elide.json-api.path}")
@ConditionalOnExpression("${elide.json-api.enabled:false}")
public class JsonApiController {

    private final Elide elide;
    private final ElideConfigProperties settings;
    public static final String JSON_API_CONTENT_TYPE = JSONAPI_CONTENT_TYPE;
    public static final String JSON_API_PATCH_CONTENT_TYPE = JSONAPI_CONTENT_TYPE_WITH_JSON_PATCH_EXTENSION;

    @Autowired
    public JsonApiController(Elide elide, ElideConfigProperties settings) {
        log.debug("Started ~~");
        this.settings = settings;
        this.elide = elide;
    }

    @GetMapping(value = "/**", produces = JSON_API_CONTENT_TYPE)
    public Callable<ResponseEntity<String>> elideGet(@RequestHeader Map<String, String> requestHeaders,
                                                     @RequestParam Map<String, String> allRequestParams,
                                                     HttpServletRequest request, Authentication authentication) {
        final String apiVersion = Utils.getApiVersion(requestHeaders);
        final String pathname = getJsonApiPath(request, settings.getJsonApi().getPath());
        final User user = new AuthenticationUser(authentication);

        return new Callable<ResponseEntity<String>>() {
            @Override
            public ResponseEntity<String> call() throws Exception {
                ElideResponse response = elide.get(pathname,
                        new MultivaluedHashMap<>(allRequestParams), user, apiVersion);
                return ResponseEntity.status(response.getResponseCode()).body(response.getBody());
            }
        };
    }

    @PostMapping(value = "/**", consumes = JSON_API_CONTENT_TYPE, produces = JSON_API_CONTENT_TYPE)
    public Callable<ResponseEntity<String>> elidePost(@RequestHeader Map<String, String> requestHeaders,
<<<<<<< HEAD
=======
                                                      @RequestParam Map<String, String> allRequestParams,
>>>>>>> fbfc3b1c
                                                      @RequestBody String body,
                                                      HttpServletRequest request, Authentication authentication) {
        final String apiVersion = Utils.getApiVersion(requestHeaders);
        final String pathname = getJsonApiPath(request, settings.getJsonApi().getPath());
        final User user = new AuthenticationUser(authentication);

        return new Callable<ResponseEntity<String>>() {
            @Override
            public ResponseEntity<String> call() throws Exception {
<<<<<<< HEAD
                ElideResponse response = elide.post(pathname, body, user, apiVersion);
=======
                ElideResponse response = elide.post(pathname, body, new MultivaluedHashMap<>(allRequestParams),
                        user, apiVersion, UUID.randomUUID());
>>>>>>> fbfc3b1c
                return ResponseEntity.status(response.getResponseCode()).body(response.getBody());
            }
        };
    }

    @PatchMapping(value = "/**", consumes = { JSON_API_CONTENT_TYPE, JSON_API_PATCH_CONTENT_TYPE})
    public Callable<ResponseEntity<String>> elidePatch(@RequestHeader Map<String, String> requestHeaders,
<<<<<<< HEAD
=======
                                                       @RequestParam Map<String, String> allRequestParams,
>>>>>>> fbfc3b1c
                                                       @RequestBody String body,
                                                       HttpServletRequest request, Authentication authentication) {
        final String apiVersion = Utils.getApiVersion(requestHeaders);
        final String pathname = getJsonApiPath(request, settings.getJsonApi().getPath());
        final User user = new AuthenticationUser(authentication);

        return new Callable<ResponseEntity<String>>() {
            @Override
            public ResponseEntity<String> call() throws Exception {
                ElideResponse response = elide
<<<<<<< HEAD
                        .patch(request.getContentType(), request.getContentType(), pathname, body, user, apiVersion);
=======
                        .patch(request.getContentType(), request.getContentType(), pathname, body,
                               new MultivaluedHashMap<>(allRequestParams), user, apiVersion, UUID.randomUUID());
>>>>>>> fbfc3b1c
                return ResponseEntity.status(response.getResponseCode()).body(response.getBody());
            }
        };
    }

    @DeleteMapping(value = "/**")
    public Callable<ResponseEntity<String>> elideDelete(@RequestHeader Map<String, String> requestHeaders,
<<<<<<< HEAD
=======
                                                        @RequestParam Map<String, String> allRequestParams,
>>>>>>> fbfc3b1c
                                                        HttpServletRequest request,
                                                        Authentication authentication) {
        final String apiVersion = Utils.getApiVersion(requestHeaders);
        final String pathname = getJsonApiPath(request, settings.getJsonApi().getPath());
        final User user = new AuthenticationUser(authentication);

        return new Callable<ResponseEntity<String>>() {
            @Override
            public ResponseEntity<String> call() throws Exception {
<<<<<<< HEAD
                ElideResponse response = elide.delete(pathname, null, user, apiVersion);
=======
                ElideResponse response = elide.delete(pathname, null,
                        new MultivaluedHashMap<>(allRequestParams), user, apiVersion, UUID.randomUUID());
>>>>>>> fbfc3b1c
                return ResponseEntity.status(response.getResponseCode()).body(response.getBody());
            }
        };
    }

    @DeleteMapping(value = "/**", consumes = JSON_API_CONTENT_TYPE)
    public Callable<ResponseEntity<String>> elideDeleteRelationship(@RequestHeader Map<String, String> requestHeaders,
<<<<<<< HEAD
=======
                                                                    @RequestParam Map<String, String> allRequestParams,
>>>>>>> fbfc3b1c
                                                                    @RequestBody String body,
                                                                    HttpServletRequest request,
                                                                    Authentication authentication) {
        final String apiVersion = Utils.getApiVersion(requestHeaders);
        final String pathname = getJsonApiPath(request, settings.getJsonApi().getPath());
        final User user = new AuthenticationUser(authentication);

        return new Callable<ResponseEntity<String>>() {
            @Override
            public ResponseEntity<String> call() throws Exception {
                ElideResponse response = elide
<<<<<<< HEAD
                        .delete(pathname, body, user, apiVersion);
=======
                        .delete(pathname, body, new MultivaluedHashMap<>(allRequestParams), user,
                                apiVersion, UUID.randomUUID());
>>>>>>> fbfc3b1c
                return ResponseEntity.status(response.getResponseCode()).body(response.getBody());
            }
        };
    }

    private String getJsonApiPath(HttpServletRequest request, String prefix) {
        String pathname = (String) request
                .getAttribute(HandlerMapping.PATH_WITHIN_HANDLER_MAPPING_ATTRIBUTE);

        return pathname.replaceFirst(prefix, "");
    }
}<|MERGE_RESOLUTION|>--- conflicted
+++ resolved
@@ -32,10 +32,7 @@
 import lombok.extern.slf4j.Slf4j;
 
 import java.util.Map;
-<<<<<<< HEAD
-=======
 import java.util.UUID;
->>>>>>> fbfc3b1c
 import java.util.concurrent.Callable;
 import javax.servlet.http.HttpServletRequest;
 import javax.ws.rs.core.MultivaluedHashMap;
@@ -83,10 +80,7 @@
 
     @PostMapping(value = "/**", consumes = JSON_API_CONTENT_TYPE, produces = JSON_API_CONTENT_TYPE)
     public Callable<ResponseEntity<String>> elidePost(@RequestHeader Map<String, String> requestHeaders,
-<<<<<<< HEAD
-=======
                                                       @RequestParam Map<String, String> allRequestParams,
->>>>>>> fbfc3b1c
                                                       @RequestBody String body,
                                                       HttpServletRequest request, Authentication authentication) {
         final String apiVersion = Utils.getApiVersion(requestHeaders);
@@ -96,12 +90,8 @@
         return new Callable<ResponseEntity<String>>() {
             @Override
             public ResponseEntity<String> call() throws Exception {
-<<<<<<< HEAD
-                ElideResponse response = elide.post(pathname, body, user, apiVersion);
-=======
                 ElideResponse response = elide.post(pathname, body, new MultivaluedHashMap<>(allRequestParams),
                         user, apiVersion, UUID.randomUUID());
->>>>>>> fbfc3b1c
                 return ResponseEntity.status(response.getResponseCode()).body(response.getBody());
             }
         };
@@ -109,10 +99,7 @@
 
     @PatchMapping(value = "/**", consumes = { JSON_API_CONTENT_TYPE, JSON_API_PATCH_CONTENT_TYPE})
     public Callable<ResponseEntity<String>> elidePatch(@RequestHeader Map<String, String> requestHeaders,
-<<<<<<< HEAD
-=======
                                                        @RequestParam Map<String, String> allRequestParams,
->>>>>>> fbfc3b1c
                                                        @RequestBody String body,
                                                        HttpServletRequest request, Authentication authentication) {
         final String apiVersion = Utils.getApiVersion(requestHeaders);
@@ -123,12 +110,8 @@
             @Override
             public ResponseEntity<String> call() throws Exception {
                 ElideResponse response = elide
-<<<<<<< HEAD
-                        .patch(request.getContentType(), request.getContentType(), pathname, body, user, apiVersion);
-=======
                         .patch(request.getContentType(), request.getContentType(), pathname, body,
                                new MultivaluedHashMap<>(allRequestParams), user, apiVersion, UUID.randomUUID());
->>>>>>> fbfc3b1c
                 return ResponseEntity.status(response.getResponseCode()).body(response.getBody());
             }
         };
@@ -136,10 +119,7 @@
 
     @DeleteMapping(value = "/**")
     public Callable<ResponseEntity<String>> elideDelete(@RequestHeader Map<String, String> requestHeaders,
-<<<<<<< HEAD
-=======
                                                         @RequestParam Map<String, String> allRequestParams,
->>>>>>> fbfc3b1c
                                                         HttpServletRequest request,
                                                         Authentication authentication) {
         final String apiVersion = Utils.getApiVersion(requestHeaders);
@@ -149,12 +129,8 @@
         return new Callable<ResponseEntity<String>>() {
             @Override
             public ResponseEntity<String> call() throws Exception {
-<<<<<<< HEAD
-                ElideResponse response = elide.delete(pathname, null, user, apiVersion);
-=======
                 ElideResponse response = elide.delete(pathname, null,
                         new MultivaluedHashMap<>(allRequestParams), user, apiVersion, UUID.randomUUID());
->>>>>>> fbfc3b1c
                 return ResponseEntity.status(response.getResponseCode()).body(response.getBody());
             }
         };
@@ -162,10 +138,7 @@
 
     @DeleteMapping(value = "/**", consumes = JSON_API_CONTENT_TYPE)
     public Callable<ResponseEntity<String>> elideDeleteRelationship(@RequestHeader Map<String, String> requestHeaders,
-<<<<<<< HEAD
-=======
                                                                     @RequestParam Map<String, String> allRequestParams,
->>>>>>> fbfc3b1c
                                                                     @RequestBody String body,
                                                                     HttpServletRequest request,
                                                                     Authentication authentication) {
@@ -177,12 +150,8 @@
             @Override
             public ResponseEntity<String> call() throws Exception {
                 ElideResponse response = elide
-<<<<<<< HEAD
-                        .delete(pathname, body, user, apiVersion);
-=======
                         .delete(pathname, body, new MultivaluedHashMap<>(allRequestParams), user,
                                 apiVersion, UUID.randomUUID());
->>>>>>> fbfc3b1c
                 return ResponseEntity.status(response.getResponseCode()).body(response.getBody());
             }
         };
