--- conflicted
+++ resolved
@@ -40,15 +40,9 @@
 
     <properties>
         <parent.pom.dir>${project.basedir}/../..</parent.pom.dir>
-<<<<<<< HEAD
-        <spring.boot.version>2.6.8</spring.boot.version>
-        <groovy.version>3.0.10</groovy.version>
         <tomcat.version>10.0.21</tomcat.version>
-=======
         <spring.boot.version>2.7.1</spring.boot.version>
         <groovy.version>3.0.11</groovy.version>
-        <tomcat.version>9.0.58</tomcat.version>
->>>>>>> 72fd34bc
     </properties>
 
     <modules>
