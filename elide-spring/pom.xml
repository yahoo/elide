--- conflicted
+++ resolved
@@ -40,13 +40,8 @@
 
     <properties>
         <parent.pom.dir>${project.basedir}/../..</parent.pom.dir>
-<<<<<<< HEAD
         <spring.boot.version>2.4.5</spring.boot.version>
-        <groovy.version>3.0.7</groovy.version>
-=======
-        <spring.boot.version>2.4.3</spring.boot.version>
         <groovy.version>3.0.8</groovy.version>
->>>>>>> 63b444aa
     </properties>
 
     <modules>
