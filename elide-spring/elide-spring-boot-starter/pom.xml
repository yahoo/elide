<project xmlns="http://maven.apache.org/POM/4.0.0" xmlns:xsi="http://www.w3.org/2001/XMLSchema-instance" xsi:schemaLocation="http://maven.apache.org/POM/4.0.0 http://maven.apache.org/xsd/maven-4.0.0.xsd">
    <modelVersion>4.0.0</modelVersion>
    <groupId>com.yahoo.elide</groupId>
    <artifactId>elide-spring-boot-starter</artifactId>
<<<<<<< HEAD
    <version>5.0.0-pr4-SNAPSHOT</version>
=======
    <version>5.0.0-pr6-SNAPSHOT</version>
>>>>>>> ef111d6e
    <packaging>jar</packaging>
    <name>Elide Spring Boot Starter</name>
    <description>Elide Spring Boot Starter</description>
    <url>https://github.com/yahoo/elide</url>
    <parent>
        <groupId>com.yahoo.elide</groupId>
        <artifactId>elide-spring-parent-pom</artifactId>
<<<<<<< HEAD
        <version>5.0.0-pr4-SNAPSHOT</version>
=======
        <version>5.0.0-pr6-SNAPSHOT</version>
>>>>>>> ef111d6e
    </parent>

    <licenses>
        <license>
            <name>The Apache Software License, Version 2.0</name>
            <url>http://www.apache.org/licenses/LICENSE-2.0.txt</url>
            <distribution>repo</distribution>
        </license>
    </licenses>

    <organization>
        <name>Yahoo! Inc.</name>
        <url>http://www.yahoo.com</url>
    </organization>

    <developers>
        <developer>
            <name>Yahoo Inc.</name>
            <url>https://github.com/yahoo</url>
        </developer>
    </developers>

    <scm>
        <developerConnection>scm:git:ssh://git@github.com/yahoo/elide.git</developerConnection>
        <url>https://github.com/yahoo/elide.git</url>
        <tag>HEAD</tag>
    </scm>

    <properties>
        <spring.boot.version>2.2.2.RELEASE</spring.boot.version>
    </properties>

    <dependencies>

        <!-- Compile Dependencies -->
        <!-- Elide dependencies -->
        <dependency>
            <groupId>com.yahoo.elide</groupId>
            <artifactId>elide-core</artifactId>
<<<<<<< HEAD
            <version>5.0.0-pr4-SNAPSHOT</version>
=======
            <version>5.0.0-pr6-SNAPSHOT</version>
>>>>>>> ef111d6e
        </dependency>

        <dependency>
            <groupId>com.yahoo.elide</groupId>
            <artifactId>elide-graphql</artifactId>
<<<<<<< HEAD
            <version>5.0.0-pr4-SNAPSHOT</version>
=======
            <version>5.0.0-pr6-SNAPSHOT</version>
>>>>>>> ef111d6e
        </dependency>

        <dependency>
            <groupId>com.yahoo.elide</groupId>
            <artifactId>elide-annotations</artifactId>
<<<<<<< HEAD
            <version>5.0.0-pr4-SNAPSHOT</version>
=======
            <version>5.0.0-pr6-SNAPSHOT</version>
>>>>>>> ef111d6e
        </dependency>

        <dependency>
            <groupId>com.yahoo.elide</groupId>
            <artifactId>elide-datastore-jpa</artifactId>
<<<<<<< HEAD
            <version>5.0.0-pr4-SNAPSHOT</version>
=======
            <version>5.0.0-pr6-SNAPSHOT</version>
>>>>>>> ef111d6e
        </dependency>

        <dependency>
            <groupId>com.yahoo.elide</groupId>
            <artifactId>elide-datastore-aggregation</artifactId>
<<<<<<< HEAD
            <version>5.0.0-pr4-SNAPSHOT</version>
=======
            <version>5.0.0-pr6-SNAPSHOT</version>
>>>>>>> ef111d6e
        </dependency>

        <dependency>
            <groupId>com.yahoo.elide</groupId>
            <artifactId>elide-swagger</artifactId>
<<<<<<< HEAD
            <version>5.0.0-pr4-SNAPSHOT</version>
=======
            <version>5.0.0-pr6-SNAPSHOT</version>
>>>>>>> ef111d6e
        </dependency>

        <!-- Jetty -->
        <dependency>
            <groupId>org.eclipse.jetty</groupId>
            <artifactId>jetty-servlets</artifactId>
            <version>${version.jetty}</version>
        </dependency>
        <dependency>
            <groupId>org.eclipse.jetty.websocket</groupId>
            <artifactId>websocket-server</artifactId>
            <version>${version.jetty}</version>
        </dependency>
        <dependency>
            <groupId>org.eclipse.jetty.websocket</groupId>
            <artifactId>javax-websocket-server-impl</artifactId>
            <version>${version.jetty}</version>
        </dependency>

        <dependency>
            <groupId>com.yahoo.elide</groupId>
            <artifactId>elide-spring-boot-autoconfigure</artifactId>
<<<<<<< HEAD
            <version>5.0.0-pr4-SNAPSHOT</version>
=======
            <version>5.0.0-pr6-SNAPSHOT</version>
>>>>>>> ef111d6e
        </dependency>

        <dependency>
            <groupId>org.springframework.boot</groupId>
            <artifactId>spring-boot-starter-web</artifactId>
            <version>${spring.boot.version}</version>

            <!-- No Tomcat -->
            <exclusions>
                <exclusion>
                    <groupId>org.springframework.boot</groupId>
                    <artifactId>spring-boot-starter-tomcat</artifactId>
                </exclusion>
            </exclusions>
        </dependency>

        <!-- Jetty -->
        <dependency>
            <groupId>org.eclipse.jetty</groupId>
            <artifactId>jetty-servlets</artifactId>
            <version>${version.jetty}</version>
        </dependency>
        <dependency>
            <groupId>org.eclipse.jetty.websocket</groupId>
            <artifactId>websocket-server</artifactId>
            <version>${version.jetty}</version>
        </dependency>
        <dependency>
            <groupId>org.eclipse.jetty.websocket</groupId>
            <artifactId>javax-websocket-server-impl</artifactId>
            <version>${version.jetty}</version>
        </dependency>


        <!-- Let's use Jetty Instead -->
        <dependency>
            <groupId>org.springframework.boot</groupId>
            <artifactId>spring-boot-starter-jetty</artifactId>
            <version>${spring.boot.version}</version>
            <exclusions>
                <exclusion>
                    <groupId>org.eclipse.jetty</groupId>
                    <artifactId>jetty-servlets</artifactId>
                </exclusion>
                <exclusion>
                    <groupId>org.eclipse.jetty.websocket</groupId>
                    <artifactId>websocket-server</artifactId>
                </exclusion>
                <exclusion>
                    <groupId>org.eclipse.jetty.websocket</groupId>
                    <artifactId>javax-websocket-server-impl</artifactId>
                </exclusion>
            </exclusions>
        </dependency>

        <dependency>
            <groupId>org.springframework.boot</groupId>
            <artifactId>spring-boot-starter-data-jpa</artifactId>
            <version>${spring.boot.version}</version>
        </dependency>

        <!-- YAML for spring config -->
        <dependency>
            <groupId>org.yaml</groupId>
            <artifactId>snakeyaml</artifactId>
            <version>1.25</version>
        </dependency>

        <dependency>
            <groupId>com.fasterxml.jackson.module</groupId>
            <artifactId>jackson-module-jaxb-annotations</artifactId>
            <version>2.10.1</version>
        </dependency>

    </dependencies>
</project><|MERGE_RESOLUTION|>--- conflicted
+++ resolved
@@ -2,11 +2,7 @@
     <modelVersion>4.0.0</modelVersion>
     <groupId>com.yahoo.elide</groupId>
     <artifactId>elide-spring-boot-starter</artifactId>
-<<<<<<< HEAD
-    <version>5.0.0-pr4-SNAPSHOT</version>
-=======
-    <version>5.0.0-pr6-SNAPSHOT</version>
->>>>>>> ef111d6e
+            <version>5.0.0-pr6-SNAPSHOT</version>
     <packaging>jar</packaging>
     <name>Elide Spring Boot Starter</name>
     <description>Elide Spring Boot Starter</description>
@@ -14,11 +10,7 @@
     <parent>
         <groupId>com.yahoo.elide</groupId>
         <artifactId>elide-spring-parent-pom</artifactId>
-<<<<<<< HEAD
-        <version>5.0.0-pr4-SNAPSHOT</version>
-=======
         <version>5.0.0-pr6-SNAPSHOT</version>
->>>>>>> ef111d6e
     </parent>
 
     <licenses>
@@ -58,61 +50,37 @@
         <dependency>
             <groupId>com.yahoo.elide</groupId>
             <artifactId>elide-core</artifactId>
-<<<<<<< HEAD
-            <version>5.0.0-pr4-SNAPSHOT</version>
-=======
             <version>5.0.0-pr6-SNAPSHOT</version>
->>>>>>> ef111d6e
         </dependency>
 
         <dependency>
             <groupId>com.yahoo.elide</groupId>
             <artifactId>elide-graphql</artifactId>
-<<<<<<< HEAD
-            <version>5.0.0-pr4-SNAPSHOT</version>
-=======
             <version>5.0.0-pr6-SNAPSHOT</version>
->>>>>>> ef111d6e
         </dependency>
 
         <dependency>
             <groupId>com.yahoo.elide</groupId>
             <artifactId>elide-annotations</artifactId>
-<<<<<<< HEAD
-            <version>5.0.0-pr4-SNAPSHOT</version>
-=======
             <version>5.0.0-pr6-SNAPSHOT</version>
->>>>>>> ef111d6e
         </dependency>
 
         <dependency>
             <groupId>com.yahoo.elide</groupId>
             <artifactId>elide-datastore-jpa</artifactId>
-<<<<<<< HEAD
-            <version>5.0.0-pr4-SNAPSHOT</version>
-=======
             <version>5.0.0-pr6-SNAPSHOT</version>
->>>>>>> ef111d6e
         </dependency>
 
         <dependency>
             <groupId>com.yahoo.elide</groupId>
             <artifactId>elide-datastore-aggregation</artifactId>
-<<<<<<< HEAD
-            <version>5.0.0-pr4-SNAPSHOT</version>
-=======
             <version>5.0.0-pr6-SNAPSHOT</version>
->>>>>>> ef111d6e
         </dependency>
 
         <dependency>
             <groupId>com.yahoo.elide</groupId>
             <artifactId>elide-swagger</artifactId>
-<<<<<<< HEAD
-            <version>5.0.0-pr4-SNAPSHOT</version>
-=======
             <version>5.0.0-pr6-SNAPSHOT</version>
->>>>>>> ef111d6e
         </dependency>
 
         <!-- Jetty -->
@@ -135,11 +103,7 @@
         <dependency>
             <groupId>com.yahoo.elide</groupId>
             <artifactId>elide-spring-boot-autoconfigure</artifactId>
-<<<<<<< HEAD
-            <version>5.0.0-pr4-SNAPSHOT</version>
-=======
             <version>5.0.0-pr6-SNAPSHOT</version>
->>>>>>> ef111d6e
         </dependency>
 
         <dependency>
