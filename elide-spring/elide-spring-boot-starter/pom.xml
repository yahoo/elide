--- conflicted
+++ resolved
@@ -2,11 +2,7 @@
     <modelVersion>4.0.0</modelVersion>
     <groupId>com.yahoo.elide</groupId>
     <artifactId>elide-spring-boot-starter</artifactId>
-<<<<<<< HEAD
-    <version>5.0.0-pr14-SNAPSHOT</version>
-=======
     <version>5.0.0-pr16-SNAPSHOT</version>
->>>>>>> 0a321b2a
     <packaging>jar</packaging>
     <name>Elide Spring Boot Starter</name>
     <description>Elide Spring Boot Starter</description>
@@ -14,11 +10,7 @@
     <parent>
         <groupId>com.yahoo.elide</groupId>
         <artifactId>elide-spring-parent-pom</artifactId>
-<<<<<<< HEAD
-        <version>5.0.0-pr14-SNAPSHOT</version>
-=======
         <version>5.0.0-pr16-SNAPSHOT</version>
->>>>>>> 0a321b2a
     </parent>
 
     <licenses>
@@ -54,71 +46,43 @@
         <dependency>
             <groupId>com.yahoo.elide</groupId>
             <artifactId>elide-core</artifactId>
-<<<<<<< HEAD
-            <version>5.0.0-pr14-SNAPSHOT</version>
-=======
             <version>5.0.0-pr16-SNAPSHOT</version>
->>>>>>> 0a321b2a
         </dependency>
 
         <dependency>
             <groupId>com.yahoo.elide</groupId>
             <artifactId>elide-graphql</artifactId>
-<<<<<<< HEAD
-            <version>5.0.0-pr14-SNAPSHOT</version>
-=======
             <version>5.0.0-pr16-SNAPSHOT</version>
->>>>>>> 0a321b2a
         </dependency>
 
         <dependency>
             <groupId>com.yahoo.elide</groupId>
             <artifactId>elide-annotations</artifactId>
-<<<<<<< HEAD
-            <version>5.0.0-pr14-SNAPSHOT</version>
-=======
             <version>5.0.0-pr16-SNAPSHOT</version>
->>>>>>> 0a321b2a
         </dependency>
 
         <dependency>
             <groupId>com.yahoo.elide</groupId>
             <artifactId>elide-datastore-jpa</artifactId>
-<<<<<<< HEAD
-            <version>5.0.0-pr14-SNAPSHOT</version>
-=======
             <version>5.0.0-pr16-SNAPSHOT</version>
->>>>>>> 0a321b2a
         </dependency>
 
         <dependency>
             <groupId>com.yahoo.elide</groupId>
             <artifactId>elide-datastore-aggregation</artifactId>
-<<<<<<< HEAD
-            <version>5.0.0-pr14-SNAPSHOT</version>
-=======
             <version>5.0.0-pr16-SNAPSHOT</version>
->>>>>>> 0a321b2a
         </dependency>
 
         <dependency>
             <groupId>com.yahoo.elide</groupId>
             <artifactId>elide-swagger</artifactId>
-<<<<<<< HEAD
-            <version>5.0.0-pr14-SNAPSHOT</version>
-=======
             <version>5.0.0-pr16-SNAPSHOT</version>
->>>>>>> 0a321b2a
         </dependency>
         
         <dependency>
             <groupId>com.yahoo.elide</groupId>
             <artifactId>elide-async</artifactId>
-<<<<<<< HEAD
-            <version>5.0.0-pr14-SNAPSHOT</version>
-=======
             <version>5.0.0-pr16-SNAPSHOT</version>
->>>>>>> 0a321b2a
         </dependency>
 
         <!-- Jetty -->
@@ -138,11 +102,7 @@
         <dependency>
             <groupId>com.yahoo.elide</groupId>
             <artifactId>elide-spring-boot-autoconfigure</artifactId>
-<<<<<<< HEAD
-            <version>5.0.0-pr14-SNAPSHOT</version>
-=======
             <version>5.0.0-pr16-SNAPSHOT</version>
->>>>>>> 0a321b2a
         </dependency>
 
         <dependency>
