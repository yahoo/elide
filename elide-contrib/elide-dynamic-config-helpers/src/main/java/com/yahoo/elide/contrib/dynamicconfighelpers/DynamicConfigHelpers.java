--- conflicted
+++ resolved
@@ -85,13 +85,9 @@
      * @return ElideTableConfig pojo
      * @throws IOException
      */
-<<<<<<< HEAD
     public static ElideTableConfig getElideTablePojo(String basePath, Map<String, Object> variables)
             throws IOException {
-        Collection<File> tableConfigs = FileUtils.listFiles(new File(basePath + TABLE_CONFIG_PATH),
-=======
-    public static ElideTableConfig getElideTablePojo(String basePath) throws JsonProcessingException {
-        return getElideTablePojo(basePath, TABLE_CONFIG_PATH);
+        return getElideTablePojo(basePath, variables, TABLE_CONFIG_PATH);
     }
 
     /**
@@ -101,10 +97,9 @@
      * @return ElideTableConfig pojo
      * @throws JsonProcessingException
      */
-    public static ElideTableConfig getElideTablePojo(String basePath, String tableDirName)
-            throws JsonProcessingException {
+    public static ElideTableConfig getElideTablePojo(String basePath, Map<String, Object> variables,
+            String tableDirName) throws JsonProcessingException {
         Collection<File> tableConfigs = FileUtils.listFiles(new File(basePath + tableDirName),
->>>>>>> 0d7027b2
                 new String[] {"hjson"}, false);
         Set<Table> tables = new HashSet<>();
         for (File tableConfig : tableConfigs) {
