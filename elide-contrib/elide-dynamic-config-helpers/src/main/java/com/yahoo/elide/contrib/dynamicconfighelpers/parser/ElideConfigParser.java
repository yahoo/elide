--- conflicted
+++ resolved
@@ -60,19 +60,7 @@
                 DynamicConfigHelpersUtil.SCHEMA_TYPE_SECURITY);
 
         //table
-<<<<<<< HEAD
-        Set<Table> tables = new HashSet<>();
-        for (String tableJson : util.getJsonConfig(localConfigPath, DynamicConfigHelpersUtil.SCHEMA_TYPE_TABLE)) {
-            ElideTableConfig table = (ElideTableConfig) parseJsonConfig(
-                    util.resolveVariables(tableJson, this.variables),
-                    DynamicConfigHelpersUtil.SCHEMA_TYPE_TABLE);
-            tables.addAll(table.getTables());
-        }
-        this.elideTableConfig = new ElideTableConfig();
-        this.elideTableConfig.setTables(tables);
-=======
         populateTablesPojo(util.getJsonConfig(localConfigPath, DynamicConfigHelpersUtil.SCHEMA_TYPE_TABLE));
->>>>>>> e447894a
     }
 
     @SuppressWarnings("unchecked")
