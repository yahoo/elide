/*
 * Copyright 2020, Yahoo Inc.
 * Licensed under the Apache License, Version 2.0
 * See LICENSE file in project root for terms.
 */
package com.yahoo.elide.contrib.dynamicconfighelpers.parser.handlebars;

import com.yahoo.elide.contrib.dynamicconfighelpers.model.ElideSecurityConfig;
import com.yahoo.elide.contrib.dynamicconfighelpers.model.ElideTableConfig;
import com.yahoo.elide.contrib.dynamicconfighelpers.model.Table;
import com.github.jknack.handlebars.Context;
import com.github.jknack.handlebars.EscapingStrategy;
import com.github.jknack.handlebars.EscapingStrategy.Hbs;
import com.github.jknack.handlebars.Handlebars;
import com.github.jknack.handlebars.Template;
import com.github.jknack.handlebars.helper.ConditionalHelpers;
import com.github.jknack.handlebars.io.ClassPathTemplateLoader;
import com.github.jknack.handlebars.io.TemplateLoader;

import java.io.IOException;
import java.util.HashMap;
import java.util.Map;

/**
 * Class for handlebars hydration.
 */
public class HandlebarsHydrator {

    public static final String SECURITY_CLASS_PREFIX = "DynamicConfigOperationChecksPrincipalIs";
    public static final EscapingStrategy MY_ESCAPING_STRATEGY = new Hbs(new String[][]{
        {"<", "&lt;" },
        {">", "&gt;" },
        {"\"", "&quot;" },
        {"`", "&#x60;" },
        {"&", "&amp;" }
    });

    /**
     * Method to hydrate the Table template.
     * @param table ElideTable object
     * @return map with key as table java class name and value as table java class definition
     * @throws IOException IOException
     */
    public Map<String, String> hydrateTableTemplate(ElideTableConfig table) throws IOException {

        Map<String, String> tableClasses = new HashMap<>();

        TemplateLoader loader = new ClassPathTemplateLoader("/templates");
        Handlebars handlebars = new Handlebars(loader).with(MY_ESCAPING_STRATEGY);
        HandlebarsHelper helper = new HandlebarsHelper();
        handlebars.registerHelpers(ConditionalHelpers.class);
        handlebars.registerHelpers(helper);
        Template template = handlebars.compile("table");

        for (Table t : table.getTables()) {
            tableClasses.put(helper.capitalizeFirstLetter(t.getName()), template.apply(t));
        }

        return tableClasses;
    }

    /**
     * Method to replace variables in hjson config.
     * @param config hjson config string
     * @param replacements Map of variable key value pairs
     * @return hjson config string with variables replaced
     * @throws IOException IOException
     */
    public String hydrateConfigTemplate(String config, Map<String, Object> replacements) throws IOException {

        Context context = Context.newBuilder(replacements).build();
        Handlebars handlebars = new Handlebars();
        Template template = handlebars.compileInline(config);

        return template.apply(context);
    }

    /**
     * Method to hydrate the Security template.
     * @param security ElideSecurity Object
     * @return security java class string
     * @throws IOException IOException
     */
<<<<<<< HEAD
    public Map<String, String> hydrateSecurityTemplate(ElideSecurity security) throws IOException {

        Map<String, String> securityClasses = new HashMap<>();
=======
    public String hydrateSecurityTemplate(ElideSecurityConfig security) throws IOException {
>>>>>>> 39651fdb

        TemplateLoader loader = new ClassPathTemplateLoader("/templates");
        Handlebars handlebars = new Handlebars(loader).with(MY_ESCAPING_STRATEGY);
        HandlebarsHelper helper = new HandlebarsHelper();
        handlebars.registerHelpers(ConditionalHelpers.class);
        handlebars.registerHelpers(helper);
        Template template = handlebars.compile("security");

        for (String role : security.getRoles()) {
            securityClasses.put(SECURITY_CLASS_PREFIX + helper.firstCharOnlyToUpper(role), template.apply(role));
        }

        return securityClasses;
    }
}<|MERGE_RESOLUTION|>--- conflicted
+++ resolved
@@ -81,13 +81,9 @@
      * @return security java class string
      * @throws IOException IOException
      */
-<<<<<<< HEAD
     public Map<String, String> hydrateSecurityTemplate(ElideSecurity security) throws IOException {
 
         Map<String, String> securityClasses = new HashMap<>();
-=======
-    public String hydrateSecurityTemplate(ElideSecurityConfig security) throws IOException {
->>>>>>> 39651fdb
 
         TemplateLoader loader = new ClassPathTemplateLoader("/templates");
         Handlebars handlebars = new Handlebars(loader).with(MY_ESCAPING_STRATEGY);
