/*
 * Copyright 2020, Yahoo Inc.
 * Licensed under the Apache License, Version 2.0
 * See LICENSE file in project root for terms.
 */
package com.yahoo.elide.contrib.dynamicconfighelpers.parser;

import static org.junit.jupiter.api.Assertions.assertEquals;

import org.junit.jupiter.api.Test;

import java.util.Map;


public class ElideVariablesToPojoTest {

    private ElideConfigParser testClass = new ElideConfigParser();

    @Test
    public void testValidateVariable() throws Exception {
        String str = "{\n"
                       + "    fo:bar\n"
                       + "    fi:[1,2,3]\n"
                       + "    fum: this is a test!\n"
                       + "}";
<<<<<<< HEAD

        testClass.parseConfigString(str, "variable");
        Map<String, Object> map = testClass.getVariables();
=======
        testClass.parseConfigString(str, "variable");
        Map<String, Object> variables = this.testClass.getVariables();
>>>>>>> 526e9f2e

        assertEquals(3, variables.size());
        assertEquals("bar", variables.get("fo"));

        assertEquals("[1, 2, 3]", variables.get("fi").toString());
    }
}<|MERGE_RESOLUTION|>--- conflicted
+++ resolved
@@ -23,14 +23,9 @@
                        + "    fi:[1,2,3]\n"
                        + "    fum: this is a test!\n"
                        + "}";
-<<<<<<< HEAD
 
         testClass.parseConfigString(str, "variable");
-        Map<String, Object> map = testClass.getVariables();
-=======
-        testClass.parseConfigString(str, "variable");
         Map<String, Object> variables = this.testClass.getVariables();
->>>>>>> 526e9f2e
 
         assertEquals(3, variables.size());
         assertEquals("bar", variables.get("fo"));
