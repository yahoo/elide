--- conflicted
+++ resolved
@@ -38,13 +38,10 @@
 
     @Override
     public Model resolve(Type type, ModelConverterContext context, Iterator<ModelConverter> next) {
-<<<<<<< HEAD
-=======
         /*
          * If an Elide entity is an attribute somewhere in a model, the ModelResolver will
          * end up wrapping this as a SimpleType (rather than trying to resolve the entity class directly).
          */
->>>>>>> 7e7fd912
         if (type instanceof SimpleType) {
             type = ((SimpleType) type).getRawClass();
         }
@@ -81,12 +78,6 @@
         List<String> relationshipNames = dictionary.getRelationships(clazz);
         for (String relationshipName : relationshipNames) {
 
-<<<<<<< HEAD
-            try {
-                Class<?> relationshipType = dictionary.getParameterizedType(clazz, relationshipName);
-                Relationship relationship = new Relationship(dictionary.getJsonAliasFor(relationshipType));
-                relationship.setDescription(getFieldPermissions(clazz, relationshipName));
-=======
             Class<?> relationshipType = dictionary.getParameterizedType(clazz, relationshipName);
             Relationship relationship;
             try {
@@ -97,12 +88,8 @@
                 continue;
             }
             relationship.setDescription(getFieldPermissions(clazz, relationshipName));
->>>>>>> 7e7fd912
 
-                entitySchema.addRelationship(relationshipName, relationship);
-            } catch (IllegalArgumentException e) {
-                continue;
-            }
+            entitySchema.addRelationship(relationshipName, relationship);
         }
 
         entitySchema.name(typeAlias);
