--- conflicted
+++ resolved
@@ -14,11 +14,7 @@
     <parent>
         <artifactId>elide-contrib-parent-pom</artifactId>
         <groupId>com.yahoo.elide</groupId>
-<<<<<<< HEAD
-        <version>5.0.0-pr10-SNAPSHOT</version>
-=======
         <version>5.0.0-pr11-SNAPSHOT</version>
->>>>>>> 3dc187c5
     </parent>
 
     <licenses>
