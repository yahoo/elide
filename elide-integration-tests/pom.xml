<!--
  ~ Copyright 2016, Yahoo Inc.
  ~ Licensed under the Apache License, Version 2.0
  ~ See LICENSE file in project root for terms.
  -->

<project xmlns="http://maven.apache.org/POM/4.0.0" xmlns:xsi="http://www.w3.org/2001/XMLSchema-instance" xsi:schemaLocation="http://maven.apache.org/POM/4.0.0 http://maven.apache.org/xsd/maven-4.0.0.xsd">
    <modelVersion>4.0.0</modelVersion>
    <artifactId>elide-integration-tests</artifactId>
    <packaging>jar</packaging>
    <name>Elide: Integration Test Library</name>
    <description>Integration tests to be executed with each data store</description>
    <parent>
        <groupId>com.yahoo.elide</groupId>
        <artifactId>elide-parent-pom</artifactId>
<<<<<<< HEAD
        <version>5.0.0-pr4-SNAPSHOT</version>
=======
        <version>5.0.0-pr6-SNAPSHOT</version>
>>>>>>> ef111d6e
    </parent>

    <licenses>
        <license>
            <name>The Apache Software License, Version 2.0</name>
            <url>http://www.apache.org/licenses/LICENSE-2.0.txt</url>
            <distribution>repo</distribution>
        </license>
    </licenses>

    <properties>
<<<<<<< HEAD
        <elide.version>5.0.0-pr4-SNAPSHOT</elide.version>
=======
        <elide.version>5.0.0-pr6-SNAPSHOT</elide.version>
>>>>>>> ef111d6e
    </properties>

    <dependencies>
        <!-- Elide dependencies for integration testing -->
        <dependency>
            <groupId>com.yahoo.elide</groupId>
            <artifactId>elide-core</artifactId>
            <version>${elide.version}</version>
        </dependency>
        <dependency>
            <groupId>com.yahoo.elide</groupId>
            <artifactId>elide-graphql</artifactId>
            <version>${elide.version}</version>
        </dependency>
        <dependency>
            <groupId>com.yahoo.elide</groupId>
            <artifactId>elide-example-models</artifactId>
            <version>${elide.version}</version>
        </dependency>
        <dependency>
            <groupId>com.yahoo.elide</groupId>
            <artifactId>elide-test-helpers</artifactId>
            <version>${elide.version}</version>
        </dependency>

        <!-- Additional dependencies -->
        <dependency>
            <groupId>org.projectlombok</groupId>
            <artifactId>lombok</artifactId>
            <scope>test</scope>
        </dependency>
        <dependency>
            <groupId>org.eclipse.jetty</groupId>
            <artifactId>jetty-webapp</artifactId>
            <scope>test</scope>
        </dependency>

        <dependency>
            <groupId>org.glassfish.jersey.containers</groupId>
            <artifactId>jersey-container-servlet</artifactId>
            <scope>test</scope>
        </dependency>
        <dependency>
            <groupId>org.glassfish.jersey.inject</groupId>
            <artifactId>jersey-hk2</artifactId>
            <scope>test</scope>
        </dependency>

        <dependency>
            <groupId>com.h2database</groupId>
            <artifactId>h2</artifactId>
            <scope>test</scope>
        </dependency>
        <dependency>
            <groupId>org.hibernate.javax.persistence</groupId>
            <artifactId>hibernate-jpa-2.1-api</artifactId>
            <version>1.0.2</version>
            <scope>test</scope>
        </dependency>
        <dependency>
            <groupId>org.hibernate</groupId>
            <artifactId>hibernate-core</artifactId>
            <version>${hibernate3.version}</version>
            <scope>provided</scope>
            <exclusions>
                <exclusion>
                    <artifactId>*</artifactId>
                    <groupId>*</groupId>
                </exclusion>
            </exclusions>
        </dependency>
        <dependency>
            <groupId>org.hibernate</groupId>
            <artifactId>hibernate-validator</artifactId>
            <version>5.4.0.Final</version>
            <exclusions>
                <exclusion>
                    <artifactId>slf4j-api</artifactId>
                    <groupId>org.slf4j</groupId>
                </exclusion>
                <exclusion>
                    <artifactId>validation-api</artifactId>
                    <groupId>javax.validation</groupId>
                </exclusion>
            </exclusions>
            <scope>test</scope>
        </dependency>
        <dependency>
            <groupId>org.javassist</groupId>
            <artifactId>javassist</artifactId>
            <version>3.26.0-GA</version>
            <scope>test</scope>
        </dependency>
        <dependency>
            <groupId>com.fasterxml.jackson.datatype</groupId>
            <artifactId>jackson-datatype-hibernate3</artifactId>
            <version>${version.jackson}</version>
            <scope>test</scope>
        </dependency>
        <dependency>
            <groupId>io.rest-assured</groupId>
            <artifactId>rest-assured</artifactId>
            <version>4.1.2</version>
        </dependency>

        <!-- Logging -->
        <dependency>
            <groupId>org.slf4j</groupId>
            <artifactId>slf4j-api</artifactId>
            <scope>test</scope>
        </dependency>
        <dependency>
            <groupId>ch.qos.logback</groupId>
            <artifactId>logback-classic</artifactId>
            <scope>test</scope>
        </dependency>
        <dependency>
            <groupId>ch.qos.logback</groupId>
            <artifactId>logback-core</artifactId>
            <scope>test</scope>
        </dependency>

        <dependency>
            <groupId>org.junit.jupiter</groupId>
            <artifactId>junit-jupiter-api</artifactId>
            <version>5.5.2</version>
        </dependency>

        <dependency>
            <groupId>org.junit.jupiter</groupId>
            <artifactId>junit-jupiter-engine</artifactId>
            <version>5.5.2</version>
        </dependency>

        <dependency>
            <groupId>org.junit.jupiter</groupId>
            <artifactId>junit-jupiter-params</artifactId>
            <version>5.5.2</version>
        </dependency>

        <dependency>
            <groupId>org.skyscreamer</groupId>
            <artifactId>jsonassert</artifactId>
            <version>1.5.0</version>
        </dependency>

        <dependency>
            <groupId>org.mockito</groupId>
            <artifactId>mockito-core</artifactId>
        </dependency>

        <dependency>
            <groupId>org.codehaus.groovy</groupId>
            <artifactId>groovy-all</artifactId>
            <scope>test</scope>
        </dependency>
    </dependencies>
    <build>
        <plugins>
            <plugin>
                <groupId>org.apache.maven.plugins</groupId>
                <artifactId>maven-jar-plugin</artifactId>
                <executions>
                    <execution>
                        <goals>
                            <goal>test-jar</goal>
                        </goals>
                    </execution>
                </executions>
            </plugin>
            <plugin>
                <groupId>org.apache.maven.plugins</groupId>
                <artifactId>maven-surefire-plugin</artifactId>
            </plugin>
            <!-- Do not deploy -->
            <plugin>
                <groupId>org.apache.maven.plugins</groupId>
                <artifactId>maven-deploy-plugin</artifactId>
                <configuration>
                    <skip>true</skip>
                </configuration>
            </plugin>
            <plugin>
                <groupId>org.apache.maven.plugins</groupId>
                <artifactId>maven-checkstyle-plugin</artifactId>
            </plugin>
            <plugin>
                <groupId>org.codehaus.gmaven</groupId>
                <artifactId>gmaven-plugin</artifactId>
                <executions>
                    <execution>
                        <goals>
                            <goal>generateStubs</goal>
                            <goal>compile</goal>
                            <goal>generateTestStubs</goal>
                            <goal>testCompile</goal>
                        </goals>
                    </execution>
                </executions>
            </plugin>
            <plugin>
                <groupId>org.owasp</groupId>
                <artifactId>dependency-check-maven</artifactId>
                <configuration>
                    <failBuildOnCVSS>11</failBuildOnCVSS>
                </configuration>
            </plugin>
        </plugins>
    </build>
</project><|MERGE_RESOLUTION|>--- conflicted
+++ resolved
@@ -13,11 +13,7 @@
     <parent>
         <groupId>com.yahoo.elide</groupId>
         <artifactId>elide-parent-pom</artifactId>
-<<<<<<< HEAD
-        <version>5.0.0-pr4-SNAPSHOT</version>
-=======
         <version>5.0.0-pr6-SNAPSHOT</version>
->>>>>>> ef111d6e
     </parent>
 
     <licenses>
@@ -29,11 +25,7 @@
     </licenses>
 
     <properties>
-<<<<<<< HEAD
-        <elide.version>5.0.0-pr4-SNAPSHOT</elide.version>
-=======
         <elide.version>5.0.0-pr6-SNAPSHOT</elide.version>
->>>>>>> ef111d6e
     </properties>
 
     <dependencies>
