/*
 * Copyright 2019, Yahoo Inc.
 * Licensed under the Apache License, Version 2.0
 * See LICENSE file in project root for terms.
 */
package com.yahoo.elide.tests;

import static com.yahoo.elide.contrib.testhelpers.graphql.GraphQLDSL.UNQUOTED_VALUE;
import static com.yahoo.elide.contrib.testhelpers.graphql.GraphQLDSL.argument;
import static com.yahoo.elide.contrib.testhelpers.graphql.GraphQLDSL.arguments;
import static com.yahoo.elide.contrib.testhelpers.graphql.GraphQLDSL.document;
import static com.yahoo.elide.contrib.testhelpers.graphql.GraphQLDSL.field;
import static com.yahoo.elide.contrib.testhelpers.graphql.GraphQLDSL.mutation;
import static com.yahoo.elide.contrib.testhelpers.graphql.GraphQLDSL.query;
import static com.yahoo.elide.contrib.testhelpers.graphql.GraphQLDSL.selection;
import static com.yahoo.elide.contrib.testhelpers.graphql.GraphQLDSL.selections;
import static com.yahoo.elide.contrib.testhelpers.graphql.GraphQLDSL.variableDefinition;
import static com.yahoo.elide.contrib.testhelpers.graphql.GraphQLDSL.variableDefinitions;
<<<<<<< HEAD
=======

>>>>>>> fbfc3b1c
import static com.yahoo.elide.core.EntityDictionary.NO_VERSION;
import static io.restassured.RestAssured.given;
import static org.hamcrest.Matchers.containsInAnyOrder;
import static org.hamcrest.Matchers.equalTo;
<<<<<<< HEAD
import static org.junit.jupiter.api.Assertions.assertEquals;
=======
>>>>>>> fbfc3b1c

import com.yahoo.elide.contrib.testhelpers.graphql.VariableFieldSerializer;
import com.yahoo.elide.core.HttpStatus;
import com.yahoo.elide.initialization.GraphQLIntegrationTest;

import com.fasterxml.jackson.databind.JsonNode;
import com.fasterxml.jackson.databind.annotation.JsonSerialize;
import com.fasterxml.jackson.databind.node.ArrayNode;
import com.fasterxml.jackson.databind.node.JsonNodeFactory;
import org.junit.jupiter.api.BeforeEach;
import org.junit.jupiter.api.Tag;
import org.junit.jupiter.api.Test;
import org.junit.jupiter.params.ParameterizedTest;
import org.junit.jupiter.params.provider.ValueSource;

import lombok.Getter;
import lombok.Setter;

import java.io.IOException;
import java.util.ArrayList;
import java.util.Arrays;
import java.util.Collection;
import java.util.HashMap;
import java.util.Map;
import javax.ws.rs.core.MediaType;

/**
 * GraphQL integration tests.
 */
public class GraphQLIT extends GraphQLIntegrationTest {

    private static class Book {
        @Getter
        @Setter
        private long id;

        @Getter
        @Setter
        @JsonSerialize(using = VariableFieldSerializer.class, as = String.class)
        private String title;

        private Collection<example.Author> authors = new ArrayList<>();
    }

    private static class Author {
        @Getter
        @Setter
        private Long id;

        @Getter
        @Setter
        @JsonSerialize(using = VariableFieldSerializer.class, as = String.class)
        private String name;
    }

    @BeforeEach
    public void createBookAndAuthor() throws IOException {
        // before each test, create a new book and a new author
        Book book = new Book();
        book.setId(1);
        book.setTitle("1984");

        Author author = new Author();
        author.setId(1L);
        author.setName("George Orwell");

        String graphQLQuery = document(
                mutation(
                        selection(
                                field(
                                        "book",
                                        arguments(
                                                argument("op", "UPSERT"),
                                                argument("data", book)
                                        ),
                                        selections(
                                                field("id"),
                                                field("title"),
                                                field(
                                                        "authors",
                                                        arguments(
                                                                argument("op", "UPSERT"),
                                                                argument("data", author)
                                                        ),
                                                        selections(
                                                                field("id"),
                                                                field("name")
                                                        )
                                                )
                                        )
                                )
                        )
                )
        ).toQuery();

        String expectedResponse = document(
                selection(
                        field(
                                "book",
                                selections(
                                        field("id", "1"),
                                        field("title", "1984"),
                                        field(
                                                "authors",
                                                selections(
                                                        field("id", "1"),
                                                        field("name", "George Orwell")
                                                )
                                        )
                                )
                        )
                )
        ).toResponse();

        runQueryWithExpectedResult(graphQLQuery, expectedResponse);
    }

    @Test
    public void createWithVariables() throws IOException {
        // create a second book using variable
        Book book = new Book();
        book.setId(2);
        book.setTitle("$bookName");

        Author author = new Author();
        author.setId(2L);
        author.setName("$authorName");

        String graphQLRequest = document(
                mutation(
                        "myMutation",
                        variableDefinitions(
                                variableDefinition("bookName", "String"),
                                variableDefinition("authorName", "String")
                        ),
                        selection(
                                field(
                                        "book",
                                        arguments(
                                                argument("op", "UPSERT"),
                                                argument("data", book, UNQUOTED_VALUE)
                                        ),
                                        selections(
                                                field("id"),
                                                field("title"),
                                                field(
                                                        "authors",
                                                        arguments(
                                                                argument("op", "UPSERT"),
                                                                argument("data", author, UNQUOTED_VALUE)
                                                        ),
                                                        selections(
                                                                field("id"),
                                                                field("name")
                                                        )
                                                )
                                        )
                                )
                        )
                )
        ).toQuery();

        String expected = document(
                selection(
                        field(
                                "book",
                                selections(
                                        field("id", "2"),
                                        field("title", "Grapes of Wrath"),
                                        field(
                                                "authors",
                                                selections(
                                                        field("id", "2"),
                                                        field("name", "John Setinbeck")
                                                )
                                        )
                                )
                        )
                )
        ).toResponse();

        Map<String, Object> variables = new HashMap<>();
        variables.put("bookName", "Grapes of Wrath");
        variables.put("authorName", "John Setinbeck");

        runQueryWithExpectedResult(graphQLRequest, variables, expected);
    }

    @Test
    public void fetchCollection() throws IOException {
        // create a second book
        createWithVariables();

        String graphQLRequest = document(
                selection(
                        field(
                                "book",
                                selections(
                                        field("id"),
                                        field("title"),
                                        field(
                                                "authors",
                                                selections(
                                                        field("id"),
                                                        field("name")
                                                )
                                        )
                                )
                        )
                )
        ).toQuery();

        String expected = document(
                selections(
                        field(
                                "book",
                                selections(
                                        field("id", "1"),
                                        field("title", "1984"),
                                        field(
                                                "authors",
                                                selections(
                                                        field("id", "1"),
                                                        field("name", "George Orwell")
                                                )
                                        )
                                ),
                                selections(
                                        field("id", "2"),
                                        field("title", "Grapes of Wrath"),
                                        field(
                                                "authors",
                                                selections(
                                                        field("id", "2"),
                                                        field("name", "John Setinbeck")
                                                )
                                        )
                                )
                        )
                )
        ).toResponse();

        runQueryWithExpectedResult(graphQLRequest, expected);
    }

    @Test
    public void testInvalidFetch() throws IOException {
        Book book = new Book();

        String graphQLRequest = document(
                selection(
                        field(
                                "book",
                                arguments(
                                        argument("op", "FETCH"),
                                        argument("data", book)
                                ),
                                selections(
                                        field("id"),
                                        field("title")
                                )
                        )
                )
        ).toQuery();

        String expected = "{\"data\":{\"book\":null},\"errors\":[{\"message\":\"Exception while fetching data "
                + "(/book) : FETCH must not include data\","
                + "\"locations\":[{\"line\":1,\"column\":2}],\"path\":[\"book\"]}]}";

        runQueryWithExpectedResult(graphQLRequest, expected);
    }

    @Test
    public void fetchRootSingle() throws IOException {
        String graphQLRequest = document(
                selection(
                        field(
                                "book",
                                argument(
                                        argument(
                                                "ids",
                                                Arrays.asList("1")
                                        )
                                ),
                                selections(
                                        field("id"),
                                        field("title")
                                )
                        )
                )
        ).toQuery();

        String expectedResponse = document(
                selection(
                        field(
                                "book",
                                selections(
                                        field("id", "1"),
                                        field("title", "1984")
                                )
                        )
                )
        ).toResponse();

        runQueryWithExpectedResult(graphQLRequest, expectedResponse);
    }

    @Test
    public void runUpdateAndFetchDifferentTransactionsBatch() throws IOException {
        Book book = new Book();
        book.setId(2);
        book.setTitle("my book created in batch!");

        String graphQLRequest1 = document(
                mutation(
                        selection(
                                field(
                                        "book",
                                        arguments(
                                                argument("op", "UPSERT"),
                                                argument("data", book)
                                        ),
                                        selections(
                                                field("id"),
                                                field("title")
                                        )
                                )
                        )
                )
        ).toQuery();

        String graphQLRequest2 = document(
                selection(
                        field(
                                "book",
                                argument(argument("ids", "\"2\"")),
                                selections(
                                        field("id"),
                                        field("title")
                                )
                        )
                )
        ).toQuery();

        String expectedResponse = document(
                selection(
                        field(
                                "book",
                                selections(
                                        field("id", "2"),
                                        field("title", "my book created in batch!")
                                )
                        )
                ),
                selections(
                        field(
                                "book",
                                selections(
                                        field("id", "2"),
                                        field("title", "my book created in batch!")
                                )
                        )
                )
        ).toResponse();

        compareJsonObject(
                runQuery(toJsonArray(toJsonNode(graphQLRequest1), toJsonNode(graphQLRequest2)), NO_VERSION),
                expectedResponse
        );
    }

    @Test
    public void runMultipleRequestsSameTransactionWithAliases() throws IOException {
        // This test demonstrates that multiple roots can be manipulated within a _single_ transaction
        String graphQLRequest = document(
                selections(
                        field(
                                "firstAuthorCollection",
                                "author",
                                selections(
                                        field("id"),
                                        field("name")
                                )
                        ),
                        field(
                                "secondAuthorCollection",
                                "author",
                                selections(
                                        field("id"),
                                        field("name")
                                )
                        )
                )
        ).toQuery();

        String expectedResponse = document(
                selections(
                        field(
                                "firstAuthorCollection",
                                selections(
                                        field("id", "1"),
                                        field("name", "George Orwell")
                                )
                        ),
                        field(
                                "secondAuthorCollection",
                                selections(
                                        field("id", "1"),
                                        field("name", "George Orwell")
                                )
                        )
                )
        ).toResponse();

        runQueryWithExpectedResult(graphQLRequest, expectedResponse);
    }

    @Tag("skipInMemory") //Elide doesn't support to-many filter joins in memory yet.
    @ParameterizedTest
    @ValueSource(strings = {
            "\"books.title==\\\"1984\\\"\"",
            "\"books.id=isnull=false\"",
            "\"books.title=in=(\\\"1984\\\")\""})
    public void runManyToManyFilter(String filter) throws IOException {
        String graphQLRequest = document(
            query(
                selections(
                        field(
                                "author",
                                arguments(
                                        argument("filter", filter)
                                ),
                                selections(
                                        field("id"),
                                        field("name"),
                                        field(
                                                "books",
                                                selections(
                                                        field("id"),
                                                        field("title")
                                                )
                                        )
                                        )
                        )
                )
            )
        ).toQuery();

        String expectedResponse = document(
            selection(
                    field(
                            "author",
                            selections(
                                    field("id", "1"),
                                    field("name", "George Orwell"),
                                    field(
                                            "books",
                                            selections(
                                                    field("id", "1"),
                                                    field("title", "1984")
                                            )
                                    )
                            )
                    )
            )
        ).toResponse();

        runQueryWithExpectedResult(graphQLRequest, expectedResponse);
    }

    @Test
    public void testTypeIntrospection() throws Exception {
        String graphQLRequest = "{"
                + "__type(name: \"Book\") {"
                + "   name"
                + "   fields {"
                + "     name"
                + "   }"
                + "}"
                + "}";

        String query = toJsonQuery(graphQLRequest, new HashMap<>());

        given()
            .contentType(MediaType.APPLICATION_JSON)
            .accept(MediaType.APPLICATION_JSON)
            .body(query)
            .post("/graphQL")
            .then()
            .statusCode(HttpStatus.SC_OK)
            .body("data.__type.fields.name", containsInAnyOrder("id", "awards", "chapterCount",
                    "editorName", "genre", "language", "publishDate", "title", "authors", "chapters",
                    "editor", "publisher"));
<<<<<<< HEAD
    }

    @Test
    public void testVersionedTypeIntrospection() throws Exception {
        String graphQLRequest = "{"
                + "__type(name: \"Book\") {"
                + "   name"
                + "   fields {"
                + "     name"
                + "   }"
                + "}"
                + "}";

        String query = toJsonQuery(graphQLRequest, new HashMap<>());

        given()
                .contentType(MediaType.APPLICATION_JSON)
                .accept(MediaType.APPLICATION_JSON)
                .header("ApiVersion", "1.0")
                .body(query)
                .post("/graphQL")
                .then()
                .statusCode(HttpStatus.SC_OK)
                .body("data.__type.fields.name", containsInAnyOrder("id", "name", "publishDate"));
    }

    @Test
    @Tag("skipInMemory") //Skipping because storage for in-memory store is
    //broken out by class instead of a common underlying database table.
    public void fetchCollectionVersioned() throws IOException {

        String graphQLRequest = document(
                selection(
                        field(
                                "book",
                                selections(
                                        field("id"),
                                        field("name")
                                )
                        )
                )
        ).toQuery();

        String expected = document(
                selections(
                        field(
                                "book",
                                selections(
                                        field("id", "1"),
                                        field("name", "1984")
                                )
                        )
                )
        ).toResponse();

        runQueryWithExpectedResult(graphQLRequest, null, expected, "1.0");
    }

    @Test
    public void testInvalidApiVersion() throws IOException {

        String graphQLRequest = document(
                selection(
                        field(
                                "book",
                                selections(
                                        field("id"),
                                        field("name")
                                )
                        )
                )
        ).toQuery();

        String expected = "{\"errors\":[{\"message\":\"Invalid operation: Invalid API Version\"}]}";
=======
    }

    @Test
    public void testVersionedTypeIntrospection() throws Exception {
        String graphQLRequest = "{"
                + "__type(name: \"Book\") {"
                + "   name"
                + "   fields {"
                + "     name"
                + "   }"
                + "}"
                + "}";
>>>>>>> fbfc3b1c

        String query = toJsonQuery(graphQLRequest, new HashMap<>());

        given()
                .contentType(MediaType.APPLICATION_JSON)
                .accept(MediaType.APPLICATION_JSON)
<<<<<<< HEAD
                .header("ApiVersion", "2.0")
                .body(query)
                .post("/graphQL")
                .then()
                .body(equalTo(expected))
                .statusCode(HttpStatus.SC_BAD_REQUEST);
    }

    @Test
    public void testMissingVersionedModel() throws IOException {

        String graphQLRequest = document(
                selection(
                        field(
                                "parent",
                                selections(
                                        field("id")
                                )
                        )
                )
        ).toQuery();

        String expected = "{\"errors\":[{\"message\":\"Bad Request Body&#39;Unknown entity {parent}.&#39;\"}]}";

        runQueryWithExpectedResult(graphQLRequest, null, expected, "1.0");
    }


    private void runQueryWithExpectedResult(
            String graphQLQuery,
            Map<String, Object> variables,
            String expected
    ) throws IOException {
        compareJsonObject(runQuery(graphQLQuery, variables), expected);
    }

    private void runQueryWithExpectedResult(
            String graphQLQuery,
            Map<String, Object> variables,
            String expected,
            String apiVersion
    ) throws IOException {
        compareJsonObject(runQuery(graphQLQuery, variables, apiVersion), expected);
    }

    private void runQueryWithExpectedResult(String graphQLQuery, String expected) throws IOException {
        runQueryWithExpectedResult(graphQLQuery, null, expected);
    }
=======
                .header("ApiVersion", "1.0")
                .body(query)
                .post("/graphQL")
                .then()
                .statusCode(HttpStatus.SC_OK)
                .body("data.__type.fields.name", containsInAnyOrder("id", "name", "publishDate"));
    }

    @Test
    @Tag("skipInMemory") //Skipping because storage for in-memory store is
    //broken out by class instead of a common underlying database table.
    public void fetchCollectionVersioned() throws IOException {
>>>>>>> fbfc3b1c

        String graphQLRequest = document(
                selection(
                        field(
                                "book",
                                selections(
                                        field("id"),
                                        field("name")
                                )
                        )
                )
        ).toQuery();

        String expected = document(
                selections(
                        field(
                                "book",
                                selections(
                                        field("id", "1"),
                                        field("name", "1984")
                                )
                        )
                )
        ).toResponse();

<<<<<<< HEAD
    private ValidatableResponse runQuery(String query, Map<String, Object> variables) throws IOException {
        return runQuery(toJsonQuery(query, variables), NO_VERSION);
    }

    private ValidatableResponse runQuery(String query, Map<String, Object> variables, String apiVersion)
            throws IOException {
        return runQuery(toJsonQuery(query, variables), apiVersion);
    }

    private ValidatableResponse runQuery(String query, String apiVersion) {
        return given()
                .contentType(MediaType.APPLICATION_JSON)
                .accept(MediaType.APPLICATION_JSON)
                .header("ApiVersion", apiVersion)
=======
        runQueryWithExpectedResult(graphQLRequest, null, expected, "1.0");
    }

    @Test
    public void testInvalidApiVersion() throws IOException {

        String graphQLRequest = document(
                selection(
                        field(
                                "book",
                                selections(
                                        field("id"),
                                        field("name")
                                )
                        )
                )
        ).toQuery();

        String expected = "{\"errors\":[{\"message\":\"Invalid operation: Invalid API Version\"}]}";

        String query = toJsonQuery(graphQLRequest, new HashMap<>());

        given()
                .contentType(MediaType.APPLICATION_JSON)
                .accept(MediaType.APPLICATION_JSON)
                .header("ApiVersion", "2.0")
>>>>>>> fbfc3b1c
                .body(query)
                .post("/graphQL")
                .then()
                .body(equalTo(expected))
                .statusCode(HttpStatus.SC_BAD_REQUEST);
    }

    @Test
    public void testMissingVersionedModel() throws IOException {

        String graphQLRequest = document(
                selection(
                        field(
                                "parent",
                                selections(
                                        field("id")
                                )
                        )
                )
        ).toQuery();

        String expected = "{\"errors\":[{\"message\":\"Bad Request Body&#39;Unknown entity {parent}.&#39;\"}]}";

        runQueryWithExpectedResult(graphQLRequest, null, expected, "1.0");
    }

    private String toJsonArray(JsonNode... nodes) throws IOException {
        ArrayNode arrayNode = JsonNodeFactory.instance.arrayNode();
        for (JsonNode node : nodes) {
            arrayNode.add(node);
        }
        return mapper.writeValueAsString(arrayNode);
    }
}<|MERGE_RESOLUTION|>--- conflicted
+++ resolved
@@ -16,18 +16,11 @@
 import static com.yahoo.elide.contrib.testhelpers.graphql.GraphQLDSL.selections;
 import static com.yahoo.elide.contrib.testhelpers.graphql.GraphQLDSL.variableDefinition;
 import static com.yahoo.elide.contrib.testhelpers.graphql.GraphQLDSL.variableDefinitions;
-<<<<<<< HEAD
-=======
-
->>>>>>> fbfc3b1c
+
 import static com.yahoo.elide.core.EntityDictionary.NO_VERSION;
 import static io.restassured.RestAssured.given;
 import static org.hamcrest.Matchers.containsInAnyOrder;
 import static org.hamcrest.Matchers.equalTo;
-<<<<<<< HEAD
-import static org.junit.jupiter.api.Assertions.assertEquals;
-=======
->>>>>>> fbfc3b1c
 
 import com.yahoo.elide.contrib.testhelpers.graphql.VariableFieldSerializer;
 import com.yahoo.elide.core.HttpStatus;
@@ -521,7 +514,6 @@
             .body("data.__type.fields.name", containsInAnyOrder("id", "awards", "chapterCount",
                     "editorName", "genre", "language", "publishDate", "title", "authors", "chapters",
                     "editor", "publisher"));
-<<<<<<< HEAD
     }
 
     @Test
@@ -596,27 +588,12 @@
         ).toQuery();
 
         String expected = "{\"errors\":[{\"message\":\"Invalid operation: Invalid API Version\"}]}";
-=======
-    }
-
-    @Test
-    public void testVersionedTypeIntrospection() throws Exception {
-        String graphQLRequest = "{"
-                + "__type(name: \"Book\") {"
-                + "   name"
-                + "   fields {"
-                + "     name"
-                + "   }"
-                + "}"
-                + "}";
->>>>>>> fbfc3b1c
 
         String query = toJsonQuery(graphQLRequest, new HashMap<>());
 
         given()
                 .contentType(MediaType.APPLICATION_JSON)
                 .accept(MediaType.APPLICATION_JSON)
-<<<<<<< HEAD
                 .header("ApiVersion", "2.0")
                 .body(query)
                 .post("/graphQL")
@@ -644,135 +621,6 @@
         runQueryWithExpectedResult(graphQLRequest, null, expected, "1.0");
     }
 
-
-    private void runQueryWithExpectedResult(
-            String graphQLQuery,
-            Map<String, Object> variables,
-            String expected
-    ) throws IOException {
-        compareJsonObject(runQuery(graphQLQuery, variables), expected);
-    }
-
-    private void runQueryWithExpectedResult(
-            String graphQLQuery,
-            Map<String, Object> variables,
-            String expected,
-            String apiVersion
-    ) throws IOException {
-        compareJsonObject(runQuery(graphQLQuery, variables, apiVersion), expected);
-    }
-
-    private void runQueryWithExpectedResult(String graphQLQuery, String expected) throws IOException {
-        runQueryWithExpectedResult(graphQLQuery, null, expected);
-    }
-=======
-                .header("ApiVersion", "1.0")
-                .body(query)
-                .post("/graphQL")
-                .then()
-                .statusCode(HttpStatus.SC_OK)
-                .body("data.__type.fields.name", containsInAnyOrder("id", "name", "publishDate"));
-    }
-
-    @Test
-    @Tag("skipInMemory") //Skipping because storage for in-memory store is
-    //broken out by class instead of a common underlying database table.
-    public void fetchCollectionVersioned() throws IOException {
->>>>>>> fbfc3b1c
-
-        String graphQLRequest = document(
-                selection(
-                        field(
-                                "book",
-                                selections(
-                                        field("id"),
-                                        field("name")
-                                )
-                        )
-                )
-        ).toQuery();
-
-        String expected = document(
-                selections(
-                        field(
-                                "book",
-                                selections(
-                                        field("id", "1"),
-                                        field("name", "1984")
-                                )
-                        )
-                )
-        ).toResponse();
-
-<<<<<<< HEAD
-    private ValidatableResponse runQuery(String query, Map<String, Object> variables) throws IOException {
-        return runQuery(toJsonQuery(query, variables), NO_VERSION);
-    }
-
-    private ValidatableResponse runQuery(String query, Map<String, Object> variables, String apiVersion)
-            throws IOException {
-        return runQuery(toJsonQuery(query, variables), apiVersion);
-    }
-
-    private ValidatableResponse runQuery(String query, String apiVersion) {
-        return given()
-                .contentType(MediaType.APPLICATION_JSON)
-                .accept(MediaType.APPLICATION_JSON)
-                .header("ApiVersion", apiVersion)
-=======
-        runQueryWithExpectedResult(graphQLRequest, null, expected, "1.0");
-    }
-
-    @Test
-    public void testInvalidApiVersion() throws IOException {
-
-        String graphQLRequest = document(
-                selection(
-                        field(
-                                "book",
-                                selections(
-                                        field("id"),
-                                        field("name")
-                                )
-                        )
-                )
-        ).toQuery();
-
-        String expected = "{\"errors\":[{\"message\":\"Invalid operation: Invalid API Version\"}]}";
-
-        String query = toJsonQuery(graphQLRequest, new HashMap<>());
-
-        given()
-                .contentType(MediaType.APPLICATION_JSON)
-                .accept(MediaType.APPLICATION_JSON)
-                .header("ApiVersion", "2.0")
->>>>>>> fbfc3b1c
-                .body(query)
-                .post("/graphQL")
-                .then()
-                .body(equalTo(expected))
-                .statusCode(HttpStatus.SC_BAD_REQUEST);
-    }
-
-    @Test
-    public void testMissingVersionedModel() throws IOException {
-
-        String graphQLRequest = document(
-                selection(
-                        field(
-                                "parent",
-                                selections(
-                                        field("id")
-                                )
-                        )
-                )
-        ).toQuery();
-
-        String expected = "{\"errors\":[{\"message\":\"Bad Request Body&#39;Unknown entity {parent}.&#39;\"}]}";
-
-        runQueryWithExpectedResult(graphQLRequest, null, expected, "1.0");
-    }
-
     private String toJsonArray(JsonNode... nodes) throws IOException {
         ArrayNode arrayNode = JsonNodeFactory.instance.arrayNode();
         for (JsonNode node : nodes) {
