--- conflicted
+++ resolved
@@ -531,10 +531,6 @@
     @Test
     public void testSubCollectionRelationships() throws Exception {
         given().when().get("/parent/1/children/1/relationships/parents").then()
-<<<<<<< HEAD
-                .log().all()
-=======
->>>>>>> ef111d6e
                 .statusCode(HttpStatus.SC_OK)
                 .body(equalTo(
                         data(linkage(type("parent"), id("1"))).toJSON()));
