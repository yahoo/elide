/*
 * Copyright 2020, Yahoo Inc.
 * Licensed under the Apache License, Version 2.0
 * See LICENSE file in project root for terms.
 */
package com.yahoo.elide.modelconfig.validator;

import static com.github.stefanbirkner.systemlambda.SystemLambda.catchSystemExit;
import static com.github.stefanbirkner.systemlambda.SystemLambda.tapSystemErr;
import static org.junit.jupiter.api.Assertions.assertDoesNotThrow;
import static org.junit.jupiter.api.Assertions.assertEquals;
import static org.junit.jupiter.api.Assertions.assertTrue;

import com.yahoo.elide.modelconfig.model.Table;

import org.junit.jupiter.api.Test;

public class DynamicConfigValidatorTest {

    @Test
    public void testValidInheritanceConfig() throws Exception {
        DynamicConfigValidator testClass = new DynamicConfigValidator("src/test/resources/validator/valid");
        testClass.readAndValidateConfigs();
        Table parent = testClass.getElideTableConfig().getTable("PlayerStats");
        Table child = testClass.getElideTableConfig().getTable("PlayerStatsChild");

        // parent class dim + 3 new in child class + 2 overridden
        assertEquals(parent.getDimensions().size(), 4);
        assertEquals(child.getDimensions().size(), parent.getDimensions().size() + 3);

        // parent class measure + 1 new in child class
        assertEquals(parent.getMeasures().size(), 2);
        assertEquals(child.getMeasures().size(), parent.getMeasures().size() + 1);

        // no new joins in child class, will inherit parent class joins
        assertEquals(parent.getJoins().size(), child.getJoins().size());
    }

    @Test
    public void testHelpArgumnents() {
        assertDoesNotThrow(() -> DynamicConfigValidator.main(new String[] { "-h" }));
        assertDoesNotThrow(() -> DynamicConfigValidator.main(new String[] { "--help" }));
    }

    @Test
    public void testNoArgumnents() throws Exception {
        String error = tapSystemErr(() -> {
            int exitStatus = catchSystemExit(() -> DynamicConfigValidator.main(null));
            assertEquals(1, exitStatus);
        });

        assertTrue(error.startsWith("Missing required option"));
    }

    @Test
    public void testOneEmptyArgument() throws Exception {
        String error = tapSystemErr(() -> {
            int exitStatus = catchSystemExit(() -> DynamicConfigValidator.main(new String[] { "" }));
            assertEquals(1, exitStatus);
        });

        assertTrue(error.startsWith("Missing required option"));
    }

    @Test
    public void testMissingArgumentValue() throws Exception {
        String error = tapSystemErr(() -> {
            int exitStatus = catchSystemExit(() -> DynamicConfigValidator.main(new String[] { "--configDir" }));
            assertEquals(2, exitStatus);
        });

        assertTrue(error.startsWith("Missing argument for option"));

        error = tapSystemErr(() -> {
            int exitStatus = catchSystemExit(() -> DynamicConfigValidator.main(new String[] { "-c" }));
            assertEquals(2, exitStatus);
        });

        assertTrue(error.startsWith("Missing argument for option"));
    }

    @Test
    public void testMissingConfigDir() throws Exception {
        String error = tapSystemErr(() -> {
            int exitStatus = catchSystemExit(() ->
                    DynamicConfigValidator.main(new String[] { "--configDir", "src/test/resources/validator/missing" }));
            assertEquals(2, exitStatus);
        });

        assertTrue(error.contains("config path does not exist"));
    }

    @Test
    public void testMissingVariableConfig() {
        assertDoesNotThrow(() -> DynamicConfigValidator
                .main(new String[] { "--configDir", "src/test/resources/validator/missing_variable" }));
    }

    @Test
    public void testMissingSecurityConfig() {
        assertDoesNotThrow(() -> DynamicConfigValidator
                .main(new String[] { "--configDir", "src/test/resources/validator/missing_security" }));
    }

    @Test
    public void testMissingConfigs() throws Exception {
        String error = tapSystemErr(() -> {
            int exitStatus = catchSystemExit(() ->
                    DynamicConfigValidator.main(new String[] { "--configDir", "src/test/resources/validator/missing_configs" }));
            assertEquals(2, exitStatus);
        });

        assertTrue(error.startsWith("Neither Table nor DB configs found under:"));
    }

    @Test
    public void testMissingTableConfig() {
        assertDoesNotThrow(() -> DynamicConfigValidator
                        .main(new String[] { "--configDir", "src/test/resources/validator/missing_table_config" }));
    }

    @Test
    public void testBadVariableConfig() throws Exception {
        String error = tapSystemErr(() -> {
            int exitStatus = catchSystemExit(() ->
                    DynamicConfigValidator.main(new String[] { "--configDir", "src/test/resources/validator/bad_variable" }));
            assertEquals(2, exitStatus);
        });

        assertEquals("Invalid Hjson Syntax: Found '[' where a key name was "
                + "expected (check your syntax or use quotes if the key name includes {}[],: or whitespace) at 3:7\n",
                error);
    }

    @Test
    public void testInheritanceCycle() throws Exception {
        String error = tapSystemErr(() -> {
            int exitStatus = catchSystemExit(() ->
                    DynamicConfigValidator.main(new String[] { "--configDir", "src/test/resources/validator/bad_cyclic_inheritance" }));
            assertEquals(2, exitStatus);
        });

<<<<<<< HEAD
        assert ("Inheriting from table 'A' creates an illegal cyclic dependency.\n".equals(error) || "Inheriting from table 'B' creates an illegal cyclic dependency.\n".equals(error));
=======
        assertTrue(error.contains("Inheriting from table"));
        assertTrue(error.contains("creates an illegal cyclic dependency."));
>>>>>>> 47024716
    }

    @Test
    public void testMissingInheritanceModel() throws Exception {
        String error = tapSystemErr(() -> {
            int exitStatus = catchSystemExit(() ->
                    DynamicConfigValidator.main(new String[] { "--configDir", "src/test/resources/validator/missing_inheritance" }));
            assertEquals(2, exitStatus);
        });

        assertEquals("Undefined model: B is used as a Parent(extend) for another model.\n", error);
    }

    @Test
    public void testBadSecurityConfig() throws Exception {
        String error = tapSystemErr(() -> {
            int exitStatus = catchSystemExit(() ->
                    DynamicConfigValidator.main(new String[] { "--configDir", "src/test/resources/validator/bad_security" }));
            assertEquals(2, exitStatus);
        });

        assertEquals("Invalid Hjson Syntax: Found '[' where a key name was expected "
                + "(check your syntax or use quotes if the key name includes {}[],: or whitespace) at 3:11\n",
                error);
    }

    @Test
    public void testBadSecurityRoleConfig() throws Exception {
        String error = tapSystemErr(() -> {
            int exitStatus = catchSystemExit(() ->
                    DynamicConfigValidator.main(new String[] { "--configDir", "src/test/resources/validator/bad_security_role" }));
            assertEquals(2, exitStatus);
        });

        assertEquals("ROLE provided in security config contain one of these words: [,]\n", error);
    }

    @Test
    public void testBadTableConfigJoinType() throws Exception {
        String error = tapSystemErr(() -> {
            int exitStatus = catchSystemExit(() ->
                    DynamicConfigValidator.main(new String[] { "--configDir", "src/test/resources/validator/bad_table_join_type" }));
            assertEquals(2, exitStatus);
        });
        String expected = "Schema validation failed for: table1.hjson\n"
                        + "[ERROR]\n"
                        + "Instance[/tables/0/joins/0/kind] failed to validate against schema[/definitions/join/properties/kind]. Join kind [toAll] is not allowed. Supported value is one of [ToOne, ToMany].\n"
                        + "[ERROR]\n"
                        + "Instance[/tables/0/joins/1/type] failed to validate against schema[/definitions/join/properties/type]. Join type [full outer] is not allowed. Supported value is one of [left, inner, full, cross].\n";

        assertEquals(expected, error);
    }

    @Test
    public void testBadDimName() throws Exception {
        String expectedMessage = "Schema validation failed for: table1.hjson\n"
                        + "[ERROR]\n"
                        + "Instance[/tables/0/dimensions/0] failed to validate against schema[/properties/tables/items/properties/dimensions/items]. instance failed to match exactly one schema (matched 0 out of 2)\n"
                        + "    Instance[/tables/0/dimensions/0] failed to validate against schema[/definitions/dimension]. instance failed to match all required schemas (matched only 1 out of 2)\n"
                        + "        Instance[/tables/0/dimensions/0/name] failed to validate against schema[/definitions/dimensionRef/properties/name]. Field name [id] is not allowed. Field name cannot be 'id'\n"
                        + "    Instance[/tables/0/dimensions/0] failed to validate against schema[/definitions/timeDimension]. instance failed to match all required schemas (matched only 0 out of 2)\n"
                        + "        Instance[/tables/0/dimensions/0/name] failed to validate against schema[/definitions/dimensionRef/properties/name]. Field name [id] is not allowed. Field name cannot be 'id'\n"
                        + "        Instance[/tables/0/dimensions/0/type] failed to validate against schema[/definitions/timeDimension/allOf/1/properties/type]. Field type [Text] is not allowed. Field type must be [Time] for any time dimension.\n"
                        + "[ERROR]\n"
                        + "Instance[/tables/0/dimensions/1] failed to validate against schema[/properties/tables/items/properties/dimensions/items]. instance failed to match exactly one schema (matched 0 out of 2)\n"
                        + "    Instance[/tables/0/dimensions/1] failed to validate against schema[/definitions/dimension]. instance failed to match all required schemas (matched only 1 out of 2)\n"
                        + "        Instance[/tables/0/dimensions/1/name] failed to validate against schema[/definitions/dimensionRef/properties/name]. Field name [_region] is not allowed. Field name must start with an alphabet and can include alaphabets, numbers and '_' only.\n"
                        + "    Instance[/tables/0/dimensions/1] failed to validate against schema[/definitions/timeDimension]. instance failed to match all required schemas (matched only 0 out of 2)\n"
                        + "        Instance[/tables/0/dimensions/1/name] failed to validate against schema[/definitions/dimensionRef/properties/name]. Field name [_region] is not allowed. Field name must start with an alphabet and can include alaphabets, numbers and '_' only.\n"
                        + "        Instance[/tables/0/dimensions/1/type] failed to validate against schema[/definitions/timeDimension/allOf/1/properties/type]. Field type [Text] is not allowed. Field type must be [Time] for any time dimension.\n";

        String error = tapSystemErr(() -> {
            int exitStatus = catchSystemExit(() ->
                    DynamicConfigValidator.main(new String[] { "--configDir", "src/test/resources/validator/bad_dim_name" }));
            assertEquals(2, exitStatus);
        });

        assertEquals(expectedMessage, error);
    }

    @Test
    public void testBadTableConfigSQL() throws Exception {
        String error = tapSystemErr(() -> {
            int exitStatus = catchSystemExit(() ->
                    DynamicConfigValidator.main(new String[] { "--configDir", "src/test/resources/validator/bad_table_sql" }));
            assertEquals(2, exitStatus);
        });

        assertTrue(error.startsWith("sql/definition provided in table config contain either ';' or one of these words"));
    }

    @Test
    public void testBadJoinModel() throws Exception {
        String error = tapSystemErr(() -> {
            int exitStatus = catchSystemExit(() ->
                    DynamicConfigValidator.main(new String[] { "--configDir", "src/test/resources/validator/bad_join_model" }));
            assertEquals(2, exitStatus);
        });
        assertTrue(error.contains(" is neither included in dynamic models nor in static models"));
    }

    @Test
    public void testBadJoinDefinition() throws Exception {
        String error = tapSystemErr(() -> {
            int exitStatus = catchSystemExit(() -> DynamicConfigValidator
                    .main(new String[]{"--configDir", "src/test/resources/validator/bad_join_def"}));

            assertEquals(2, exitStatus);
        });

        assertTrue(error.startsWith("Join name must be used before '.' in join definition."));
    }

    @Test
    public void testUndefinedVariable() throws Exception {
        String error = tapSystemErr(() -> {
            int exitStatus = catchSystemExit(() -> DynamicConfigValidator
                    .main(new String[]{"--configDir", "src/test/resources/validator/undefined_handlebar"}));

            assertEquals(2, exitStatus);
        });

        assertEquals("foobar is used as a variable in either table or security config files "
                        + "but is not defined in variables config file.\n", error);
    }

    public void testBadTableSource() throws Exception {
        String error = tapSystemErr(() -> {
            int exitStatus = catchSystemExit(() -> DynamicConfigValidator
                    .main(new String[]{"--configDir", "src/test/resources/validator/bad_tablesource"}));

            assertEquals(2, exitStatus);
        });
        assertEquals("Invalid tableSource : Team.teamRegion . Field : teamRegion is undefined for hjson model: Team",
                        error);
    }

    @Test
    public void testDuplicateDBConfigName() throws Exception {
        String error = tapSystemErr(() -> {
            int exitStatus = catchSystemExit(() -> DynamicConfigValidator
                    .main(new String[]{"--configDir", "src/test/resources/validator/duplicate_dbconfigname"}));

            assertEquals(2, exitStatus);
        });

        assertEquals("Duplicate!! Either Table or DB configs found with the same name.\n", error);
    }

    @Test
    public void testJoinedTablesDBConnectionNameMismatch() throws Exception {
        String error = tapSystemErr(() -> {
            int exitStatus = catchSystemExit(() -> DynamicConfigValidator
                    .main(new String[]{"--configDir", "src/test/resources/validator/mismatch_dbconfig"}));

            assertEquals(2, exitStatus);
        });
        assertTrue(error.contains("DBConnection name mismatch between table: "));
        assertTrue(error.contains(" and tables in its Join Clause."));
    }

    @Test
    public void testFormatClassPath() {
        assertEquals("anydir", DynamicConfigValidator.formatClassPath("src/test/resources/anydir"));
        assertEquals("anydir/configs", DynamicConfigValidator.formatClassPath("src/test/resources/anydir/configs"));
        assertEquals("src/test/resourc", DynamicConfigValidator.formatClassPath("src/test/resourc"));
        assertEquals("", DynamicConfigValidator.formatClassPath("src/test/resources/"));
        assertEquals("", DynamicConfigValidator.formatClassPath("src/test/resources"));
        assertEquals("anydir/configs", DynamicConfigValidator.formatClassPath("src/test/resourcesanydir/configs"));
    }
}<|MERGE_RESOLUTION|>--- conflicted
+++ resolved
@@ -140,12 +140,8 @@
             assertEquals(2, exitStatus);
         });
 
-<<<<<<< HEAD
-        assert ("Inheriting from table 'A' creates an illegal cyclic dependency.\n".equals(error) || "Inheriting from table 'B' creates an illegal cyclic dependency.\n".equals(error));
-=======
         assertTrue(error.contains("Inheriting from table"));
         assertTrue(error.contains("creates an illegal cyclic dependency."));
->>>>>>> 47024716
     }
 
     @Test
