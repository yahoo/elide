/*
 * Copyright 2020, Yahoo Inc.
 * Licensed under the Apache License, Version 2.0
 * See LICENSE file in project root for terms.
 */
package com.yahoo.elide.modelconfig.model;

import com.fasterxml.jackson.annotation.JsonInclude;
import com.fasterxml.jackson.annotation.JsonProperty;
import com.fasterxml.jackson.annotation.JsonPropertyOrder;
import com.fasterxml.jackson.databind.annotation.JsonDeserialize;
import lombok.AllArgsConstructor;
import lombok.Builder;
import lombok.Data;
import lombok.EqualsAndHashCode;
import lombok.NoArgsConstructor;
import lombok.Singular;

import java.util.ArrayList;
import java.util.LinkedHashSet;
import java.util.List;
import java.util.Set;

/**
 * Dimensions represent labels for measures.
 * Dimensions are used to filter and group measures.
 */
@JsonInclude(JsonInclude.Include.NON_NULL)
@JsonPropertyOrder({
    "name",
    "friendlyName",
    "description",
    "category",
    "hidden",
    "readAccess",
    "definition",
    "cardinality",
    "type",
    "grains",
    "tags",
    "arguments",
    "values",
    "tableSource"
})
@Data
@EqualsAndHashCode()
@AllArgsConstructor
@NoArgsConstructor
@Builder
public class Dimension implements Named {

    @JsonProperty("name")
    private String name;

    @JsonProperty("friendlyName")
    private String friendlyName;

    @JsonProperty("description")
    private String description;

    @JsonProperty("category")
    private String category;

    @JsonProperty("hidden")
    private Boolean hidden = false;

    @JsonProperty("readAccess")
    private String readAccess = "Prefab.Role.All";

    @JsonProperty("definition")
    private String definition;

    @JsonProperty("cardinality")
    private String cardinality;

    @JsonProperty("type")
    private Type type;

    @JsonProperty("grains")
    @Singular
    private List<Grain> grains = new ArrayList<>();

    @JsonProperty("tags")
    @JsonDeserialize(as = LinkedHashSet.class)
    private Set<String> tags = new LinkedHashSet<>();
<<<<<<< HEAD
=======

    @JsonProperty("arguments")
    @Singular
    private List<Argument> arguments = new ArrayList<>();
>>>>>>> 7d1c3c9e

    @JsonProperty("values")
    @JsonDeserialize(as = LinkedHashSet.class)
    private Set<String> values = new LinkedHashSet<>();

    @JsonProperty("tableSource")
    private String tableSource;

    /**
     * Returns description of the dimension.
     * If null, returns the name.
     * @return description
     */
    public String getDescription() {
        return (this.description == null ? getName() : this.description);
    }

    /**
     * Checks if this dimension has provided argument.
     * @param argName
     * @return true if this dimension has provided argument.
     */
    public boolean hasArgument(String argName) {
        return hasName(this.arguments, argName);
    }
}<|MERGE_RESOLUTION|>--- conflicted
+++ resolved
@@ -83,13 +83,10 @@
     @JsonProperty("tags")
     @JsonDeserialize(as = LinkedHashSet.class)
     private Set<String> tags = new LinkedHashSet<>();
-<<<<<<< HEAD
-=======
 
     @JsonProperty("arguments")
     @Singular
     private List<Argument> arguments = new ArrayList<>();
->>>>>>> 7d1c3c9e
 
     @JsonProperty("values")
     @JsonDeserialize(as = LinkedHashSet.class)
