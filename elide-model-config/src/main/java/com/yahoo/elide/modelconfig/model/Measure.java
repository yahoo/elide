/*
 * Copyright 2020, Yahoo Inc.
 * Licensed under the Apache License, Version 2.0
 * See LICENSE file in project root for terms.
 */
package com.yahoo.elide.modelconfig.model;

import com.fasterxml.jackson.annotation.JsonInclude;
import com.fasterxml.jackson.annotation.JsonProperty;
import com.fasterxml.jackson.annotation.JsonPropertyOrder;
import com.fasterxml.jackson.databind.annotation.JsonDeserialize;
import lombok.AllArgsConstructor;
import lombok.Builder;
import lombok.Data;
import lombok.EqualsAndHashCode;
import lombok.NoArgsConstructor;
import lombok.Singular;

import java.util.ArrayList;
import java.util.LinkedHashSet;
import java.util.List;
import java.util.Set;

/**
 * Measures represent metrics that can be aggregated at query time.
 */
@JsonInclude(JsonInclude.Include.NON_NULL)
@JsonPropertyOrder({
    "name",
    "friendlyName",
    "description",
    "category",
    "hidden",
    "readAccess",
    "definition",
    "queryPlanResolver",
    "type",
    "tags",
    "arguments",
})
@Data
@EqualsAndHashCode()
@AllArgsConstructor
@NoArgsConstructor
@Builder
public class Measure implements Named {

    @JsonProperty("name")
    private String name;

    @JsonProperty("friendlyName")
    private String friendlyName;

    @JsonProperty("description")
    private String description;

    @JsonProperty("category")
    private String category;

    @JsonProperty("hidden")
    private Boolean hidden = false;

    @JsonProperty("readAccess")
    private String readAccess = "Prefab.Role.All";

    @JsonProperty("definition")
    private String definition;

    @JsonProperty("type")
    private Type type;

    @JsonProperty("queryPlanResolver")
    private String queryPlanResolver;

    @JsonProperty("tags")
    @JsonDeserialize(as = LinkedHashSet.class)
    private Set<String> tags = new LinkedHashSet<>();
<<<<<<< HEAD
=======

    @JsonProperty("arguments")
    @Singular
    private List<Argument> arguments = new ArrayList<>();
>>>>>>> 7d1c3c9e

    /**
     * Returns description of the measure.
     * If null, returns the name.
     * @return description
     */
    public String getDescription() {
        return (this.description == null ? getName() : this.description);
    }

    /**
     * Checks if this measure has provided argument.
     * @param argName
     * @return true if this measure has provided argument.
     */
    public boolean hasArgument(String argName) {
        return hasName(this.arguments, argName);
    }
}<|MERGE_RESOLUTION|>--- conflicted
+++ resolved
@@ -75,13 +75,10 @@
     @JsonProperty("tags")
     @JsonDeserialize(as = LinkedHashSet.class)
     private Set<String> tags = new LinkedHashSet<>();
-<<<<<<< HEAD
-=======
 
     @JsonProperty("arguments")
     @Singular
     private List<Argument> arguments = new ArrayList<>();
->>>>>>> 7d1c3c9e
 
     /**
      * Returns description of the measure.
