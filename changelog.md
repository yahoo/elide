# Change Log
<<<<<<< HEAD
## 4.4.1
**Fixes**
 * Flush once for patch extension
=======

## 4.4.1
**Fixes**
 * ConstraintViolationExceptions are propagated on flush (JPA Transaction)
>>>>>>> ecb8e3f4

## 4.4.0
**Features**
 * Issue#763 Support for filtering & sorting on computed attributes
 * Added [JPA Data Store](https://github.com/yahoo/elide/pull/747)

**Fixes**
 * Throw proper exception on invalid PersistentResource where id=null
 * Issue#744 Elide returns wrong date parsing format in 400 error for non-default DateFormats
 * Enable RSQL filter dialect by default (in addition to the default filter dialect).

## 4.3.3
**Fixes**
 * Issue#744 Better error handling for mismatched method in Lifecycle and additional test
 * Upgraded puppycrawl.tools (checkstyle) dependency to address CVE-2019-9658
 * Issue#766 Outdated MySQL driver in elide-standalone and examples

## 4.3.2
**Fixes**
 * Issue#754

## 4.3.1
**Fixes**
 * Issue#758

**Features**
 * New method in EntityDictionary to bind a dependency injection injector function.

## 4.3.0
**Fixes**
 * Issue#733

**Features**
 * New elide-example-models package
 * New elide-test-helpers package
 * Use SecurityContext as default User object

## 4.2.14
**Features**
 * Added [Codahale InstrumentedFilter](https://metrics.dropwizard.io/3.1.0/manual/servlet/) & corresponding metrics, threads, admin servlets as a setting option for Elide Standalone.

**Fixes**
 * replaced jcabi-mysql-maven-plugin with H2 for testing
 * Upgrade Failsafe to 2.22.1 in order to run Hibernate 5 tests.  Fixed test failure.

## 4.2.13
**Features**
 * Add FilterPredicate sub-classes for each operation type

**Fixes**
 * Upgrade jackson databind to 2.9.8

## 4.2.12
**Fixes**
 * Issue#730
 * Issue#729

## 4.2.11
**Features**
 * Add annotation FilterExpressPath to provide paths for FilterExpressionChecks

## 4.2.10
**Fixes**
 * Upgrade Jetty Server library to address security alerts
 * Issue#703
 * Fix Import Order

## 4.2.9
**Fixes**
 * Fixed IT tests that were not running.
 * Fixed setting private attributes that are inherited.
 * Upgrade Jackson databind library to address security alerts

## 4.2.8
**Fixes**
 * Issue#696
 * Issue#707

## 4.2.7
**Features**
 * Add support for asterisk life cycle hooks (hooks that invoke for all fields in a model).

**Fixes**
 * Add support for multiple classloaders when using CoerceUtils ([Issue #689](https://github.com/yahoo/elide/issues/689))
 * Issue#691
 * Issue#644

**Features**
 * Both JPA Field (new) and Property (4.2.6 and earlier) Access are now supported.

## 4.2.6
**Fixes**
 * Fix NPE serializing Dates

## 4.2.5
**Features**
 * ISO8601 and epoch dates can be toggled in Elide Settings

**Fixes**
 * Fix NPE in HibernateEntityManagerStore
 * Performance enhancement for DataSerializer and MapConverter

## 4.2.4
**Fixes**
 * Fixed issues when running and building on Windows OS

## 4.2.3
**Features**
 * Add `CustomErrorException` and `ErrorObjects` to support custom error objects
 * Allow user to configure to return error objects
 * Update `ElideStandalone` to allow users to programmatically manipulate the `ServletContextHandler`.

**Fixes**
 * Fixed bug in GraphQL when multiple root documents are present in the same payload.  The flush between the documents
   did not correctly handle newly created/deleted objects.
 * Fixed broken graphql link in README.md
 * Fixed elide standalone instructions.
 * Fixed hashcode and equals for some test models

## 4.2.2
**Fixes**
 * Resolve hibernate proxy class for relationship

## 4.2.1
**Fixes**
 * Fixed #640
 * Log runtime exception as error

**Features**
 * Added "fetch joins" for to-one relationships to improve HQL performance and limit N+1 queries.

## 4.2.0
**Features**
 * Upgraded hibernate 5 datastore to latest version (5.2.15)

**Fixes**
 * Fixed bug where create-time pre-security hooks were running before any values were set.

## 4.1.0
**Fixes**
 * Performance enhancements including caching the `Class.getSimpleName`.
 * Fixed bug where updatePreSecurity lifecycle hook was being called for object creation.  This will no longer be true.  This changes the behavior of life cycle hooks (reason for minor version bump).

**Features**
 * Added the ability to register functions (outside entity classes) for lifecycle hook callbacks.

## 4.0.2
**Fixes**
 * Add support for retrieving values from java `Map` types. These are still modeled as lists of key/value pairs.
 * Log GraphQL query bodies. Private information or anything which is not intended to be logged should be passed as a variable as variables values are not logged.
 * Handle the `Transaction not closed` error on aborted response.

## 4.0.1
**Fixes**
 * Change `PersistentResourceFetcher` constructor visibility to public in order to allow this class instantiation outside of the elide-graphql.

## 4.0.0

See: 4.0-beta-5

## 4.0-beta-5
**Fixes**
 * Ignore non-entity types if present in the hibernate class metadata in the hibernate stores. This can legitimately occur when tools like envers are used.

**Features**
 * Support GraphQL batch requests.

## 4.0-beta-4
**Fixes**
 * Ignore provided-- but null-- operation names and variables in GraphQL requests.
 * Add additional logging around exception handling.
 * Don't swallow generic Exception in Elide. Log it and bubble it up to caller.
 * Fix a bug where null filter expressions were possible if no filter was passed in by the user, but permission filters existed.
 * Fix support for handling GraphQL variables.
 * Support java.util.Date types as new built-in primitive. Expects datetime as epoch millis.
 * Fixed issue with supporting variables in mutations.
 * Allow for arbitrary in-transaction identifiers for upserts (treated as unique identifier for current tx only).
 * Ensure GraphQLEndpoint returns GraphQL spec-compliant response.

**Features**
 * Handle ConstraintViolationException's by extracting the first constraint validation failure.
 * Include GraphQL in Elide standalone by default with ability to remove it via dependency management.
 * Upgrade to the latest graphql-java version: 6.0.

## 4.0-beta-3
**Fixes**
 * Updated MIT attribution for portions of MutableGraphQLInputObjectType
 * getRelation (single) call filters in-memory to avoid collision on multiple objects being created in the same transaction.

**Features**
 * ChangeSpec is now passed to OnUpdate life cycle hooks (allowing the hooks to see the before & after change to a given field).

## 4.0-beta-2
**Fixes**
 * Root collection loads now push down security filter predicates.
 * Avoid throwing exceptions that must be handled by the containing application, instead throw exceptions that will be handled directly within Elide.
 * Restore OnCreatePreSecurity lifecycle hook to occur after fields are populated.

**Features**
 * Added UPDATE operation for GraphQL.

## 4.0-beta-1
**Features**
 * Elide now supports GraphQL (as well as JSON-API).  This feature is in beta.  Read the [docs](elide.io) for specifics.  Until the artifact moves to stable,
   we may change the semantics of the GraphQL API through a minor Elide version release.
 * The semantics of `CreationPermission` have changed and can now apply towards fields as well as entities.  `UpdatePermission` is never
   checked for newly created objects.
 * The semantics of `SharePermission` have changed.  `SharePermission` can no longer have an expression defined.  It either denies permission
   or exactly matches `ReadPermission`.
 * RSQL queries that compare strings are now case-insensitive. There is not currently a way to make
   case sensitive RSQL queries, however the RSQL spec does not provide this either.
   Fixes #387

**Fixes**
 * Updated PreSecurity lifecycle hooks to run prior to inline checks like they should.

**Misc**
 * All deprecated functions from Elide 3.0 have been removed.
 * `FilterPredicates` have been restructure to share a common `Path` with other Elide code.

## 3.2.0
**Features**
 * Updated interface to beta standalone application. Plans to finalize this before Elide 4.0 release.

**Fixes**
 * Rollback relationship handling change.
 * Handle ForbiddenAccess only for denied Include, instead of filtering to empty set.

## 3.1.4
**Fixes**
 * Instead of ForbiddenAccess for denied Include, filter to empty set.
 * Generate error when parsing permission expression fails.

## 3.1.3
 * Add support for @Any relationships through a @MappedInterface

## 3.1.2
**Features**
 * Add Elide standalone application library

**Fixes**
 * Fix for issue #508
 * Fix for issue #521
 * Fix blog example
 * Properly handle proxy beans in HQL Builder

## 3.1.1
**Fixes**
 * Fix id extraction from multiplex transaction.

## 3.1.0
**Fixes**
 * Use Entity name when Include is empty.  Cleanup Predicate.

## 3.0.17
**Features**
Adds support for sorting by relationship (to-one) attributes.
**Misc**
Cleanup equals code style

## 3.0.16
**Misc**
 * Replaced deprecated Hibernate Criteria with JPQL/HQL.

## 3.0.15
**Fixes**
 * Use inverse relation type when updating.

## 3.0.14
**Fixes**
 * Properly handle incorrect relationship field name in Patch request instead of `Entity is null`
 * Properly handle invalid filtering input in HQL filtering
 * Properly handle NOT in filterexpressionchecks
 * Fix parameter order in commit permission check

## 3.0.13
**Fixes**
 * Fixing regression in deferred permissions for updates

## 3.0.12
**Misc**
 * Cleanup hibernate stores to not care about multi edit transactions
 * Removed dead code from hibernate3 transaction
 * Special read permissions handling of newly created objects in Patch Extension

## 3.0.11
**Fixes**
 * Change `UpdateOnCreate` check to be an `OperationCheck`.

## 3.0.10
**Fixes**
 * Use IdentityHashMap for ObjectEntityCache
 * Miscellaneous cleanup.

## 3.0.9
**Fixes**
 * Fix exception handler to pass verbose log even with unexpected exceptions.
 * Fix life cycle hooks to trigger "general" hooks even when specific field acted upon.
 * Build document list for swagger endpoint at the `/` path.

## 3.0.8
**Features**
 * Add support for FieldSetToNull check.

## 3.0.7
**Features**
 * Add support for sorting by id values
 * Implement functionality for Hibernate5 to support `EntityManager`'s.

**Fixes**
 * Account for inheritance when performing new entity detection during a PATCH Extension request.
 * Upgrade examples to behave properly with latest jersey release.
 * Rethrow `WebApplicationException` exceptions from error response handler.

**Misc**
  * Always setting HQL 'alias' in FilterPredicate Constructor

## 3.0.6
**Misc**
* Cleanup of active permission executor

## 3.0.5
**Fixes**
* Fixed caching of security checks (performance optimization)
* Security fix for inline checks being deferred when used in conjunction with commit checks.
* Security fix to not bypass collection filtering for patch extension requests.

**Features**
* Added UUID type coercion
* Move `InMemoryDataStore` to Elide core. The `InMemoryDataStore` from the `elide-datastore-inmemorydb` package has
    been deprecated and will be removed in Elide 4.0

## 3.0.4
**Fixes**
* Do not save deleted objects even if referenced as an inverse from a relationship.

## 3.0.3
**Fixes**
* Fix HQL for order by clauses preceded by filters.
* Remove extra `DELETE` endpoint from `JsonApiEndpoint` since it's not compliant across all JAX-RS implementations.
* Add support for matching inherited types while type checking.
* Fix tests to automatically set UTC timestamp.
* Fix README information and various examples.

## 3.0.2
**Misc**
* Clean up Elide request handler.

## 3.0.1
**Fixes**
* Updated HQL query aliases for page total calculation in hibernate3 and hibernate5 data stores.

## 3.0.0
**Features**
* Promoted `DefaultOpaqueUserFunction` to be a top-level class
* Promoted `Elide.Builder` to be a top-level class `ElideSettingsBuilder`
* Revised datastore interface
    * Removed hibernate-isms
    * Made key-value persistence easier to support
* Revised lifecycle hook model
* Revised audit logger interface
* Removed all deprecated features, e.g.
    * SecurityMode
    * `any` and `all` permission syntax
    * Required use of `ElideSettingsBuilder`
    * Removed `PersistenceStore` from Hibernate 5 datastore
* Made `InMemoryDataStore` the reference datastore implementation
* Allow filtering on nested to-one relationships

**Fixes**
* Close transactions properly
* Updated all dependencies
* Fixed page totals to honor filter & security permissions evaluated in the DB.<|MERGE_RESOLUTION|>--- conflicted
+++ resolved
@@ -1,14 +1,8 @@
 # Change Log
-<<<<<<< HEAD
 ## 4.4.1
 **Fixes**
  * Flush once for patch extension
-=======
-
-## 4.4.1
-**Fixes**
  * ConstraintViolationExceptions are propagated on flush (JPA Transaction)
->>>>>>> ecb8e3f4
 
 ## 4.4.0
 **Features**
