--- conflicted
+++ resolved
@@ -1,11 +1,10 @@
 # Change Log
-<<<<<<< HEAD
 ## 4.0.0
 **Features**
  * RSQL queries that compare strings are now case-insensitive. There is not currently a way to make 
    case sensitive RSQL queries, however the RSQL spec does not provide this either. 
    Fixes #387
-=======
+
 ## 3.2.0
 **Features**
  * Updated interface to beta standalone application. Plans to finalize this before Elide 4.0 release.
@@ -21,7 +20,6 @@
 
 ## 3.1.3
  * Add support for @Any relationships through a @MappedInterface
->>>>>>> 260e58d5
 
 ## 3.1.2
 **Features**
