# Change Log
## 4.3.3
**Fixes**
 * Issue#744 Better error handling for mismatched method in Lifecycle and additional test
<<<<<<< HEAD
 * Issue#766 Outdated MySQL driver in elide-standalone and examples
=======
 * Upgraded puppycrawl.tools (checkstyle) dependency to address CVE-2019-9658 
>>>>>>> 60b19b0e

**Features**
 * Let custom Elide wrapper process JsonPatchExtensionException

## 4.3.2
**Fixes**
 * Issue#754

## 4.3.1
**Fixes**
 * Issue#758

**Features**
 * New method in EntityDictionary to bind a dependency injection injector function.

## 4.3.0
**Fixes**
 * Issue#733

**Features**
 * New elide-example-models package
 * New elide-test-helpers package
 * Use SecurityContext as default User object

## 4.2.14
**Features**
 * Added [Codahale InstrumentedFilter](https://metrics.dropwizard.io/3.1.0/manual/servlet/) & corresponding metrics, threads, admin servlets as a setting option for Elide Standalone.

**Fixes**
 * replaced jcabi-mysql-maven-plugin with H2 for testing
 * Upgrade Failsafe to 2.22.1 in order to run Hibernate 5 tests.  Fixed test failure.

## 4.2.13
**Features**
 * Add FilterPredicate sub-classes for each operation type

**Fixes**
 * Upgrade jackson databind to 2.9.8

## 4.2.12
**Fixes**
 * Issue#730
 * Issue#729

## 4.2.11
**Features**
 * Add annotation FilterExpressPath to provide paths for FilterExpressionChecks

## 4.2.10
**Fixes**
 * Upgrade Jetty Server library to address security alerts
 * Issue#703
 * Fix Import Order

## 4.2.9
**Fixes**
 * Fixed IT tests that were not running.
 * Fixed setting private attributes that are inherited.
 * Upgrade Jackson databind library to address security alerts

## 4.2.8
**Fixes**
 * Issue#696
 * Issue#707

## 4.2.7
**Features**
 * Add support for asterisk life cycle hooks (hooks that invoke for all fields in a model).

**Fixes**
 * Add support for multiple classloaders when using CoerceUtils ([Issue #689](https://github.com/yahoo/elide/issues/689))
 * Issue#691
 * Issue#644

**Features**
 * Both JPA Field (new) and Property (4.2.6 and earlier) Access are now supported.

## 4.2.6
**Fixes**
 * Fix NPE serializing Dates

## 4.2.5
**Features**
 * ISO8601 and epoch dates can be toggled in Elide Settings

**Fixes**
 * Fix NPE in HibernateEntityManagerStore
 * Performance enhancement for DataSerializer and MapConverter

## 4.2.4
**Fixes**
 * Fixed issues when running and building on Windows OS

## 4.2.3
**Features**
 * Add `CustomErrorException` and `ErrorObjects` to support custom error objects
 * Allow user to configure to return error objects
 * Update `ElideStandalone` to allow users to programmatically manipulate the `ServletContextHandler`.

**Fixes**
 * Fixed bug in GraphQL when multiple root documents are present in the same payload.  The flush between the documents
   did not correctly handle newly created/deleted objects.
 * Fixed broken graphql link in README.md
 * Fixed elide standalone instructions.
 * Fixed hashcode and equals for some test models

## 4.2.2
**Fixes**
 * Resolve hibernate proxy class for relationship

## 4.2.1
**Fixes**
 * Fixed #640
 * Log runtime exception as error

**Features**
 * Added "fetch joins" for to-one relationships to improve HQL performance and limit N+1 queries.

## 4.2.0
**Features**
 * Upgraded hibernate 5 datastore to latest version (5.2.15)

**Fixes**
 * Fixed bug where create-time pre-security hooks were running before any values were set.

## 4.1.0
**Fixes**
 * Performance enhancements including caching the `Class.getSimpleName`.
 * Fixed bug where updatePreSecurity lifecycle hook was being called for object creation.  This will no longer be true.  This changes the behavior of life cycle hooks (reason for minor version bump).

**Features**
 * Added the ability to register functions (outside entity classes) for lifecycle hook callbacks.

## 4.0.2
**Fixes**
 * Add support for retrieving values from java `Map` types. These are still modeled as lists of key/value pairs.
 * Log GraphQL query bodies. Private information or anything which is not intended to be logged should be passed as a variable as variables values are not logged.
 * Handle the `Transaction not closed` error on aborted response.

## 4.0.1
**Fixes**
 * Change `PersistentResourceFetcher` constructor visibility to public in order to allow this class instantiation outside of the elide-graphql.

## 4.0.0

See: 4.0-beta-5

## 4.0-beta-5
**Fixes**
 * Ignore non-entity types if present in the hibernate class metadata in the hibernate stores. This can legitimately occur when tools like envers are used.

**Features**
 * Support GraphQL batch requests.

## 4.0-beta-4
**Fixes**
 * Ignore provided-- but null-- operation names and variables in GraphQL requests.
 * Add additional logging around exception handling.
 * Don't swallow generic Exception in Elide. Log it and bubble it up to caller.
 * Fix a bug where null filter expressions were possible if no filter was passed in by the user, but permission filters existed.
 * Fix support for handling GraphQL variables.
 * Support java.util.Date types as new built-in primitive. Expects datetime as epoch millis.
 * Fixed issue with supporting variables in mutations.
 * Allow for arbitrary in-transaction identifiers for upserts (treated as unique identifier for current tx only).
 * Ensure GraphQLEndpoint returns GraphQL spec-compliant response.

**Features**
 * Handle ConstraintViolationException's by extracting the first constraint validation failure.
 * Include GraphQL in Elide standalone by default with ability to remove it via dependency management.
 * Upgrade to the latest graphql-java version: 6.0.

## 4.0-beta-3
**Fixes**
 * Updated MIT attribution for portions of MutableGraphQLInputObjectType
 * getRelation (single) call filters in-memory to avoid collision on multiple objects being created in the same transaction.

**Features**
 * ChangeSpec is now passed to OnUpdate life cycle hooks (allowing the hooks to see the before & after change to a given field).

## 4.0-beta-2
**Fixes**
 * Root collection loads now push down security filter predicates.
 * Avoid throwing exceptions that must be handled by the containing application, instead throw exceptions that will be handled directly within Elide.
 * Restore OnCreatePreSecurity lifecycle hook to occur after fields are populated.

**Features**
 * Added UPDATE operation for GraphQL.

## 4.0-beta-1
**Features**
 * Elide now supports GraphQL (as well as JSON-API).  This feature is in beta.  Read the [docs](elide.io) for specifics.  Until the artifact moves to stable,
   we may change the semantics of the GraphQL API through a minor Elide version release.
 * The semantics of `CreationPermission` have changed and can now apply towards fields as well as entities.  `UpdatePermission` is never
   checked for newly created objects.
 * The semantics of `SharePermission` have changed.  `SharePermission` can no longer have an expression defined.  It either denies permission
   or exactly matches `ReadPermission`.
 * RSQL queries that compare strings are now case-insensitive. There is not currently a way to make
   case sensitive RSQL queries, however the RSQL spec does not provide this either.
   Fixes #387

**Fixes**
 * Updated PreSecurity lifecycle hooks to run prior to inline checks like they should.

**Misc**
 * All deprecated functions from Elide 3.0 have been removed.
 * `FilterPredicates` have been restructure to share a common `Path` with other Elide code.

## 3.2.0
**Features**
 * Updated interface to beta standalone application. Plans to finalize this before Elide 4.0 release.

**Fixes**
 * Rollback relationship handling change.
 * Handle ForbiddenAccess only for denied Include, instead of filtering to empty set.

## 3.1.4
**Fixes**
 * Instead of ForbiddenAccess for denied Include, filter to empty set.
 * Generate error when parsing permission expression fails.

## 3.1.3
 * Add support for @Any relationships through a @MappedInterface

## 3.1.2
**Features**
 * Add Elide standalone application library

**Fixes**
 * Fix for issue #508
 * Fix for issue #521
 * Fix blog example
 * Properly handle proxy beans in HQL Builder

## 3.1.1
**Fixes**
 * Fix id extraction from multiplex transaction.

## 3.1.0
**Fixes**
 * Use Entity name when Include is empty.  Cleanup Predicate.

## 3.0.17
**Features**
Adds support for sorting by relationship (to-one) attributes.
**Misc**
Cleanup equals code style

## 3.0.16
**Misc**
 * Replaced deprecated Hibernate Criteria with JPQL/HQL.

## 3.0.15
**Fixes**
 * Use inverse relation type when updating.

## 3.0.14
**Fixes**
 * Properly handle incorrect relationship field name in Patch request instead of `Entity is null`
 * Properly handle invalid filtering input in HQL filtering
 * Properly handle NOT in filterexpressionchecks
 * Fix parameter order in commit permission check

## 3.0.13
**Fixes**
 * Fixing regression in deferred permissions for updates

## 3.0.12
**Misc**
 * Cleanup hibernate stores to not care about multi edit transactions
 * Removed dead code from hibernate3 transaction
 * Special read permissions handling of newly created objects in Patch Extension

## 3.0.11
**Fixes**
 * Change `UpdateOnCreate` check to be an `OperationCheck`.

## 3.0.10
**Fixes**
 * Use IdentityHashMap for ObjectEntityCache
 * Miscellaneous cleanup.

## 3.0.9
**Fixes**
 * Fix exception handler to pass verbose log even with unexpected exceptions.
 * Fix life cycle hooks to trigger "general" hooks even when specific field acted upon.
 * Build document list for swagger endpoint at the `/` path.

## 3.0.8
**Features**
 * Add support for FieldSetToNull check.

## 3.0.7
**Features**
 * Add support for sorting by id values
 * Implement functionality for Hibernate5 to support `EntityManager`'s.

**Fixes**
 * Account for inheritance when performing new entity detection during a PATCH Extension request.
 * Upgrade examples to behave properly with latest jersey release.
 * Rethrow `WebApplicationException` exceptions from error response handler.

**Misc**
  * Always setting HQL 'alias' in FilterPredicate Constructor

## 3.0.6
**Misc**
* Cleanup of active permission executor

## 3.0.5
**Fixes**
* Fixed caching of security checks (performance optimization)
* Security fix for inline checks being deferred when used in conjunction with commit checks.
* Security fix to not bypass collection filtering for patch extension requests.

**Features**
* Added UUID type coercion
* Move `InMemoryDataStore` to Elide core. The `InMemoryDataStore` from the `elide-datastore-inmemorydb` package has
    been deprecated and will be removed in Elide 4.0

## 3.0.4
**Fixes**
* Do not save deleted objects even if referenced as an inverse from a relationship.

## 3.0.3
**Fixes**
* Fix HQL for order by clauses preceded by filters.
* Remove extra `DELETE` endpoint from `JsonApiEndpoint` since it's not compliant across all JAX-RS implementations.
* Add support for matching inherited types while type checking.
* Fix tests to automatically set UTC timestamp.
* Fix README information and various examples.

## 3.0.2
**Misc**
* Clean up Elide request handler.

## 3.0.1
**Fixes**
* Updated HQL query aliases for page total calculation in hibernate3 and hibernate5 data stores.

## 3.0.0
**Features**
* Promoted `DefaultOpaqueUserFunction` to be a top-level class
* Promoted `Elide.Builder` to be a top-level class `ElideSettingsBuilder`
* Revised datastore interface
    * Removed hibernate-isms
    * Made key-value persistence easier to support
* Revised lifecycle hook model
* Revised audit logger interface
* Removed all deprecated features, e.g.
    * SecurityMode
    * `any` and `all` permission syntax
    * Required use of `ElideSettingsBuilder`
    * Removed `PersistenceStore` from Hibernate 5 datastore
* Made `InMemoryDataStore` the reference datastore implementation
* Allow filtering on nested to-one relationships

**Fixes**
* Close transactions properly
* Updated all dependencies
* Fixed page totals to honor filter & security permissions evaluated in the DB.<|MERGE_RESOLUTION|>--- conflicted
+++ resolved
@@ -2,11 +2,8 @@
 ## 4.3.3
 **Fixes**
  * Issue#744 Better error handling for mismatched method in Lifecycle and additional test
-<<<<<<< HEAD
+ * Upgraded puppycrawl.tools (checkstyle) dependency to address CVE-2019-9658 
  * Issue#766 Outdated MySQL driver in elide-standalone and examples
-=======
- * Upgraded puppycrawl.tools (checkstyle) dependency to address CVE-2019-9658 
->>>>>>> 60b19b0e
 
 **Features**
  * Let custom Elide wrapper process JsonPatchExtensionException
