--- conflicted
+++ resolved
@@ -1,14 +1,9 @@
 # Change Log
-<<<<<<< HEAD
-## 4.0-beta-2
-**Fixes**
-* Avoid throwing exceptions that must be handled by the containing application, instead throw exceptions that will be handled directly within Elide.
-=======
 
 ## 4.0-beta-2
 **Fixes**
  * Root collection loads now push down security filter predicates.
->>>>>>> ab5a3251
+ * Avoid throwing exceptions that must be handled by the containing application, instead throw exceptions that will be handled directly within Elide.
 
 ## 4.0-beta-1
 **Features**
