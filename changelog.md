--- conflicted
+++ resolved
@@ -8,12 +8,9 @@
 **Fixes**
  * Flush once for patch extension
  * ConstraintViolationExceptions are propagated on flush (JPA Transaction)
-<<<<<<< HEAD
-=======
  * Enable support for JPA @MapsId annotation on relationships so that client doesn't have
    to provide a dummy ID to make entity creation work.
  * Cache all calls to getEntityBinding
->>>>>>> b5f4a3ab
 
 ## 4.4.0
 **Features**
