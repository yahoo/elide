# Change Log
## 4.3.4
<<<<<<< HEAD
**Features**
 * Added [JPA Data Store](https://github.com/yahoo/elide/pull/747)
=======
**Fixes**
 * Throw proper exception on invalid PersistentResource where id=null
>>>>>>> 982e99b0

## 4.3.3
**Fixes**
 * Issue#744 Better error handling for mismatched method in Lifecycle and additional test
 * Upgraded puppycrawl.tools (checkstyle) dependency to address CVE-2019-9658 
 * Issue#766 Outdated MySQL driver in elide-standalone and examples

## 4.3.2
**Fixes**
 * Issue#754

## 4.3.1
**Fixes**
 * Issue#758

**Features**
 * New method in EntityDictionary to bind a dependency injection injector function.

## 4.3.0
**Fixes**
 * Issue#733

**Features**
 * New elide-example-models package
 * New elide-test-helpers package
 * Use SecurityContext as default User object

## 4.2.14
**Features**
 * Added [Codahale InstrumentedFilter](https://metrics.dropwizard.io/3.1.0/manual/servlet/) & corresponding metrics, threads, admin servlets as a setting option for Elide Standalone.

**Fixes**
 * replaced jcabi-mysql-maven-plugin with H2 for testing
 * Upgrade Failsafe to 2.22.1 in order to run Hibernate 5 tests.  Fixed test failure.

## 4.2.13
**Features**
 * Add FilterPredicate sub-classes for each operation type

**Fixes**
 * Upgrade jackson databind to 2.9.8

## 4.2.12
**Fixes**
 * Issue#730
 * Issue#729

## 4.2.11
**Features**
 * Add annotation FilterExpressPath to provide paths for FilterExpressionChecks

## 4.2.10
**Fixes**
 * Upgrade Jetty Server library to address security alerts
 * Issue#703
 * Fix Import Order

## 4.2.9
**Fixes**
 * Fixed IT tests that were not running.
 * Fixed setting private attributes that are inherited.
 * Upgrade Jackson databind library to address security alerts

## 4.2.8
**Fixes**
 * Issue#696
 * Issue#707

## 4.2.7
**Features**
 * Add support for asterisk life cycle hooks (hooks that invoke for all fields in a model).

**Fixes**
 * Add support for multiple classloaders when using CoerceUtils ([Issue #689](https://github.com/yahoo/elide/issues/689))
 * Issue#691
 * Issue#644

**Features**
 * Both JPA Field (new) and Property (4.2.6 and earlier) Access are now supported.

## 4.2.6
**Fixes**
 * Fix NPE serializing Dates

## 4.2.5
**Features**
 * ISO8601 and epoch dates can be toggled in Elide Settings

**Fixes**
 * Fix NPE in HibernateEntityManagerStore
 * Performance enhancement for DataSerializer and MapConverter

## 4.2.4
**Fixes**
 * Fixed issues when running and building on Windows OS

## 4.2.3
**Features**
 * Add `CustomErrorException` and `ErrorObjects` to support custom error objects
 * Allow user to configure to return error objects
 * Update `ElideStandalone` to allow users to programmatically manipulate the `ServletContextHandler`.

**Fixes**
 * Fixed bug in GraphQL when multiple root documents are present in the same payload.  The flush between the documents
   did not correctly handle newly created/deleted objects.
 * Fixed broken graphql link in README.md
 * Fixed elide standalone instructions.
 * Fixed hashcode and equals for some test models

## 4.2.2
**Fixes**
 * Resolve hibernate proxy class for relationship

## 4.2.1
**Fixes**
 * Fixed #640
 * Log runtime exception as error

**Features**
 * Added "fetch joins" for to-one relationships to improve HQL performance and limit N+1 queries.

## 4.2.0
**Features**
 * Upgraded hibernate 5 datastore to latest version (5.2.15)

**Fixes**
 * Fixed bug where create-time pre-security hooks were running before any values were set.

## 4.1.0
**Fixes**
 * Performance enhancements including caching the `Class.getSimpleName`.
 * Fixed bug where updatePreSecurity lifecycle hook was being called for object creation.  This will no longer be true.  This changes the behavior of life cycle hooks (reason for minor version bump).

**Features**
 * Added the ability to register functions (outside entity classes) for lifecycle hook callbacks.

## 4.0.2
**Fixes**
 * Add support for retrieving values from java `Map` types. These are still modeled as lists of key/value pairs.
 * Log GraphQL query bodies. Private information or anything which is not intended to be logged should be passed as a variable as variables values are not logged.
 * Handle the `Transaction not closed` error on aborted response.

## 4.0.1
**Fixes**
 * Change `PersistentResourceFetcher` constructor visibility to public in order to allow this class instantiation outside of the elide-graphql.

## 4.0.0

See: 4.0-beta-5

## 4.0-beta-5
**Fixes**
 * Ignore non-entity types if present in the hibernate class metadata in the hibernate stores. This can legitimately occur when tools like envers are used.

**Features**
 * Support GraphQL batch requests.

## 4.0-beta-4
**Fixes**
 * Ignore provided-- but null-- operation names and variables in GraphQL requests.
 * Add additional logging around exception handling.
 * Don't swallow generic Exception in Elide. Log it and bubble it up to caller.
 * Fix a bug where null filter expressions were possible if no filter was passed in by the user, but permission filters existed.
 * Fix support for handling GraphQL variables.
 * Support java.util.Date types as new built-in primitive. Expects datetime as epoch millis.
 * Fixed issue with supporting variables in mutations.
 * Allow for arbitrary in-transaction identifiers for upserts (treated as unique identifier for current tx only).
 * Ensure GraphQLEndpoint returns GraphQL spec-compliant response.

**Features**
 * Handle ConstraintViolationException's by extracting the first constraint validation failure.
 * Include GraphQL in Elide standalone by default with ability to remove it via dependency management.
 * Upgrade to the latest graphql-java version: 6.0.

## 4.0-beta-3
**Fixes**
 * Updated MIT attribution for portions of MutableGraphQLInputObjectType
 * getRelation (single) call filters in-memory to avoid collision on multiple objects being created in the same transaction.

**Features**
 * ChangeSpec is now passed to OnUpdate life cycle hooks (allowing the hooks to see the before & after change to a given field).

## 4.0-beta-2
**Fixes**
 * Root collection loads now push down security filter predicates.
 * Avoid throwing exceptions that must be handled by the containing application, instead throw exceptions that will be handled directly within Elide.
 * Restore OnCreatePreSecurity lifecycle hook to occur after fields are populated.

**Features**
 * Added UPDATE operation for GraphQL.

## 4.0-beta-1
**Features**
 * Elide now supports GraphQL (as well as JSON-API).  This feature is in beta.  Read the [docs](elide.io) for specifics.  Until the artifact moves to stable,
   we may change the semantics of the GraphQL API through a minor Elide version release.
 * The semantics of `CreationPermission` have changed and can now apply towards fields as well as entities.  `UpdatePermission` is never
   checked for newly created objects.
 * The semantics of `SharePermission` have changed.  `SharePermission` can no longer have an expression defined.  It either denies permission
   or exactly matches `ReadPermission`.
 * RSQL queries that compare strings are now case-insensitive. There is not currently a way to make
   case sensitive RSQL queries, however the RSQL spec does not provide this either.
   Fixes #387

**Fixes**
 * Updated PreSecurity lifecycle hooks to run prior to inline checks like they should.

**Misc**
 * All deprecated functions from Elide 3.0 have been removed.
 * `FilterPredicates` have been restructure to share a common `Path` with other Elide code.

## 3.2.0
**Features**
 * Updated interface to beta standalone application. Plans to finalize this before Elide 4.0 release.

**Fixes**
 * Rollback relationship handling change.
 * Handle ForbiddenAccess only for denied Include, instead of filtering to empty set.

## 3.1.4
**Fixes**
 * Instead of ForbiddenAccess for denied Include, filter to empty set.
 * Generate error when parsing permission expression fails.

## 3.1.3
 * Add support for @Any relationships through a @MappedInterface

## 3.1.2
**Features**
 * Add Elide standalone application library

**Fixes**
 * Fix for issue #508
 * Fix for issue #521
 * Fix blog example
 * Properly handle proxy beans in HQL Builder

## 3.1.1
**Fixes**
 * Fix id extraction from multiplex transaction.

## 3.1.0
**Fixes**
 * Use Entity name when Include is empty.  Cleanup Predicate.

## 3.0.17
**Features**
Adds support for sorting by relationship (to-one) attributes.
**Misc**
Cleanup equals code style

## 3.0.16
**Misc**
 * Replaced deprecated Hibernate Criteria with JPQL/HQL.

## 3.0.15
**Fixes**
 * Use inverse relation type when updating.

## 3.0.14
**Fixes**
 * Properly handle incorrect relationship field name in Patch request instead of `Entity is null`
 * Properly handle invalid filtering input in HQL filtering
 * Properly handle NOT in filterexpressionchecks
 * Fix parameter order in commit permission check

## 3.0.13
**Fixes**
 * Fixing regression in deferred permissions for updates

## 3.0.12
**Misc**
 * Cleanup hibernate stores to not care about multi edit transactions
 * Removed dead code from hibernate3 transaction
 * Special read permissions handling of newly created objects in Patch Extension

## 3.0.11
**Fixes**
 * Change `UpdateOnCreate` check to be an `OperationCheck`.

## 3.0.10
**Fixes**
 * Use IdentityHashMap for ObjectEntityCache
 * Miscellaneous cleanup.

## 3.0.9
**Fixes**
 * Fix exception handler to pass verbose log even with unexpected exceptions.
 * Fix life cycle hooks to trigger "general" hooks even when specific field acted upon.
 * Build document list for swagger endpoint at the `/` path.

## 3.0.8
**Features**
 * Add support for FieldSetToNull check.

## 3.0.7
**Features**
 * Add support for sorting by id values
 * Implement functionality for Hibernate5 to support `EntityManager`'s.

**Fixes**
 * Account for inheritance when performing new entity detection during a PATCH Extension request.
 * Upgrade examples to behave properly with latest jersey release.
 * Rethrow `WebApplicationException` exceptions from error response handler.

**Misc**
  * Always setting HQL 'alias' in FilterPredicate Constructor

## 3.0.6
**Misc**
* Cleanup of active permission executor

## 3.0.5
**Fixes**
* Fixed caching of security checks (performance optimization)
* Security fix for inline checks being deferred when used in conjunction with commit checks.
* Security fix to not bypass collection filtering for patch extension requests.

**Features**
* Added UUID type coercion
* Move `InMemoryDataStore` to Elide core. The `InMemoryDataStore` from the `elide-datastore-inmemorydb` package has
    been deprecated and will be removed in Elide 4.0

## 3.0.4
**Fixes**
* Do not save deleted objects even if referenced as an inverse from a relationship.

## 3.0.3
**Fixes**
* Fix HQL for order by clauses preceded by filters.
* Remove extra `DELETE` endpoint from `JsonApiEndpoint` since it's not compliant across all JAX-RS implementations.
* Add support for matching inherited types while type checking.
* Fix tests to automatically set UTC timestamp.
* Fix README information and various examples.

## 3.0.2
**Misc**
* Clean up Elide request handler.

## 3.0.1
**Fixes**
* Updated HQL query aliases for page total calculation in hibernate3 and hibernate5 data stores.

## 3.0.0
**Features**
* Promoted `DefaultOpaqueUserFunction` to be a top-level class
* Promoted `Elide.Builder` to be a top-level class `ElideSettingsBuilder`
* Revised datastore interface
    * Removed hibernate-isms
    * Made key-value persistence easier to support
* Revised lifecycle hook model
* Revised audit logger interface
* Removed all deprecated features, e.g.
    * SecurityMode
    * `any` and `all` permission syntax
    * Required use of `ElideSettingsBuilder`
    * Removed `PersistenceStore` from Hibernate 5 datastore
* Made `InMemoryDataStore` the reference datastore implementation
* Allow filtering on nested to-one relationships

**Fixes**
* Close transactions properly
* Updated all dependencies
* Fixed page totals to honor filter & security permissions evaluated in the DB.<|MERGE_RESOLUTION|>--- conflicted
+++ resolved
@@ -1,12 +1,10 @@
 # Change Log
 ## 4.3.4
-<<<<<<< HEAD
+**Fixes**
+ * Throw proper exception on invalid PersistentResource where id=null
+
 **Features**
  * Added [JPA Data Store](https://github.com/yahoo/elide/pull/747)
-=======
-**Fixes**
- * Throw proper exception on invalid PersistentResource where id=null
->>>>>>> 982e99b0
 
 ## 4.3.3
 **Fixes**
