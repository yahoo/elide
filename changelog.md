# Change Log
## 4.3.3
<<<<<<< HEAD
**Fixes**
 * Issue#744 Better error handling for mismatched method in Lifecycle and additional test
=======
**Features**
 * Let custom Elide wrapper process JsonPatchExtensionException
>>>>>>> f7622da2

## 4.3.2
**Fixes**
 * Issue#754

## 4.3.1
**Fixes**
 * Issue#758

**Features**
 * New method in EntityDictionary to bind a dependency injection injector function.

## 4.3.0
**Fixes**
 * Issue#733

**Features**
 * New elide-example-models package
 * New elide-test-helpers package
 * Use SecurityContext as default User object

## 4.2.14
**Features**
 * Added [Codahale InstrumentedFilter](https://metrics.dropwizard.io/3.1.0/manual/servlet/) & corresponding metrics, threads, admin servlets as a setting option for Elide Standalone.

**Fixes**
 * replaced jcabi-mysql-maven-plugin with H2 for testing
 * Upgrade Failsafe to 2.22.1 in order to run Hibernate 5 tests.  Fixed test failure.

## 4.2.13
**Features**
 * Add FilterPredicate sub-classes for each operation type

**Fixes**
 * Upgrade jackson databind to 2.9.8

## 4.2.12
**Fixes**
 * Issue#730
 * Issue#729

## 4.2.11
**Features**
 * Add annotation FilterExpressPath to provide paths for FilterExpressionChecks

## 4.2.10
**Fixes**
 * Upgrade Jetty Server library to address security alerts
 * Issue#703
 * Fix Import Order

## 4.2.9
**Fixes**
 * Fixed IT tests that were not running.
 * Fixed setting private attributes that are inherited.
 * Upgrade Jackson databind library to address security alerts

## 4.2.8
**Fixes**
 * Issue#696
 * Issue#707

## 4.2.7
**Features**
 * Add support for asterisk life cycle hooks (hooks that invoke for all fields in a model).

**Fixes**
 * Add support for multiple classloaders when using CoerceUtils ([Issue #689](https://github.com/yahoo/elide/issues/689))
 * Issue#691
 * Issue#644

**Features**
 * Both JPA Field (new) and Property (4.2.6 and earlier) Access are now supported.

## 4.2.6
**Fixes**
 * Fix NPE serializing Dates

## 4.2.5
**Features**
 * ISO8601 and epoch dates can be toggled in Elide Settings

**Fixes**
 * Fix NPE in HibernateEntityManagerStore
 * Performance enhancement for DataSerializer and MapConverter

## 4.2.4
**Fixes**
 * Fixed issues when running and building on Windows OS

## 4.2.3
**Features**
 * Add `CustomErrorException` and `ErrorObjects` to support custom error objects
 * Allow user to configure to return error objects
 * Update `ElideStandalone` to allow users to programmatically manipulate the `ServletContextHandler`.

**Fixes**
 * Fixed bug in GraphQL when multiple root documents are present in the same payload.  The flush between the documents
   did not correctly handle newly created/deleted objects.
 * Fixed broken graphql link in README.md
 * Fixed elide standalone instructions.
 * Fixed hashcode and equals for some test models

## 4.2.2
**Fixes**
 * Resolve hibernate proxy class for relationship

## 4.2.1
**Fixes**
 * Fixed #640
 * Log runtime exception as error

**Features**
 * Added "fetch joins" for to-one relationships to improve HQL performance and limit N+1 queries.

## 4.2.0
**Features**
 * Upgraded hibernate 5 datastore to latest version (5.2.15)

**Fixes**
 * Fixed bug where create-time pre-security hooks were running before any values were set.

## 4.1.0
**Fixes**
 * Performance enhancements including caching the `Class.getSimpleName`.
 * Fixed bug where updatePreSecurity lifecycle hook was being called for object creation.  This will no longer be true.  This changes the behavior of life cycle hooks (reason for minor version bump).

**Features**
 * Added the ability to register functions (outside entity classes) for lifecycle hook callbacks.

## 4.0.2
**Fixes**
 * Add support for retrieving values from java `Map` types. These are still modeled as lists of key/value pairs.
 * Log GraphQL query bodies. Private information or anything which is not intended to be logged should be passed as a variable as variables values are not logged.
 * Handle the `Transaction not closed` error on aborted response.

## 4.0.1
**Fixes**
 * Change `PersistentResourceFetcher` constructor visibility to public in order to allow this class instantiation outside of the elide-graphql.

## 4.0.0

See: 4.0-beta-5

## 4.0-beta-5
**Fixes**
 * Ignore non-entity types if present in the hibernate class metadata in the hibernate stores. This can legitimately occur when tools like envers are used.

**Features**
 * Support GraphQL batch requests.

## 4.0-beta-4
**Fixes**
 * Ignore provided-- but null-- operation names and variables in GraphQL requests.
 * Add additional logging around exception handling.
 * Don't swallow generic Exception in Elide. Log it and bubble it up to caller.
 * Fix a bug where null filter expressions were possible if no filter was passed in by the user, but permission filters existed.
 * Fix support for handling GraphQL variables.
 * Support java.util.Date types as new built-in primitive. Expects datetime as epoch millis.
 * Fixed issue with supporting variables in mutations.
 * Allow for arbitrary in-transaction identifiers for upserts (treated as unique identifier for current tx only).
 * Ensure GraphQLEndpoint returns GraphQL spec-compliant response.

**Features**
 * Handle ConstraintViolationException's by extracting the first constraint validation failure.
 * Include GraphQL in Elide standalone by default with ability to remove it via dependency management.
 * Upgrade to the latest graphql-java version: 6.0.

## 4.0-beta-3
**Fixes**
 * Updated MIT attribution for portions of MutableGraphQLInputObjectType
 * getRelation (single) call filters in-memory to avoid collision on multiple objects being created in the same transaction.

**Features**
 * ChangeSpec is now passed to OnUpdate life cycle hooks (allowing the hooks to see the before & after change to a given field).

## 4.0-beta-2
**Fixes**
 * Root collection loads now push down security filter predicates.
 * Avoid throwing exceptions that must be handled by the containing application, instead throw exceptions that will be handled directly within Elide.
 * Restore OnCreatePreSecurity lifecycle hook to occur after fields are populated.

**Features**
 * Added UPDATE operation for GraphQL.

## 4.0-beta-1
**Features**
 * Elide now supports GraphQL (as well as JSON-API).  This feature is in beta.  Read the [docs](elide.io) for specifics.  Until the artifact moves to stable,
   we may change the semantics of the GraphQL API through a minor Elide version release.
 * The semantics of `CreationPermission` have changed and can now apply towards fields as well as entities.  `UpdatePermission` is never
   checked for newly created objects.
 * The semantics of `SharePermission` have changed.  `SharePermission` can no longer have an expression defined.  It either denies permission
   or exactly matches `ReadPermission`.
 * RSQL queries that compare strings are now case-insensitive. There is not currently a way to make
   case sensitive RSQL queries, however the RSQL spec does not provide this either.
   Fixes #387

**Fixes**
 * Updated PreSecurity lifecycle hooks to run prior to inline checks like they should.

**Misc**
 * All deprecated functions from Elide 3.0 have been removed.
 * `FilterPredicates` have been restructure to share a common `Path` with other Elide code.

## 3.2.0
**Features**
 * Updated interface to beta standalone application. Plans to finalize this before Elide 4.0 release.

**Fixes**
 * Rollback relationship handling change.
 * Handle ForbiddenAccess only for denied Include, instead of filtering to empty set.

## 3.1.4
**Fixes**
 * Instead of ForbiddenAccess for denied Include, filter to empty set.
 * Generate error when parsing permission expression fails.

## 3.1.3
 * Add support for @Any relationships through a @MappedInterface

## 3.1.2
**Features**
 * Add Elide standalone application library

**Fixes**
 * Fix for issue #508
 * Fix for issue #521
 * Fix blog example
 * Properly handle proxy beans in HQL Builder

## 3.1.1
**Fixes**
 * Fix id extraction from multiplex transaction.

## 3.1.0
**Fixes**
 * Use Entity name when Include is empty.  Cleanup Predicate.

## 3.0.17
**Features**
Adds support for sorting by relationship (to-one) attributes.
**Misc**
Cleanup equals code style

## 3.0.16
**Misc**
 * Replaced deprecated Hibernate Criteria with JPQL/HQL.

## 3.0.15
**Fixes**
 * Use inverse relation type when updating.

## 3.0.14
**Fixes**
 * Properly handle incorrect relationship field name in Patch request instead of `Entity is null`
 * Properly handle invalid filtering input in HQL filtering
 * Properly handle NOT in filterexpressionchecks
 * Fix parameter order in commit permission check

## 3.0.13
**Fixes**
 * Fixing regression in deferred permissions for updates

## 3.0.12
**Misc**
 * Cleanup hibernate stores to not care about multi edit transactions
 * Removed dead code from hibernate3 transaction
 * Special read permissions handling of newly created objects in Patch Extension

## 3.0.11
**Fixes**
 * Change `UpdateOnCreate` check to be an `OperationCheck`.

## 3.0.10
**Fixes**
 * Use IdentityHashMap for ObjectEntityCache
 * Miscellaneous cleanup.

## 3.0.9
**Fixes**
 * Fix exception handler to pass verbose log even with unexpected exceptions.
 * Fix life cycle hooks to trigger "general" hooks even when specific field acted upon.
 * Build document list for swagger endpoint at the `/` path.

## 3.0.8
**Features**
 * Add support for FieldSetToNull check.

## 3.0.7
**Features**
 * Add support for sorting by id values
 * Implement functionality for Hibernate5 to support `EntityManager`'s.

**Fixes**
 * Account for inheritance when performing new entity detection during a PATCH Extension request.
 * Upgrade examples to behave properly with latest jersey release.
 * Rethrow `WebApplicationException` exceptions from error response handler.

**Misc**
  * Always setting HQL 'alias' in FilterPredicate Constructor

## 3.0.6
**Misc**
* Cleanup of active permission executor

## 3.0.5
**Fixes**
* Fixed caching of security checks (performance optimization)
* Security fix for inline checks being deferred when used in conjunction with commit checks.
* Security fix to not bypass collection filtering for patch extension requests.

**Features**
* Added UUID type coercion
* Move `InMemoryDataStore` to Elide core. The `InMemoryDataStore` from the `elide-datastore-inmemorydb` package has
    been deprecated and will be removed in Elide 4.0

## 3.0.4
**Fixes**
* Do not save deleted objects even if referenced as an inverse from a relationship.

## 3.0.3
**Fixes**
* Fix HQL for order by clauses preceded by filters.
* Remove extra `DELETE` endpoint from `JsonApiEndpoint` since it's not compliant across all JAX-RS implementations.
* Add support for matching inherited types while type checking.
* Fix tests to automatically set UTC timestamp.
* Fix README information and various examples.

## 3.0.2
**Misc**
* Clean up Elide request handler.

## 3.0.1
**Fixes**
* Updated HQL query aliases for page total calculation in hibernate3 and hibernate5 data stores.

## 3.0.0
**Features**
* Promoted `DefaultOpaqueUserFunction` to be a top-level class
* Promoted `Elide.Builder` to be a top-level class `ElideSettingsBuilder`
* Revised datastore interface
    * Removed hibernate-isms
    * Made key-value persistence easier to support
* Revised lifecycle hook model
* Revised audit logger interface
* Removed all deprecated features, e.g.
    * SecurityMode
    * `any` and `all` permission syntax
    * Required use of `ElideSettingsBuilder`
    * Removed `PersistenceStore` from Hibernate 5 datastore
* Made `InMemoryDataStore` the reference datastore implementation
* Allow filtering on nested to-one relationships

**Fixes**
* Close transactions properly
* Updated all dependencies
* Fixed page totals to honor filter & security permissions evaluated in the DB.<|MERGE_RESOLUTION|>--- conflicted
+++ resolved
@@ -1,12 +1,10 @@
 # Change Log
 ## 4.3.3
-<<<<<<< HEAD
 **Fixes**
  * Issue#744 Better error handling for mismatched method in Lifecycle and additional test
-=======
+
 **Features**
  * Let custom Elide wrapper process JsonPatchExtensionException
->>>>>>> f7622da2
 
 ## 4.3.2
 **Fixes**
