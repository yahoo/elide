# Change Log

## 4.2.14
**Features**
<<<<<<< HEAD
 * Added [Codahale InstrumentedFilter](https://metrics.dropwizard.io/3.1.0/manual/servlet/) & corresponding metrics, threads, admin servlets as a setting option for Elide Standalone.

**Fixes**
=======
 * replaced jcabi-mysql-maven-plugin with H2 for testing
>>>>>>> 7ba7c2ae
 * Upgrade Failsafe to 2.22.1 in order to run Hibernate 5 tests.  Fixed test failure.

## 4.2.13
**Features**
 * Add FilterPredicate sub-classes for each operation type

**Fixes**
 * Upgrade jackson databind to 2.9.8

## 4.2.12
**Fixes**
 * Issue#730
 * Issue#729

## 4.2.11
**Features**
 * Add annotation FilterExpressPath to provide paths for FilterExpressionChecks

## 4.2.10
**Fixes**
 * Upgrade Jetty Server library to address security alerts
 * Issue#703
 * Fix Import Order

## 4.2.9
**Fixes**
 * Fixed IT tests that were not running.
 * Fixed setting private attributes that are inherited.
 * Upgrade Jackson databind library to address security alerts

## 4.2.8
**Fixes**
 * Issue#696
 * Issue#707

## 4.2.7
**Features**
 * Add support for asterisk life cycle hooks (hooks that invoke for all fields in a model).

**Fixes**
 * Add support for multiple classloaders when using CoerceUtils ([Issue #689](https://github.com/yahoo/elide/issues/689))
 * Issue#691
 * Issue#644

**Features**
 * Both JPA Field (new) and Property (4.2.6 and earlier) Access are now supported.

## 4.2.6
**Fixes**
 * Fix NPE serializing Dates

## 4.2.5
**Features**
 * ISO8601 and epoch dates can be toggled in Elide Settings

**Fixes**
 * Fix NPE in HibernateEntityManagerStore
 * Performance enhancement for DataSerializer and MapConverter

## 4.2.4
**Fixes**
 * Fixed issues when running and building on Windows OS

## 4.2.3
**Features**
 * Add `CustomErrorException` and `ErrorObjects` to support custom error objects
 * Allow user to configure to return error objects
 * Update `ElideStandalone` to allow users to programmatically manipulate the `ServletContextHandler`.

**Fixes**
 * Fixed bug in GraphQL when multiple root documents are present in the same payload.  The flush between the documents
   did not correctly handle newly created/deleted objects.
 * Fixed broken graphql link in README.md
 * Fixed elide standalone instructions.
 * Fixed hashcode and equals for some test models

## 4.2.2
**Fixes**
 * Resolve hibernate proxy class for relationship

## 4.2.1
**Fixes**
 * Fixed #640
 * Log runtime exception as error

**Features**
 * Added "fetch joins" for to-one relationships to improve HQL performance and limit N+1 queries.

## 4.2.0
**Features**
 * Upgraded hibernate 5 datastore to latest version (5.2.15)

**Fixes**
 * Fixed bug where create-time pre-security hooks were running before any values were set.

## 4.1.0
**Fixes**
 * Performance enhancements including caching the `Class.getSimpleName`.
 * Fixed bug where updatePreSecurity lifecycle hook was being called for object creation.  This will no longer be true.  This changes the behavior of life cycle hooks (reason for minor version bump).

**Features**
 * Added the ability to register functions (outside entity classes) for lifecycle hook callbacks.

## 4.0.2
**Fixes**
 * Add support for retrieving values from java `Map` types. These are still modeled as lists of key/value pairs.
 * Log GraphQL query bodies. Private information or anything which is not intended to be logged should be passed as a variable as variables values are not logged.
 * Handle the `Transaction not closed` error on aborted response.

## 4.0.1
**Fixes**
 * Change `PersistentResourceFetcher` constructor visibility to public in order to allow this class instantiation outside of the elide-graphql.

## 4.0.0

See: 4.0-beta-5

## 4.0-beta-5
**Fixes**
 * Ignore non-entity types if present in the hibernate class metadata in the hibernate stores. This can legitimately occur when tools like envers are used.

**Features**
 * Support GraphQL batch requests.

## 4.0-beta-4
**Fixes**
 * Ignore provided-- but null-- operation names and variables in GraphQL requests.
 * Add additional logging around exception handling.
 * Don't swallow generic Exception in Elide. Log it and bubble it up to caller.
 * Fix a bug where null filter expressions were possible if no filter was passed in by the user, but permission filters existed.
 * Fix support for handling GraphQL variables.
 * Support java.util.Date types as new built-in primitive. Expects datetime as epoch millis.
 * Fixed issue with supporting variables in mutations.
 * Allow for arbitrary in-transaction identifiers for upserts (treated as unique identifier for current tx only).
 * Ensure GraphQLEndpoint returns GraphQL spec-compliant response.

**Features**
 * Handle ConstraintViolationException's by extracting the first constraint validation failure.
 * Include GraphQL in Elide standalone by default with ability to remove it via dependency management.
 * Upgrade to the latest graphql-java version: 6.0.

## 4.0-beta-3
**Fixes**
 * Updated MIT attribution for portions of MutableGraphQLInputObjectType
 * getRelation (single) call filters in-memory to avoid collision on multiple objects being created in the same transaction.

**Features**
 * ChangeSpec is now passed to OnUpdate life cycle hooks (allowing the hooks to see the before & after change to a given field).

## 4.0-beta-2
**Fixes**
 * Root collection loads now push down security filter predicates.
 * Avoid throwing exceptions that must be handled by the containing application, instead throw exceptions that will be handled directly within Elide.
 * Restore OnCreatePreSecurity lifecycle hook to occur after fields are populated.

**Features**
 * Added UPDATE operation for GraphQL.

## 4.0-beta-1
**Features**
 * Elide now supports GraphQL (as well as JSON-API).  This feature is in beta.  Read the [docs](elide.io) for specifics.  Until the artifact moves to stable,
   we may change the semantics of the GraphQL API through a minor Elide version release.
 * The semantics of `CreationPermission` have changed and can now apply towards fields as well as entities.  `UpdatePermission` is never
   checked for newly created objects.
 * The semantics of `SharePermission` have changed.  `SharePermission` can no longer have an expression defined.  It either denies permission
   or exactly matches `ReadPermission`.
 * RSQL queries that compare strings are now case-insensitive. There is not currently a way to make
   case sensitive RSQL queries, however the RSQL spec does not provide this either.
   Fixes #387

**Fixes**
 * Updated PreSecurity lifecycle hooks to run prior to inline checks like they should.

**Misc**
 * All deprecated functions from Elide 3.0 have been removed.
 * `FilterPredicates` have been restructure to share a common `Path` with other Elide code.

## 3.2.0
**Features**
 * Updated interface to beta standalone application. Plans to finalize this before Elide 4.0 release.

**Fixes**
 * Rollback relationship handling change.
 * Handle ForbiddenAccess only for denied Include, instead of filtering to empty set.

## 3.1.4
**Fixes**
 * Instead of ForbiddenAccess for denied Include, filter to empty set.
 * Generate error when parsing permission expression fails.

## 3.1.3
 * Add support for @Any relationships through a @MappedInterface

## 3.1.2
**Features**
 * Add Elide standalone application library

**Fixes**
 * Fix for issue #508
 * Fix for issue #521
 * Fix blog example
 * Properly handle proxy beans in HQL Builder

## 3.1.1
**Fixes**
 * Fix id extraction from multiplex transaction.

## 3.1.0
**Fixes**
 * Use Entity name when Include is empty.  Cleanup Predicate.

## 3.0.17
**Features**
Adds support for sorting by relationship (to-one) attributes.
**Misc**
Cleanup equals code style

## 3.0.16
**Misc**
 * Replaced deprecated Hibernate Criteria with JPQL/HQL.

## 3.0.15
**Fixes**
 * Use inverse relation type when updating.

## 3.0.14
**Fixes**
 * Properly handle incorrect relationship field name in Patch request instead of `Entity is null`
 * Properly handle invalid filtering input in HQL filtering
 * Properly handle NOT in filterexpressionchecks
 * Fix parameter order in commit permission check

## 3.0.13
**Fixes**
 * Fixing regression in deferred permissions for updates

## 3.0.12
**Misc**
 * Cleanup hibernate stores to not care about multi edit transactions
 * Removed dead code from hibernate3 transaction
 * Special read permissions handling of newly created objects in Patch Extension

## 3.0.11
**Fixes**
 * Change `UpdateOnCreate` check to be an `OperationCheck`.

## 3.0.10
**Fixes**
 * Use IdentityHashMap for ObjectEntityCache
 * Miscellaneous cleanup.

## 3.0.9
**Fixes**
 * Fix exception handler to pass verbose log even with unexpected exceptions.
 * Fix life cycle hooks to trigger "general" hooks even when specific field acted upon.
 * Build document list for swagger endpoint at the `/` path.

## 3.0.8
**Features**
 * Add support for FieldSetToNull check.

## 3.0.7
**Features**
 * Add support for sorting by id values
 * Implement functionality for Hibernate5 to support `EntityManager`'s.

**Fixes**
 * Account for inheritance when performing new entity detection during a PATCH Extension request.
 * Upgrade examples to behave properly with latest jersey release.
 * Rethrow `WebApplicationException` exceptions from error response handler.

**Misc**
  * Always setting HQL 'alias' in FilterPredicate Constructor

## 3.0.6
**Misc**
* Cleanup of active permission executor

## 3.0.5
**Fixes**
* Fixed caching of security checks (performance optimization)
* Security fix for inline checks being deferred when used in conjunction with commit checks.
* Security fix to not bypass collection filtering for patch extension requests.

**Features**
* Added UUID type coercion
* Move `InMemoryDataStore` to Elide core. The `InMemoryDataStore` from the `elide-datastore-inmemorydb` package has
    been deprecated and will be removed in Elide 4.0

## 3.0.4
**Fixes**
* Do not save deleted objects even if referenced as an inverse from a relationship.

## 3.0.3
**Fixes**
* Fix HQL for order by clauses preceded by filters.
* Remove extra `DELETE` endpoint from `JsonApiEndpoint` since it's not compliant across all JAX-RS implementations.
* Add support for matching inherited types while type checking.
* Fix tests to automatically set UTC timestamp.
* Fix README information and various examples.

## 3.0.2
**Misc**
* Clean up Elide request handler.

## 3.0.1
**Fixes**
* Updated HQL query aliases for page total calculation in hibernate3 and hibernate5 data stores.

## 3.0.0
**Features**
* Promoted `DefaultOpaqueUserFunction` to be a top-level class
* Promoted `Elide.Builder` to be a top-level class `ElideSettingsBuilder`
* Revised datastore interface
    * Removed hibernate-isms
    * Made key-value persistence easier to support
* Revised lifecycle hook model
* Revised audit logger interface
* Removed all deprecated features, e.g.
    * SecurityMode
    * `any` and `all` permission syntax
    * Required use of `ElideSettingsBuilder`
    * Removed `PersistenceStore` from Hibernate 5 datastore
* Made `InMemoryDataStore` the reference datastore implementation
* Allow filtering on nested to-one relationships

**Fixes**
* Close transactions properly
* Updated all dependencies
* Fixed page totals to honor filter & security permissions evaluated in the DB.<|MERGE_RESOLUTION|>--- conflicted
+++ resolved
@@ -2,13 +2,10 @@
 
 ## 4.2.14
 **Features**
-<<<<<<< HEAD
  * Added [Codahale InstrumentedFilter](https://metrics.dropwizard.io/3.1.0/manual/servlet/) & corresponding metrics, threads, admin servlets as a setting option for Elide Standalone.
 
 **Fixes**
-=======
  * replaced jcabi-mysql-maven-plugin with H2 for testing
->>>>>>> 7ba7c2ae
  * Upgrade Failsafe to 2.22.1 in order to run Hibernate 5 tests.  Fixed test failure.
 
 ## 4.2.13
