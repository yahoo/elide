# Change Log
<<<<<<< HEAD

## 4.2.14
**Features**
 * Added [Codahale InstrumentedFilter](https://metrics.dropwizard.io/3.1.0/manual/servlet/) & corresponding metrics, threads, admin servlets as a setting option for Elide Standalone.
=======
## 4.2.14
**Features**
 * Upgrade Failsafe to 2.22.1 in order to run Hibernate 5 tests.  Fixed test failure.
>>>>>>> 02659534

## 4.2.13
**Features**
 * Add FilterPredicate sub-classes for each operation type

**Fixes**
 * Upgrade jackson databind to 2.9.8

## 4.2.12
**Fixes**
 * Issue#730
 * Issue#729

## 4.2.11
**Features**
 * Add annotation FilterExpressPath to provide paths for FilterExpressionChecks

## 4.2.10
**Fixes**
 * Upgrade Jetty Server library to address security alerts
 * Issue#703
 * Fix Import Order

## 4.2.9
**Fixes**
 * Fixed IT tests that were not running.
 * Fixed setting private attributes that are inherited.
 * Upgrade Jackson databind library to address security alerts

## 4.2.8
**Fixes**
 * Issue#696
 * Issue#707

## 4.2.7
**Features**
 * Add support for asterisk life cycle hooks (hooks that invoke for all fields in a model).

**Fixes**
 * Add support for multiple classloaders when using CoerceUtils ([Issue #689](https://github.com/yahoo/elide/issues/689))
 * Issue#691
 * Issue#644

**Features**
 * Both JPA Field (new) and Property (4.2.6 and earlier) Access are now supported.

## 4.2.6
**Fixes**
 * Fix NPE serializing Dates

## 4.2.5
**Features**
 * ISO8601 and epoch dates can be toggled in Elide Settings

**Fixes**
 * Fix NPE in HibernateEntityManagerStore
 * Performance enhancement for DataSerializer and MapConverter

## 4.2.4
**Fixes**
 * Fixed issues when running and building on Windows OS

## 4.2.3
**Features**
 * Add `CustomErrorException` and `ErrorObjects` to support custom error objects
 * Allow user to configure to return error objects
 * Update `ElideStandalone` to allow users to programmatically manipulate the `ServletContextHandler`.

**Fixes**
 * Fixed bug in GraphQL when multiple root documents are present in the same payload.  The flush between the documents
   did not correctly handle newly created/deleted objects.
 * Fixed broken graphql link in README.md
 * Fixed elide standalone instructions.
 * Fixed hashcode and equals for some test models

## 4.2.2
**Fixes**
 * Resolve hibernate proxy class for relationship

## 4.2.1
**Fixes**
 * Fixed #640
 * Log runtime exception as error

**Features**
 * Added "fetch joins" for to-one relationships to improve HQL performance and limit N+1 queries.

## 4.2.0
**Features**
 * Upgraded hibernate 5 datastore to latest version (5.2.15)

**Fixes**
 * Fixed bug where create-time pre-security hooks were running before any values were set.

## 4.1.0
**Fixes**
 * Performance enhancements including caching the `Class.getSimpleName`.
 * Fixed bug where updatePreSecurity lifecycle hook was being called for object creation.  This will no longer be true.  This changes the behavior of life cycle hooks (reason for minor version bump).

**Features**
 * Added the ability to register functions (outside entity classes) for lifecycle hook callbacks.

## 4.0.2
**Fixes**
 * Add support for retrieving values from java `Map` types. These are still modeled as lists of key/value pairs.
 * Log GraphQL query bodies. Private information or anything which is not intended to be logged should be passed as a variable as variables values are not logged.
 * Handle the `Transaction not closed` error on aborted response.

## 4.0.1
**Fixes**
 * Change `PersistentResourceFetcher` constructor visibility to public in order to allow this class instantiation outside of the elide-graphql.

## 4.0.0

See: 4.0-beta-5

## 4.0-beta-5
**Fixes**
 * Ignore non-entity types if present in the hibernate class metadata in the hibernate stores. This can legitimately occur when tools like envers are used.

**Features**
 * Support GraphQL batch requests.

## 4.0-beta-4
**Fixes**
 * Ignore provided-- but null-- operation names and variables in GraphQL requests.
 * Add additional logging around exception handling.
 * Don't swallow generic Exception in Elide. Log it and bubble it up to caller.
 * Fix a bug where null filter expressions were possible if no filter was passed in by the user, but permission filters existed.
 * Fix support for handling GraphQL variables.
 * Support java.util.Date types as new built-in primitive. Expects datetime as epoch millis.
 * Fixed issue with supporting variables in mutations.
 * Allow for arbitrary in-transaction identifiers for upserts (treated as unique identifier for current tx only).
 * Ensure GraphQLEndpoint returns GraphQL spec-compliant response.

**Features**
 * Handle ConstraintViolationException's by extracting the first constraint validation failure.
 * Include GraphQL in Elide standalone by default with ability to remove it via dependency management.
 * Upgrade to the latest graphql-java version: 6.0.

## 4.0-beta-3
**Fixes**
 * Updated MIT attribution for portions of MutableGraphQLInputObjectType
 * getRelation (single) call filters in-memory to avoid collision on multiple objects being created in the same transaction.

**Features**
 * ChangeSpec is now passed to OnUpdate life cycle hooks (allowing the hooks to see the before & after change to a given field).

## 4.0-beta-2
**Fixes**
 * Root collection loads now push down security filter predicates.
 * Avoid throwing exceptions that must be handled by the containing application, instead throw exceptions that will be handled directly within Elide.
 * Restore OnCreatePreSecurity lifecycle hook to occur after fields are populated.

**Features**
 * Added UPDATE operation for GraphQL.

## 4.0-beta-1
**Features**
 * Elide now supports GraphQL (as well as JSON-API).  This feature is in beta.  Read the [docs](elide.io) for specifics.  Until the artifact moves to stable,
   we may change the semantics of the GraphQL API through a minor Elide version release.
 * The semantics of `CreationPermission` have changed and can now apply towards fields as well as entities.  `UpdatePermission` is never
   checked for newly created objects.
 * The semantics of `SharePermission` have changed.  `SharePermission` can no longer have an expression defined.  It either denies permission
   or exactly matches `ReadPermission`.
 * RSQL queries that compare strings are now case-insensitive. There is not currently a way to make
   case sensitive RSQL queries, however the RSQL spec does not provide this either.
   Fixes #387

**Fixes**
 * Updated PreSecurity lifecycle hooks to run prior to inline checks like they should.

**Misc**
 * All deprecated functions from Elide 3.0 have been removed.
 * `FilterPredicates` have been restructure to share a common `Path` with other Elide code.

## 3.2.0
**Features**
 * Updated interface to beta standalone application. Plans to finalize this before Elide 4.0 release.

**Fixes**
 * Rollback relationship handling change.
 * Handle ForbiddenAccess only for denied Include, instead of filtering to empty set.

## 3.1.4
**Fixes**
 * Instead of ForbiddenAccess for denied Include, filter to empty set.
 * Generate error when parsing permission expression fails.

## 3.1.3
 * Add support for @Any relationships through a @MappedInterface

## 3.1.2
**Features**
 * Add Elide standalone application library

**Fixes**
 * Fix for issue #508
 * Fix for issue #521
 * Fix blog example
 * Properly handle proxy beans in HQL Builder

## 3.1.1
**Fixes**
 * Fix id extraction from multiplex transaction.

## 3.1.0
**Fixes**
 * Use Entity name when Include is empty.  Cleanup Predicate.

## 3.0.17
**Features**
Adds support for sorting by relationship (to-one) attributes.
**Misc**
Cleanup equals code style

## 3.0.16
**Misc**
 * Replaced deprecated Hibernate Criteria with JPQL/HQL.

## 3.0.15
**Fixes**
 * Use inverse relation type when updating.

## 3.0.14
**Fixes**
 * Properly handle incorrect relationship field name in Patch request instead of `Entity is null`
 * Properly handle invalid filtering input in HQL filtering
 * Properly handle NOT in filterexpressionchecks
 * Fix parameter order in commit permission check

## 3.0.13
**Fixes**
 * Fixing regression in deferred permissions for updates

## 3.0.12
**Misc**
 * Cleanup hibernate stores to not care about multi edit transactions
 * Removed dead code from hibernate3 transaction
 * Special read permissions handling of newly created objects in Patch Extension

## 3.0.11
**Fixes**
 * Change `UpdateOnCreate` check to be an `OperationCheck`.

## 3.0.10
**Fixes**
 * Use IdentityHashMap for ObjectEntityCache
 * Miscellaneous cleanup.

## 3.0.9
**Fixes**
 * Fix exception handler to pass verbose log even with unexpected exceptions.
 * Fix life cycle hooks to trigger "general" hooks even when specific field acted upon.
 * Build document list for swagger endpoint at the `/` path.

## 3.0.8
**Features**
 * Add support for FieldSetToNull check.

## 3.0.7
**Features**
 * Add support for sorting by id values
 * Implement functionality for Hibernate5 to support `EntityManager`'s.

**Fixes**
 * Account for inheritance when performing new entity detection during a PATCH Extension request.
 * Upgrade examples to behave properly with latest jersey release.
 * Rethrow `WebApplicationException` exceptions from error response handler.

**Misc**
  * Always setting HQL 'alias' in FilterPredicate Constructor

## 3.0.6
**Misc**
* Cleanup of active permission executor

## 3.0.5
**Fixes**
* Fixed caching of security checks (performance optimization)
* Security fix for inline checks being deferred when used in conjunction with commit checks.
* Security fix to not bypass collection filtering for patch extension requests.

**Features**
* Added UUID type coercion
* Move `InMemoryDataStore` to Elide core. The `InMemoryDataStore` from the `elide-datastore-inmemorydb` package has
    been deprecated and will be removed in Elide 4.0

## 3.0.4
**Fixes**
* Do not save deleted objects even if referenced as an inverse from a relationship.

## 3.0.3
**Fixes**
* Fix HQL for order by clauses preceded by filters.
* Remove extra `DELETE` endpoint from `JsonApiEndpoint` since it's not compliant across all JAX-RS implementations.
* Add support for matching inherited types while type checking.
* Fix tests to automatically set UTC timestamp.
* Fix README information and various examples.

## 3.0.2
**Misc**
* Clean up Elide request handler.

## 3.0.1
**Fixes**
* Updated HQL query aliases for page total calculation in hibernate3 and hibernate5 data stores.

## 3.0.0
**Features**
* Promoted `DefaultOpaqueUserFunction` to be a top-level class
* Promoted `Elide.Builder` to be a top-level class `ElideSettingsBuilder`
* Revised datastore interface
    * Removed hibernate-isms
    * Made key-value persistence easier to support
* Revised lifecycle hook model
* Revised audit logger interface
* Removed all deprecated features, e.g.
    * SecurityMode
    * `any` and `all` permission syntax
    * Required use of `ElideSettingsBuilder`
    * Removed `PersistenceStore` from Hibernate 5 datastore
* Made `InMemoryDataStore` the reference datastore implementation
* Allow filtering on nested to-one relationships

**Fixes**
* Close transactions properly
* Updated all dependencies
* Fixed page totals to honor filter & security permissions evaluated in the DB.<|MERGE_RESOLUTION|>--- conflicted
+++ resolved
@@ -1,14 +1,11 @@
 # Change Log
-<<<<<<< HEAD
 
 ## 4.2.14
 **Features**
  * Added [Codahale InstrumentedFilter](https://metrics.dropwizard.io/3.1.0/manual/servlet/) & corresponding metrics, threads, admin servlets as a setting option for Elide Standalone.
-=======
-## 4.2.14
-**Features**
+
+**Fixes**
  * Upgrade Failsafe to 2.22.1 in order to run Hibernate 5 tests.  Fixed test failure.
->>>>>>> 02659534
 
 ## 4.2.13
 **Features**
