--- conflicted
+++ resolved
@@ -180,7 +180,6 @@
     @Test
     public void testFragmentOnEdges() throws Exception {
         runComparisonTest("fragmentOnEdges");
-<<<<<<< HEAD
     }
 
     @Test
@@ -219,46 +218,6 @@
     }
 
     @Test
-=======
-    }
-
-    @Test
-    public void testFragmentLoop() throws Exception {
-        assertParsingFails(loadGraphQLRequest("fetch/fragmentLoop.graphql"));
-    }
-
-    @Test
-    public void testFragmentInline() throws Exception {
-        assertParsingFails(loadGraphQLRequest("fetch/fragmentInline.graphql"));
-    }
-
-    @Test
-    public void testFragmentUnknown() throws Exception {
-        assertParsingFails(loadGraphQLRequest("fetch/fragmentUnknown.graphql"));
-    }
-
-    @Test
-    public void testVariableDefinition() throws Exception {
-        runComparisonTest("variableDefinition");
-    }
-
-    @Test
-    public void testVariableUnknownReference() throws Exception {
-        assertParsingFails(loadGraphQLRequest("fetch/variableUnknownReference.graphql"));
-    }
-
-    @Test
-    public void testVariableInvalidNonNull() throws Exception {
-        assertParsingFails(loadGraphQLRequest("fetch/variableInvalidNonNull.graphql"));
-    }
-
-    @Test
-    public void testAliasAttribute() throws Exception {
-        runComparisonTest("aliasAttribute");
-    }
-
-    @Test
->>>>>>> 0a321b2a
     public void testAliasRelationship() throws Exception {
         runComparisonTest("aliasRelationship");
     }
