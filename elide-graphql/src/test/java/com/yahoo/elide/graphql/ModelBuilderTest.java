--- conflicted
+++ resolved
@@ -15,16 +15,20 @@
 import static org.junit.jupiter.api.Assertions.assertTrue;
 import static org.mockito.Mockito.mock;
 
+import java.util.Collections;
+import java.util.HashSet;
+import java.util.Set;
+import java.util.stream.Collectors;
+
 import com.yahoo.elide.core.ArgumentType;
 import com.yahoo.elide.core.EntityDictionary;
-
 import com.yahoo.elide.request.Sorting;
+
+import org.junit.jupiter.api.Test;
+
 import example.Author;
 import example.Book;
 import example.Publisher;
-
-import org.junit.jupiter.api.Test;
-
 import graphql.Scalars;
 import graphql.schema.DataFetcher;
 import graphql.schema.GraphQLEnumType;
@@ -33,11 +37,6 @@
 import graphql.schema.GraphQLList;
 import graphql.schema.GraphQLObjectType;
 import graphql.schema.GraphQLSchema;
-
-import java.util.Collections;
-import java.util.HashSet;
-import java.util.Set;
-import java.util.stream.Collectors;
 
 public class ModelBuilderTest {
     private EntityDictionary dictionary;
@@ -97,11 +96,7 @@
     @Test
     public void testPageInfoObject() {
         DataFetcher fetcher = mock(DataFetcher.class);
-<<<<<<< HEAD
-        ModelBuilder builder = new ModelBuilder(dictionary, fetcher, NO_VERSION);
-=======
-        ModelBuilder builder = new ModelBuilder(dictionary, new NonEntityDictionary(), fetcher, NO_VERSION);
->>>>>>> 3dc187c5
+        ModelBuilder builder = new ModelBuilder(dictionary, new NonEntityDictionary(), fetcher, NO_VERSION);
 
         GraphQLSchema schema = builder.build();
 
@@ -112,11 +107,7 @@
     @Test
     public void testRelationshipParameters() {
         DataFetcher fetcher = mock(DataFetcher.class);
-<<<<<<< HEAD
-        ModelBuilder builder = new ModelBuilder(dictionary, fetcher, NO_VERSION);
-=======
-        ModelBuilder builder = new ModelBuilder(dictionary, new NonEntityDictionary(), fetcher, NO_VERSION);
->>>>>>> 3dc187c5
+        ModelBuilder builder = new ModelBuilder(dictionary, new NonEntityDictionary(), fetcher, NO_VERSION);
 
         GraphQLSchema schema = builder.build();
         GraphQLObjectType root = schema.getQueryType();
@@ -152,11 +143,7 @@
     @Test
     public void testBuild() {
         DataFetcher fetcher = mock(DataFetcher.class);
-<<<<<<< HEAD
-        ModelBuilder builder = new ModelBuilder(dictionary, fetcher, NO_VERSION);
-=======
-        ModelBuilder builder = new ModelBuilder(dictionary, new NonEntityDictionary(), fetcher, NO_VERSION);
->>>>>>> 3dc187c5
+        ModelBuilder builder = new ModelBuilder(dictionary, new NonEntityDictionary(), fetcher, NO_VERSION);
 
         GraphQLSchema schema = builder.build();
 
@@ -219,11 +206,7 @@
         dictionary.addArgumentsToAttribute(Book.class, FIELD_PUBLISH_DATE, arguments);
 
         DataFetcher fetcher = mock(DataFetcher.class);
-<<<<<<< HEAD
-        ModelBuilder builder = new ModelBuilder(dictionary, fetcher, NO_VERSION);
-=======
-        ModelBuilder builder = new ModelBuilder(dictionary, new NonEntityDictionary(), fetcher, NO_VERSION);
->>>>>>> 3dc187c5
+        ModelBuilder builder = new ModelBuilder(dictionary, new NonEntityDictionary(), fetcher, NO_VERSION);
 
         GraphQLSchema schema = builder.build();
 
