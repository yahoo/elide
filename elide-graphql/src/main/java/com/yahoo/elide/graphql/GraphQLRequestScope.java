--- conflicted
+++ resolved
@@ -27,10 +27,7 @@
     private final GraphQLProjectionInfo projectionInfo;
 
     public GraphQLRequestScope(
-<<<<<<< HEAD
-=======
             String baseUrlEndpoint,
->>>>>>> 0a321b2a
             DataStoreTransaction transaction,
             User user,
             String apiVersion,
@@ -42,12 +39,8 @@
         // we should have a GraphQLRequestScope and a JSONAPIRequestScope.
         // TODO: What should mutate multiple entity value be? There is a problem with this setting in practice.
         // Namely, we don't filter or paginate in the data store.
-<<<<<<< HEAD
-        super("/", apiVersion, null, transaction, user, new MultivaluedHashMap<>(), requestId, elideSettings);
-=======
         super(baseUrlEndpoint, "/", apiVersion, null, transaction, user,
                 new MultivaluedHashMap<>(), requestId, elideSettings);
->>>>>>> 0a321b2a
         this.projectionInfo = projectionInfo;
 
         // Entity Projection is retrieved from projectionInfo.
