--- conflicted
+++ resolved
@@ -10,6 +10,12 @@
 import static graphql.schema.GraphQLFieldDefinition.newFieldDefinition;
 import static graphql.schema.GraphQLInputObjectField.newInputObjectField;
 import static graphql.schema.GraphQLObjectType.newObject;
+
+import java.util.HashMap;
+import java.util.HashSet;
+import java.util.Map;
+import java.util.Set;
+import java.util.stream.Collectors;
 
 import com.yahoo.elide.core.EntityDictionary;
 import com.yahoo.elide.core.RelationshipType;
@@ -27,12 +33,6 @@
 import graphql.schema.GraphQLType;
 import graphql.schema.GraphQLTypeReference;
 import lombok.extern.slf4j.Slf4j;
-
-import java.util.HashMap;
-import java.util.HashSet;
-import java.util.Map;
-import java.util.Set;
-import java.util.stream.Collectors;
 
 /**
  * Constructs a GraphQL schema (query and mutation documents) from an Elide EntityDictionary.
@@ -74,19 +74,12 @@
      * @param nonEntityDictionary elide non-entity dictionary
      * @param dataFetcher graphQL data fetcher
      */
-<<<<<<< HEAD
-    public ModelBuilder(EntityDictionary dictionary, DataFetcher dataFetcher, String apiVersion) {
-        this.generator = new GraphQLConversionUtils(dictionary);
-        this.nameUtils = new GraphQLNameUtils(dictionary);
-        this.dictionary = dictionary;
-=======
     public ModelBuilder(EntityDictionary entityDictionary,
                         NonEntityDictionary nonEntityDictionary,
                         DataFetcher dataFetcher, String apiVersion) {
         this.generator = new GraphQLConversionUtils(entityDictionary, nonEntityDictionary);
         this.entityDictionary = entityDictionary;
         this.nameUtils = new GraphQLNameUtils(entityDictionary);
->>>>>>> 3dc187c5
         this.dataFetcher = dataFetcher;
         this.apiVersion = apiVersion;
 
@@ -156,11 +149,7 @@
      * @return The built schema.
      */
     public GraphQLSchema build() {
-<<<<<<< HEAD
-        Set<Class<?>> allClasses = dictionary.getBoundClassesByVersion(apiVersion);
-=======
         Set<Class<?>> allClasses = entityDictionary.getBoundClassesByVersion(apiVersion);
->>>>>>> 3dc187c5
 
         if (allClasses.isEmpty()) {
             throw new IllegalArgumentException("None of the provided classes are exported by Elide");
@@ -256,12 +245,8 @@
         GraphQLObjectType.Builder builder = newObject()
                 .name(nameUtils.toNodeName(entityClass));
 
-<<<<<<< HEAD
-        String id = dictionary.getIdFieldName(entityClass);
-=======
         String id = entityDictionary.getIdFieldName(entityClass);
 
->>>>>>> 3dc187c5
         /* our id types are DeferredId objects (not Scalars.GraphQLID) */
         builder.field(newFieldDefinition()
                 .name(id)
@@ -277,11 +262,7 @@
             log.debug("Building query attribute {} {} with arguments {} for entity {}",
                     attribute,
                     attributeClass.getName(),
-<<<<<<< HEAD
-                    dictionary.getAttributeArguments(attributeClass, attribute).toString(),
-=======
                     entityDictionary.getAttributeArguments(attributeClass, attribute).toString(),
->>>>>>> 3dc187c5
                     entityClass.getName());
 
             GraphQLType attributeType =
@@ -306,11 +287,7 @@
             }
 
             String relationshipEntityName = nameUtils.toConnectionName(relationshipClass);
-<<<<<<< HEAD
-            RelationshipType type = dictionary.getRelationshipType(entityClass, relationship);
-=======
             RelationshipType type = entityDictionary.getRelationshipType(entityClass, relationship);
->>>>>>> 3dc187c5
 
             if (type.isToOne()) {
                 builder.field(newFieldDefinition()
@@ -383,11 +360,7 @@
         MutableGraphQLInputObjectType.Builder builder = MutableGraphQLInputObjectType.newMutableInputObject();
         builder.name(nameUtils.toInputTypeName(clazz));
 
-<<<<<<< HEAD
-        String id = dictionary.getIdFieldName(clazz);
-=======
         String id = entityDictionary.getIdFieldName(clazz);
->>>>>>> 3dc187c5
         if (id != null) {
             builder.field(newInputObjectField()
                     .name(id)
@@ -408,29 +381,6 @@
 
             GraphQLInputType attributeType = generator.attributeToInputObject(clazz, attributeClass, attribute);
 
-<<<<<<< HEAD
-            if (attributeType instanceof GraphQLInputObjectType) {
-                String objectName = attributeType.getName();
-                if (!convertedInputs.containsKey(objectName)) {
-                    MutableGraphQLInputObjectType wrappedType =
-                            new MutableGraphQLInputObjectType(
-                                    objectName,
-                                    ((GraphQLInputObjectType) attributeType).getDescription(),
-                                    ((GraphQLInputObjectType) attributeType).getFields()
-                            );
-                    convertedInputs.put(objectName, wrappedType);
-                    attributeType = wrappedType;
-                } else {
-                    attributeType = convertedInputs.get(objectName);
-                }
-            } else {
-                String attributeTypeName = attributeType.getName();
-                convertedInputs.putIfAbsent(attributeTypeName, attributeType);
-                attributeType = convertedInputs.get(attributeTypeName);
-            }
-
-=======
->>>>>>> 3dc187c5
             builder.field(newInputObjectField()
                 .name(attribute)
                 .type(attributeType)
