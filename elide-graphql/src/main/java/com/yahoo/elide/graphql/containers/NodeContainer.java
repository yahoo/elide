/*
 * Copyright 2017, Oath Inc.
 * Licensed under the Apache License, Version 2.0
 * See LICENSE file in project root for terms.
 */
package com.yahoo.elide.graphql.containers;

import com.yahoo.elide.core.EntityDictionary;
import com.yahoo.elide.core.PersistentResource;
import com.yahoo.elide.core.exceptions.BadRequestException;
import com.yahoo.elide.graphql.DeferredId;
import com.yahoo.elide.graphql.Environment;
import com.yahoo.elide.graphql.NonEntityDictionary;
import com.yahoo.elide.graphql.PersistentResourceFetcher;
import com.yahoo.elide.request.Attribute;
import com.yahoo.elide.request.Relationship;

import lombok.AllArgsConstructor;
import lombok.Getter;

import java.util.Collection;
import java.util.Map;
import java.util.Objects;
import java.util.stream.Collectors;

/**
 * Container for nodes.
 */
@AllArgsConstructor
public class NodeContainer implements PersistentResourceContainer, GraphQLContainer {
    @Getter private final PersistentResource persistentResource;

    @Override
    public Object processFetch(Environment context, PersistentResourceFetcher fetcher) {
        EntityDictionary entityDictionary = context.requestScope.getDictionary();
        NonEntityDictionary nonEntityDictionary = fetcher.getNonEntityDictionary();

        Class parentClass = context.parentResource.getResourceClass();
        String fieldName = context.field.getName();
        String idFieldName = entityDictionary.getIdFieldName(parentClass);

        if (entityDictionary.isAttribute(parentClass, fieldName)) { /* fetch attribute properties */
            Attribute requested = context.requestScope.getProjectionInfo()
                    .getAttributeMap().getOrDefault(context.field.getSourceLocation(), null);
            Object attribute = context.parentResource.getAttribute(requested);

            if (attribute != null && nonEntityDictionary.hasBinding(attribute.getClass())) {
                return new NonEntityContainer(attribute);
            }

<<<<<<< HEAD
        if (dictionary.isAttribute(parentClass, fieldName)) { /* fetch attribute properties */
            Attribute requested = context.requestScope.getProjectionInfo()
                    .getAttributeMap().getOrDefault(context.field.getSourceLocation(), null);
            Object attribute = context.parentResource.getAttribute(requested);
=======
>>>>>>> 3dc187c5
            if (attribute instanceof Map) {
                return ((Map<Object, Object>) attribute).entrySet().stream()
                        .map(MapEntryContainer::new)
                        .collect(Collectors.toList());
            }

            if (attribute instanceof Collection) {
                Class<?> innerType = entityDictionary.getParameterizedType(parentClass, fieldName);

                if (nonEntityDictionary.hasBinding(innerType)) {
                    return ((Collection) attribute).stream()
                            .map(NonEntityContainer::new)
                            .collect(Collectors.toList());
                }
            }

            return attribute;
        }
<<<<<<< HEAD
        if (dictionary.isRelation(parentClass, fieldName)) { /* fetch relationship properties */
=======
        if (entityDictionary.isRelation(parentClass, fieldName)) { /* fetch relationship properties */
>>>>>>> 3dc187c5
            // get the relationship from constructed projections
            Relationship relationship = context.requestScope
                    .getProjectionInfo()
                    .getRelationshipMap()
                    .getOrDefault(context.field.getSourceLocation(), null);

            if (relationship == null) {
                throw new BadRequestException(
                        "Relationship doesn't have projection " + context.parentResource.getType() + "." + fieldName);
            }

            return fetcher.fetchRelationship(context.parentResource, relationship, context.ids);
        }
        if (Objects.equals(idFieldName, fieldName)) {
            return new DeferredId(context.parentResource);
        }
        throw new BadRequestException("Unrecognized object: " + fieldName + " for: "
                + parentClass.getName() + " in node");
    }
}<|MERGE_RESOLUTION|>--- conflicted
+++ resolved
@@ -5,23 +5,23 @@
  */
 package com.yahoo.elide.graphql.containers;
 
-import com.yahoo.elide.core.EntityDictionary;
-import com.yahoo.elide.core.PersistentResource;
-import com.yahoo.elide.core.exceptions.BadRequestException;
-import com.yahoo.elide.graphql.DeferredId;
-import com.yahoo.elide.graphql.Environment;
-import com.yahoo.elide.graphql.NonEntityDictionary;
-import com.yahoo.elide.graphql.PersistentResourceFetcher;
-import com.yahoo.elide.request.Attribute;
-import com.yahoo.elide.request.Relationship;
-
-import lombok.AllArgsConstructor;
-import lombok.Getter;
-
 import java.util.Collection;
 import java.util.Map;
 import java.util.Objects;
 import java.util.stream.Collectors;
+
+import com.yahoo.elide.core.EntityDictionary;
+import com.yahoo.elide.core.PersistentResource;
+import com.yahoo.elide.core.exceptions.BadRequestException;
+import com.yahoo.elide.core.hibernate.hql.AbstractHQLQueryBuilder.Relationship;
+import com.yahoo.elide.graphql.DeferredId;
+import com.yahoo.elide.graphql.NonEntityDictionary;
+import com.yahoo.elide.graphql.PersistentResourceFetcher;
+
+import org.omg.CORBA.Environment;
+
+import jdk.nashorn.internal.objects.annotations.Getter;
+import lombok.AllArgsConstructor;
 
 /**
  * Container for nodes.
@@ -48,13 +48,6 @@
                 return new NonEntityContainer(attribute);
             }
 
-<<<<<<< HEAD
-        if (dictionary.isAttribute(parentClass, fieldName)) { /* fetch attribute properties */
-            Attribute requested = context.requestScope.getProjectionInfo()
-                    .getAttributeMap().getOrDefault(context.field.getSourceLocation(), null);
-            Object attribute = context.parentResource.getAttribute(requested);
-=======
->>>>>>> 3dc187c5
             if (attribute instanceof Map) {
                 return ((Map<Object, Object>) attribute).entrySet().stream()
                         .map(MapEntryContainer::new)
@@ -73,11 +66,7 @@
 
             return attribute;
         }
-<<<<<<< HEAD
-        if (dictionary.isRelation(parentClass, fieldName)) { /* fetch relationship properties */
-=======
         if (entityDictionary.isRelation(parentClass, fieldName)) { /* fetch relationship properties */
->>>>>>> 3dc187c5
             // get the relationship from constructed projections
             Relationship relationship = context.requestScope
                     .getProjectionInfo()
