/*
 * Copyright 2019, Yahoo Inc.
 * Licensed under the Apache License, Version 2.0
 * See LICENSE file in project root for terms.
 */
package com.yahoo.elide.graphql;

import static com.yahoo.elide.core.EntityDictionary.NO_VERSION;
import static com.yahoo.elide.graphql.QueryRunner.buildErrorResponse;

import com.yahoo.elide.Elide;
import com.yahoo.elide.ElideResponse;
import com.yahoo.elide.core.exceptions.InvalidOperationException;
import com.yahoo.elide.resources.SecurityContextUser;
import com.yahoo.elide.security.User;
import lombok.extern.slf4j.Slf4j;

import java.util.HashMap;
import java.util.Map;

import javax.inject.Inject;
import javax.inject.Named;
import javax.inject.Singleton;
import javax.ws.rs.Consumes;
import javax.ws.rs.HeaderParam;
import javax.ws.rs.POST;
import javax.ws.rs.Path;
import javax.ws.rs.Produces;
import javax.ws.rs.core.Context;
import javax.ws.rs.core.MediaType;
import javax.ws.rs.core.Response;
import javax.ws.rs.core.SecurityContext;
import javax.ws.rs.core.UriInfo;

/**
 * Default endpoint/servlet for using Elide and JSONAPI.
 */
@Slf4j
@Singleton
@Produces(MediaType.APPLICATION_JSON)
@Path("/")
public class GraphQLEndpoint {
    private final Map<String, QueryRunner> runners;
    private final Elide elide;

    @Inject
    public GraphQLEndpoint(@Named("elide") Elide elide) {
        log.debug("Started ~~");
        this.elide = elide;
        this.runners = new HashMap<>();
        for (String apiVersion : elide.getElideSettings().getDictionary().getApiVersions()) {
            runners.put(apiVersion, new QueryRunner(elide, apiVersion));
        }
    }

    /**
     * Create handler.
     *
     * @param securityContext security context
     * @param graphQLDocument post data as jsonapi document
     * @return response
     */
    @POST
    @Consumes(MediaType.APPLICATION_JSON)
    public Response post(
<<<<<<< HEAD
            @HeaderParam("ApiVersion") String apiVersion,
            @Context SecurityContext securityContext, String graphQLDocument) {
        String safeApiVersion = apiVersion == null ? NO_VERSION : apiVersion;
        User user = new SecurityContextUser(securityContext);
        QueryRunner runner = runners.getOrDefault(safeApiVersion, null);

=======
            @Context UriInfo uriInfo,
            @HeaderParam("ApiVersion") String apiVersion,
            @Context SecurityContext securityContext,
            String graphQLDocument) {

        String safeApiVersion = apiVersion == null ? NO_VERSION : apiVersion;
        User user = new SecurityContextUser(securityContext);
        QueryRunner runner = runners.getOrDefault(safeApiVersion, null);

>>>>>>> 0a321b2a
        ElideResponse response;
        if (runner == null) {
            response = buildErrorResponse(elide, new InvalidOperationException("Invalid API Version"), false);
        } else {
<<<<<<< HEAD
            response = runner.run(graphQLDocument, user);
=======
            response = runner.run(uriInfo.getBaseUri().toString(), graphQLDocument, user);
>>>>>>> 0a321b2a
        }
        return Response.status(response.getResponseCode()).entity(response.getBody()).build();
    }
}<|MERGE_RESOLUTION|>--- conflicted
+++ resolved
@@ -63,14 +63,6 @@
     @POST
     @Consumes(MediaType.APPLICATION_JSON)
     public Response post(
-<<<<<<< HEAD
-            @HeaderParam("ApiVersion") String apiVersion,
-            @Context SecurityContext securityContext, String graphQLDocument) {
-        String safeApiVersion = apiVersion == null ? NO_VERSION : apiVersion;
-        User user = new SecurityContextUser(securityContext);
-        QueryRunner runner = runners.getOrDefault(safeApiVersion, null);
-
-=======
             @Context UriInfo uriInfo,
             @HeaderParam("ApiVersion") String apiVersion,
             @Context SecurityContext securityContext,
@@ -80,16 +72,11 @@
         User user = new SecurityContextUser(securityContext);
         QueryRunner runner = runners.getOrDefault(safeApiVersion, null);
 
->>>>>>> 0a321b2a
         ElideResponse response;
         if (runner == null) {
             response = buildErrorResponse(elide, new InvalidOperationException("Invalid API Version"), false);
         } else {
-<<<<<<< HEAD
-            response = runner.run(graphQLDocument, user);
-=======
             response = runner.run(uriInfo.getBaseUri().toString(), graphQLDocument, user);
->>>>>>> 0a321b2a
         }
         return Response.status(response.getResponseCode()).entity(response.getBody()).build();
     }
