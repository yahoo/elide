/*
 * Copyright 2019, Yahoo Inc.
 * Licensed under the Apache License, Version 2.0
 * See LICENSE file in project root for terms.
 */
package com.yahoo.elide.graphql;

import com.yahoo.elide.Elide;
import com.yahoo.elide.ElideResponse;
import com.yahoo.elide.core.DataStoreTransaction;
import com.yahoo.elide.core.ErrorObjects;
import com.yahoo.elide.core.HttpStatus;
import com.yahoo.elide.core.exceptions.CustomErrorException;
import com.yahoo.elide.core.exceptions.ForbiddenAccessException;
import com.yahoo.elide.core.exceptions.HttpStatusException;
import com.yahoo.elide.core.exceptions.InvalidEntityBodyException;
import com.yahoo.elide.core.exceptions.TimeoutException;
import com.yahoo.elide.core.exceptions.TransactionException;
import com.yahoo.elide.graphql.parser.GraphQLEntityProjectionMaker;
import com.yahoo.elide.graphql.parser.GraphQLProjectionInfo;
import com.yahoo.elide.security.User;

import com.fasterxml.jackson.core.JsonProcessingException;
import com.fasterxml.jackson.core.Version;
import com.fasterxml.jackson.databind.JsonNode;
import com.fasterxml.jackson.databind.ObjectMapper;
import com.fasterxml.jackson.databind.module.SimpleModule;
import com.fasterxml.jackson.databind.node.ArrayNode;
import com.fasterxml.jackson.databind.node.JsonNodeFactory;

import org.apache.commons.lang3.tuple.Pair;
import org.owasp.encoder.Encode;

import graphql.ExecutionInput;
import graphql.ExecutionResult;
import graphql.GraphQL;
import graphql.GraphQLError;
import lombok.extern.slf4j.Slf4j;

import java.io.IOException;
import java.util.HashMap;
import java.util.Iterator;
import java.util.Map;
import java.util.UUID;
import java.util.function.Function;
import java.util.stream.Stream;
import java.util.stream.StreamSupport;
import javax.ws.rs.WebApplicationException;
import javax.ws.rs.core.Response;

/**
 * Entry point for REST endpoints to execute GraphQL queries.
 */
@Slf4j
public class QueryRunner {
    private final Elide elide;
    private GraphQL api;
    private String apiVersion;

    private static final String QUERY = "query";
    private static final String OPERATION_NAME = "operationName";
    private static final String VARIABLES = "variables";
    private static final String MUTATION = "mutation";

    /**
     * Builds a new query runner.
     * @param elide The singular elide instance for this service.
     */
    public QueryRunner(Elide elide, String apiVersion) {
        this.elide = elide;
        this.apiVersion = apiVersion;

        NonEntityDictionary nonEntityDictionary = new NonEntityDictionary();
        PersistentResourceFetcher fetcher = new PersistentResourceFetcher(nonEntityDictionary);
        ModelBuilder builder = new ModelBuilder(elide.getElideSettings().getDictionary(),
                nonEntityDictionary, fetcher, apiVersion);

        this.api = new GraphQL(builder.build());

        // TODO - add serializers to allow for custom handling of ExecutionResult and GraphQLError objects
        GraphQLErrorSerializer errorSerializer = new GraphQLErrorSerializer();
        SimpleModule module = new SimpleModule("ExecutionResultSerializer", Version.unknownVersion());
        module.addSerializer(ExecutionResult.class, new ExecutionResultSerializer(errorSerializer));
        module.addSerializer(GraphQLError.class, errorSerializer);
        elide.getElideSettings().getMapper().getObjectMapper().registerModule(module);
    }

    /**
     * Execute a GraphQL query and return the response.
     * @param baseUrlEndPoint base URL with prefix endpoint
     * @param graphQLDocument The graphQL document (wrapped in JSON payload).
     * @param user The user who issued the query.
     * @return The response.
     */
<<<<<<< HEAD
    public ElideResponse run(String graphQLDocument, User user) {
        return run(graphQLDocument, user, UUID.randomUUID());
=======
    public ElideResponse run(String baseUrlEndPoint, String graphQLDocument, User user) {
        return run(baseUrlEndPoint, graphQLDocument, user, UUID.randomUUID());
>>>>>>> 0a321b2a
    }

    /**
     * Execute a GraphQL query and return the response.
     * @param graphQLDocument The graphQL document (wrapped in JSON payload).
     * @param user The user who issued the query.
     * @param requestId the Request ID.
     * @return The response.
     */
<<<<<<< HEAD
    public ElideResponse run(String graphQLDocument, User user, UUID requestId) {
=======
    public ElideResponse run(String baseUrlEndPoint, String graphQLDocument, User user, UUID requestId) {
>>>>>>> 0a321b2a
        ObjectMapper mapper = elide.getMapper().getObjectMapper();

        JsonNode topLevel;

        try {
            topLevel = mapper.readTree(graphQLDocument);
        } catch (IOException e) {
            log.debug("Invalid json body provided to GraphQL", e);
            // NOTE: Can't get at isVerbose setting here for hardcoding to false. If necessary, we can refactor
            // so this can be set appropriately.
            return buildErrorResponse(elide, new InvalidEntityBodyException(graphQLDocument), false);
        }

        Function<JsonNode, ElideResponse> executeRequest =
<<<<<<< HEAD
                (node) -> executeGraphQLRequest(mapper, user, graphQLDocument, node, requestId);
=======
                (node) -> executeGraphQLRequest(baseUrlEndPoint, mapper, user, graphQLDocument, node, requestId);
>>>>>>> 0a321b2a

        if (topLevel.isArray()) {
            Iterator<JsonNode> nodeIterator = topLevel.iterator();
            Iterable<JsonNode> nodeIterable = () -> nodeIterator;
            // NOTE: Create a non-parallel stream
            // It's unclear whether or not the expectations of the caller would be that requests are intended
            // to run serially even outside of a single transaction. We should revisit this.
            Stream<JsonNode> nodeStream = StreamSupport.stream(nodeIterable.spliterator(), false);
            ArrayNode result = nodeStream
                    .map(executeRequest)
                    .map(response -> {
                        try {
                            return mapper.readTree(response.getBody());
                        } catch (IOException e) {
                            log.debug("Caught an IO exception while trying to read response body");
                            return JsonNodeFactory.instance.objectNode();
                        }
                    })
                    .reduce(JsonNodeFactory.instance.arrayNode(),
                            (arrayNode, node) -> arrayNode.add(node),
                            (left, right) -> left.addAll(right));
            try {
                return ElideResponse.builder()
                        .responseCode(HttpStatus.SC_OK)
                        .body(mapper.writeValueAsString(result))
                        .build();
            } catch (IOException e) {
                log.error("An unexpected error occurred trying to serialize array response.", e);
                return ElideResponse.builder()
                        .responseCode(HttpStatus.SC_INTERNAL_SERVER_ERROR)
                        .build();
            }
        }

        return executeRequest.apply(topLevel);
    }

<<<<<<< HEAD
    private ElideResponse executeGraphQLRequest(ObjectMapper mapper, User principal,
=======
    private ElideResponse executeGraphQLRequest(String baseUrlEndPoint, ObjectMapper mapper, User principal,
>>>>>>> 0a321b2a
                                                String graphQLDocument, JsonNode jsonDocument, UUID requestId) {
        boolean isVerbose = false;
        try (DataStoreTransaction tx = elide.getDataStore().beginTransaction()) {
            elide.getTransactionRegistry().addRunningTransaction(requestId, tx);
            if (!jsonDocument.has(QUERY)) {
                return ElideResponse.builder()
                        .responseCode(HttpStatus.SC_BAD_REQUEST)
                        .body("A `query` key is required.")
                        .build();
            }
            String query = jsonDocument.get(QUERY).asText();

            // get variables from request for constructing entityProjections
            Map<String, Object> variables = new HashMap<>();
            if (jsonDocument.has(VARIABLES) && !jsonDocument.get(VARIABLES).isNull()) {
                variables = mapper.convertValue(jsonDocument.get(VARIABLES), Map.class);
            }

            //TODO - get API version.
            GraphQLProjectionInfo projectionInfo =
                    new GraphQLEntityProjectionMaker(elide.getElideSettings(), variables, apiVersion).make(query);
            GraphQLRequestScope requestScope =
<<<<<<< HEAD
                    new GraphQLRequestScope(tx, principal, apiVersion,
=======
                    new GraphQLRequestScope(baseUrlEndPoint, tx, principal, apiVersion,
>>>>>>> 0a321b2a
                            elide.getElideSettings(), projectionInfo, requestId);

            isVerbose = requestScope.getPermissionExecutor().isVerbose();

            // Logging all queries. It is recommended to put any private information that shouldn't be logged into
            // the "variables" section of your query. Variable values are not logged.
            log.info("Processing GraphQL query:\n{}", query);

            ExecutionInput.Builder executionInput = new ExecutionInput.Builder()
                    .context(requestScope)
                    .query(query);

            if (jsonDocument.has(OPERATION_NAME) && !jsonDocument.get(OPERATION_NAME).isNull()) {
                executionInput.operationName(jsonDocument.get(OPERATION_NAME).asText());
            }

            executionInput.variables(variables);

            ExecutionResult result = api.execute(executionInput);

            tx.preCommit();
            requestScope.runQueuedPreSecurityTriggers();
            requestScope.getPermissionExecutor().executeCommitChecks();
            if (query.trim().startsWith(MUTATION)) {
                if (!result.getErrors().isEmpty()) {
                    HashMap<String, Object> abortedResponseObject = new HashMap<String, Object>() {
                        {
                            put("errors", result.getErrors());
                            put("data", null);
                        }
                    };
                    // Do not commit. Throw OK response to process tx.close correctly.
                    throw new WebApplicationException(
                        Response.ok(mapper.writeValueAsString(abortedResponseObject)).build());
                }
                requestScope.saveOrCreateObjects();
            }
            tx.flush(requestScope);

            requestScope.runQueuedPreCommitTriggers();
            elide.getAuditLogger().commit();
            tx.commit(requestScope);
            requestScope.runQueuedPostCommitTriggers();

            if (log.isTraceEnabled()) {
                requestScope.getPermissionExecutor().printCheckStats();
            }

            return ElideResponse.builder()
                    .responseCode(HttpStatus.SC_OK)
                    .body(mapper.writeValueAsString(result))
                    .build();
        } catch (JsonProcessingException e) {
            log.debug("Invalid json body provided to GraphQL", e);
            return buildErrorResponse(elide, new InvalidEntityBodyException(graphQLDocument), isVerbose);
        } catch (IOException e) {
            log.error("Uncaught IO Exception by Elide in GraphQL", e);
            return buildErrorResponse(elide, new TransactionException(e), isVerbose);
        } catch (WebApplicationException e) {
            log.debug("WebApplicationException", e);
            String body = e.getResponse().getEntity() != null ? e.getResponse().getEntity().toString() : e.getMessage();
            return ElideResponse.builder()
                    .responseCode(e.getResponse().getStatus())
                    .body(body).build();
        } catch (HttpStatusException e) {
            if (e instanceof ForbiddenAccessException) {
                if (log.isDebugEnabled()) {
                    log.debug("{}", ((ForbiddenAccessException) e).getLoggedMessage());
                }
            } else {
                log.debug("Caught HTTP status exception {}", e.getStatus(), e);
            }
            return buildErrorResponse(elide, new HttpStatusException(200, e.getMessage()) {
                @Override
                public int getStatus() {
                    return 200;
                }

                @Override
                public Pair<Integer, JsonNode> getErrorResponse() {
                    return e.getErrorResponse();
                }

                @Override
                public Pair<Integer, JsonNode> getVerboseErrorResponse() {
                    return e.getVerboseErrorResponse();
                }

                @Override
                public String getVerboseMessage() {
                    return e.getVerboseMessage();
                }

                @Override
                public String toString() {
                    return e.toString();
                }
            }, isVerbose);
        } catch (Exception | Error e) {
            if (e instanceof InterruptedException) {
                log.debug("Request Thread interrupted.", e);
                return buildErrorResponse(elide, new TimeoutException(e), isVerbose);
            }
            log.error("Unhandled error or exception.", e);
            throw e;
        } finally {
            elide.getTransactionRegistry().removeRunningTransaction(requestId);
            elide.getAuditLogger().clear();
        }
    }

    public static ElideResponse buildErrorResponse(Elide elide, HttpStatusException error, boolean isVerbose) {
        ObjectMapper mapper = elide.getMapper().getObjectMapper();
        JsonNode errorNode;
        if (!(error instanceof CustomErrorException)) {
            // get the error message and optionally encode it
            String errorMessage = isVerbose ? error.getVerboseMessage() : error.getMessage();
            errorMessage = Encode.forHtml(errorMessage);
            ErrorObjects errors = ErrorObjects.builder().addError()
                    .with("message", errorMessage).build();
            errorNode = mapper.convertValue(errors, JsonNode.class);
        } else {
            errorNode = isVerbose
                    ? error.getVerboseErrorResponse().getRight()
                    : error.getErrorResponse().getRight();
        }
        String errorBody;
        try {
            errorBody = mapper.writeValueAsString(errorNode);
        } catch (JsonProcessingException e) {
            errorBody = errorNode.toString();
        }
        return ElideResponse.builder()
                .responseCode(error.getStatus())
                .body(errorBody)
                .build();
    }
}<|MERGE_RESOLUTION|>--- conflicted
+++ resolved
@@ -92,13 +92,8 @@
      * @param user The user who issued the query.
      * @return The response.
      */
-<<<<<<< HEAD
-    public ElideResponse run(String graphQLDocument, User user) {
-        return run(graphQLDocument, user, UUID.randomUUID());
-=======
     public ElideResponse run(String baseUrlEndPoint, String graphQLDocument, User user) {
         return run(baseUrlEndPoint, graphQLDocument, user, UUID.randomUUID());
->>>>>>> 0a321b2a
     }
 
     /**
@@ -108,11 +103,7 @@
      * @param requestId the Request ID.
      * @return The response.
      */
-<<<<<<< HEAD
-    public ElideResponse run(String graphQLDocument, User user, UUID requestId) {
-=======
     public ElideResponse run(String baseUrlEndPoint, String graphQLDocument, User user, UUID requestId) {
->>>>>>> 0a321b2a
         ObjectMapper mapper = elide.getMapper().getObjectMapper();
 
         JsonNode topLevel;
@@ -127,11 +118,7 @@
         }
 
         Function<JsonNode, ElideResponse> executeRequest =
-<<<<<<< HEAD
-                (node) -> executeGraphQLRequest(mapper, user, graphQLDocument, node, requestId);
-=======
                 (node) -> executeGraphQLRequest(baseUrlEndPoint, mapper, user, graphQLDocument, node, requestId);
->>>>>>> 0a321b2a
 
         if (topLevel.isArray()) {
             Iterator<JsonNode> nodeIterator = topLevel.iterator();
@@ -169,11 +156,7 @@
         return executeRequest.apply(topLevel);
     }
 
-<<<<<<< HEAD
-    private ElideResponse executeGraphQLRequest(ObjectMapper mapper, User principal,
-=======
     private ElideResponse executeGraphQLRequest(String baseUrlEndPoint, ObjectMapper mapper, User principal,
->>>>>>> 0a321b2a
                                                 String graphQLDocument, JsonNode jsonDocument, UUID requestId) {
         boolean isVerbose = false;
         try (DataStoreTransaction tx = elide.getDataStore().beginTransaction()) {
@@ -196,11 +179,7 @@
             GraphQLProjectionInfo projectionInfo =
                     new GraphQLEntityProjectionMaker(elide.getElideSettings(), variables, apiVersion).make(query);
             GraphQLRequestScope requestScope =
-<<<<<<< HEAD
-                    new GraphQLRequestScope(tx, principal, apiVersion,
-=======
                     new GraphQLRequestScope(baseUrlEndPoint, tx, principal, apiVersion,
->>>>>>> 0a321b2a
                             elide.getElideSettings(), projectionInfo, requestId);
 
             isVerbose = requestScope.getPermissionExecutor().isVerbose();
