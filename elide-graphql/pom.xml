--- conflicted
+++ resolved
@@ -11,11 +11,7 @@
     <parent>
         <groupId>com.yahoo.elide</groupId>
         <artifactId>elide-parent-pom</artifactId>
-<<<<<<< HEAD
-        <version>5.0.0-pr10-SNAPSHOT</version>
-=======
         <version>5.0.0-pr11-SNAPSHOT</version>
->>>>>>> 3dc187c5
     </parent>
 
     <licenses>
@@ -48,20 +44,12 @@
         <dependency>
             <groupId>com.yahoo.elide</groupId>
             <artifactId>elide-core</artifactId>
-<<<<<<< HEAD
-            <version>5.0.0-pr10-SNAPSHOT</version>
-=======
             <version>5.0.0-pr11-SNAPSHOT</version>
->>>>>>> 3dc187c5
         </dependency>
         <dependency>
             <groupId>com.yahoo.elide</groupId>
             <artifactId>elide-test-helpers</artifactId>
-<<<<<<< HEAD
-            <version>5.0.0-pr10-SNAPSHOT</version>
-=======
             <version>5.0.0-pr11-SNAPSHOT</version>
->>>>>>> 3dc187c5
         </dependency>
         <dependency>
             <groupId>com.fasterxml.jackson.core</groupId>
