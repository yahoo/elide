--- conflicted
+++ resolved
@@ -11,11 +11,7 @@
     <parent>
         <groupId>com.yahoo.elide</groupId>
         <artifactId>elide-parent-pom</artifactId>
-<<<<<<< HEAD
-        <version>5.0.0-pr14-SNAPSHOT</version>
-=======
         <version>5.0.0-pr16-SNAPSHOT</version>
->>>>>>> 0a321b2a
     </parent>
 
     <licenses>
@@ -48,20 +44,12 @@
         <dependency>
             <groupId>com.yahoo.elide</groupId>
             <artifactId>elide-core</artifactId>
-<<<<<<< HEAD
-            <version>5.0.0-pr14-SNAPSHOT</version>
-=======
             <version>5.0.0-pr16-SNAPSHOT</version>
->>>>>>> 0a321b2a
         </dependency>
         <dependency>
             <groupId>com.yahoo.elide</groupId>
             <artifactId>elide-test-helpers</artifactId>
-<<<<<<< HEAD
-            <version>5.0.0-pr14-SNAPSHOT</version>
-=======
             <version>5.0.0-pr16-SNAPSHOT</version>
->>>>>>> 0a321b2a
         </dependency>
         <dependency>
             <groupId>com.fasterxml.jackson.core</groupId>
